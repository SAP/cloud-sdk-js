module.exports = {
  env: { node: true, jest: true },
  extends: ['@sap-cloud-sdk'],
  parser: '@typescript-eslint/parser',
  parserOptions: {
    project: {
      extends: 'tsconfig.json',
      include: ['**/*.ts'],
      exclude: [
        '**/*.d.ts',
        '**/dist/**/*',
        '**/node_modules/**/*',
<<<<<<< HEAD
        'test-packages/test-services/**/*',
        'test-packages/test-services-e2e/**/*',
        'test-packages/memory-tests/sdk-v1/test-service/*',
        'test-packages/memory-tests/sdk-canary/test-service/*',
=======
        'test-packages/test-services*/**/*',
>>>>>>> db6543e5
        'packages/rest-generator/test/test-services/**/*',
        'test-resources/cli/**/*',
        '**/test-output/**',
        '**/README.md'
      ]
    },
    sourceType: 'module'
  },
  ignorePatterns: [
    'dist',
    'node_modules',
    'README.md',
    'test-packages/test-services-odata-v2',
    'test-packages/test-services-odata-v4',
    'test-packages/test-services-odata-common',
    'test-packages/test-services-openapi',
    'test-packages/test-services-e2e',
    'test-packages/memory-tests/sdk-v1/test-service',
    'test-packages/memory-tests/sdk-canary/test-service',
    'packages/rest-generator/test/test-services',
    'test-resources/cli/',
    'test-resources/generator/test-output'
  ],
  overrides: [
    {
      files: ['**/test/**/*'],
      rules: {
        'import/no-internal-modules': 'off',
        'no-unused-expressions': 'off'
      }
    },
    {
      files: ['**/index.ts'],
      rules: {
        'jsdoc/require-description-complete-sentence': 'off'
      }
    }
  ],
  rules: {
    radix: 'off'
  }
};<|MERGE_RESOLUTION|>--- conflicted
+++ resolved
@@ -10,14 +10,10 @@
         '**/*.d.ts',
         '**/dist/**/*',
         '**/node_modules/**/*',
-<<<<<<< HEAD
-        'test-packages/test-services/**/*',
+        'test-packages/test-services*/**/*',
         'test-packages/test-services-e2e/**/*',
         'test-packages/memory-tests/sdk-v1/test-service/*',
         'test-packages/memory-tests/sdk-canary/test-service/*',
-=======
-        'test-packages/test-services*/**/*',
->>>>>>> db6543e5
         'packages/rest-generator/test/test-services/**/*',
         'test-resources/cli/**/*',
         '**/test-output/**',
