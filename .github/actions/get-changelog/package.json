{
  "name": "get-changelog",
  "version": "1.0.0",
  "description": "Gets the current changelog",
<<<<<<< HEAD
  "main": "transpiled/.github/actions/get-changelog/index.js",
=======
  "main": "dist/.github/actions/get-changelog/index.js",
>>>>>>> 1f51c08c
  "license": "Apache 2.0",
  "scripts": {
    "compile": "rm -rf transpiled && tsc -p tsconfig.json"
  },
  "dependencies": {
    "@actions/core": "^1.2.6"
  }
}<|MERGE_RESOLUTION|>--- conflicted
+++ resolved
@@ -2,11 +2,7 @@
   "name": "get-changelog",
   "version": "1.0.0",
   "description": "Gets the current changelog",
-<<<<<<< HEAD
-  "main": "transpiled/.github/actions/get-changelog/index.js",
-=======
   "main": "dist/.github/actions/get-changelog/index.js",
->>>>>>> 1f51c08c
   "license": "Apache 2.0",
   "scripts": {
     "compile": "rm -rf transpiled && tsc -p tsconfig.json"
