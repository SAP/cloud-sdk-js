name: build

on:
  pull_request: ~
  push:
    branches: [main]
    tags: ['v*']
    paths-ignore:
    - 'docs/**'

jobs:
  tests:
    runs-on: ${{ matrix.os }}
    timeout-minutes: 15
    strategy:
      matrix:
        os: [macos-latest, ubuntu-latest]
        node-version: [10.x, 12.x]
    steps:
      - uses: actions/checkout@v1
      - name: Get yarn cache directory path
        id: yarn-cache-dir-path
        run: echo "::set-output name=dir::$(yarn cache dir)"
      - uses: actions/setup-node@v1
        with:
          node-version: ${{ matrix.node-version }}
      - uses: actions/cache@v2
        id: cache
        with:
          path: ${{ steps.yarn-cache-dir-path.outputs.dir }}
          key: ${{ matrix.os }}-${{ hashFiles('**/yarn.lock') }}
      - run: yarn install --frozen-lockfile
      - run: yarn test:unit
        env:
          SANDBOX_TOKEN: ${{ secrets.API_HUB_SANDBOX_TOKEN }}
      - run: yarn test:integration
      - run: yarn test:type
  checks:
    runs-on: ubuntu-latest
    steps:
      - uses: actions/checkout@v1
      - name: Get yarn cache directory path
        id: yarn-cache-dir-path
        run: echo "::set-output name=dir::$(yarn cache dir)"
      - uses: actions/setup-node@v1
        with:
          node-version: '12.x'
      - uses: actions/cache@v2
        id: cache
        with:
          path: ${{ steps.yarn-cache-dir-path.outputs.dir }}
          key: ${{ runner.os }}-${{ hashFiles('**/yarn.lock') }}
      - run: yarn install --frozen-lockfile
      - run: yarn lint
        name: Static Code Check
      - run: yarn check:test-service
        name: Test Service Version Check
      - run: yarn check:dependencies
<<<<<<< HEAD
        name: Undeclared dependency check
      - run: yarn check:circular
        name: Circular dependency check
=======
        name: Undeclared dependency Check
      - run: yarn doc
        name: API Doc Check
>>>>>>> c3cc4468
      - run: yarn check:vulnerability
        name: Dependency Vulnerability Check
      - run: yarn check:license
        name: License Check
      - name: REUSE Compliance Check
        uses: fsfe/reuse-action@v1.1
  e2e-tests:
    runs-on: ubuntu-latest
    steps:
      - uses: actions/checkout@v1
      - name: Get yarn cache directory path
        id: yarn-cache-dir-path
        run: echo "::set-output name=dir::$(yarn cache dir)"
      - uses: actions/setup-node@v1
        with:
          node-version: '12.x'
      - uses: actions/cache@v2
        id: cache
        with:
          path: ${{ steps.yarn-cache-dir-path.outputs.dir }}
          key: ${{ runner.os }}-${{ hashFiles('**/yarn.lock') }}
      - run: yarn install --frozen-lockfile
      - run: yarn test:e2e
  canary-release:
    if: github.event_name != 'pull_request' && !startsWith(github.ref, 'refs/tags/v')
    runs-on: ubuntu-latest
    needs: [tests, checks]
    steps:
      - uses: actions/checkout@v1
      - name: Get yarn cache directory path
        id: yarn-cache-dir-path
        run: echo "::set-output name=dir::$(yarn cache dir)"
      - uses: actions/setup-node@v1
        with:
          node-version: '12.x'
      - uses: actions/cache@v2
        id: cache
        with:
          path: ${{ steps.yarn-cache-dir-path.outputs.dir }}
          key: ${{ runner.os }}-${{ hashFiles('**/yarn.lock') }}
      - run: yarn install --frozen-lockfile
      - name: Canary Release
        run: |
          echo '//registry.npmjs.org/:_authToken=${NPM_TOKEN}' >> .npmrc
          date=`date +%Y%m%d%H%M%S`
          yarn lerna publish --canary --no-push --no-git-tag-version --dist-tag canary --force-publish --preid ${date} -y
        env:
          NPM_TOKEN: ${{ secrets.NPMJS_ACCESS_TOKEN }}
  draft-github-release:
    if: startsWith(github.ref, 'refs/tags/v')
    runs-on: ubuntu-latest
    needs: [tests, checks]
    steps:
      - uses: actions/checkout@v1
      - uses: actions/setup-node@v1
        with:
          node-version: '12.x'
      - run: yarn install --frozen-lockfile
      - uses: ./.github/actions/get-changelog
        name: Get Changelog
        id: get-changelog
      - uses: actions/create-release@latest
        env:
          GITHUB_TOKEN: ${{ secrets.GITHUB_TOKEN }}
        with:
          tag_name: ${{ github.ref }}
          release_name: ${{ github.ref }}
          draft: true
          body: ${{ steps.get-changelog.outputs.changelog }}<|MERGE_RESOLUTION|>--- conflicted
+++ resolved
@@ -56,15 +56,11 @@
       - run: yarn check:test-service
         name: Test Service Version Check
       - run: yarn check:dependencies
-<<<<<<< HEAD
-        name: Undeclared dependency check
+        name: Undeclared dependency Check
       - run: yarn check:circular
-        name: Circular dependency check
-=======
-        name: Undeclared dependency Check
+        name: Circular dependency Check
       - run: yarn doc
         name: API Doc Check
->>>>>>> c3cc4468
       - run: yarn check:vulnerability
         name: Dependency Vulnerability Check
       - run: yarn check:license
