--- conflicted
+++ resolved
@@ -17,39 +17,6 @@
           ref: 'main'
 
       - uses: actions/setup-node@v4
-<<<<<<< HEAD
-        with:
-          node-version: 18
-          cache: 'yarn'
-
-      - run: yarn install --frozen-lockfile
-
-      - name: bump version
-        id: bump
-        uses: ./.github/actions/changesets-fixed-version-bump
-        with:
-          majorVersion: ${{ inputs.majorVersion }}
-
-      - run: |
-          yarn ts-node ${{ github.workspace }}/scripts/update-documentation-md.ts
-          yarn generate
-          yarn doc
-        env:
-          NEXT_PACKAGE_VERSION: ${{ steps.bump.outputs.version }}
-
-      - name: merge Changelogs
-        id: merge-changelogs
-        uses: ./.github/actions/merge-changelogs
-
-      - run: yarn -s ts-node ${{ github.workspace }}/scripts/write-changelog.ts
-        env:
-          CHANGELOG: ${{ steps.merge-changelogs.outputs.changelog }}
-          VERSION: ${{ steps.bump.outputs.version }}
-
-      - name: commit and tag
-        uses: ./.github/actions/commit-and-tag
-        with:
-=======
         with:
           node-version: 22
           cache: 'yarn'
@@ -81,5 +48,4 @@
       - name: commit and tag
         uses: ./.github/actions/commit-and-tag
         with:
->>>>>>> 791fcbdd
           version: ${{ steps.bump.outputs.version }}