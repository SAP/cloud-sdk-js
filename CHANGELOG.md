[//]: # (Please don't delete the following comments and keep them in the beginning of this document. Also, keep the first line empty.)

[//]: # (Example known issue: Making OData requests using a proxy defined in the environment variables is not possible \(see improvements\).)
[//]: # (Example compatibility note: [core] Rename `entityConstructor`, `linkedEntity`, `fieldName` [properties]\(https://help.sap.com/doc/7f30fcdb8c424be9b1d4ecbfd7dd972f/1.0/en-US/classes/_sap_cloud_sdk_core.entity.html\) in generated entities to `_entityConstructor`, `_linkedEntity`, `_fieldName`.)
[//]: # (Example new functionality: [generator] Support the generation of clients for services using nested complex types.)
[//]: # (Example improvement: Allow setting the log levels of SDK loggers more conveniently through a single function [`setLogLevel\(\)`]\(https://help.sap.com/doc/7f30fcdb8c424be9b1d4ecbfd7dd972f/1.0/en-US/modules/_sap_cloud_sdk_util.html#setloglevel\).)
[//]: # (Example fixed issue: Fix the parameter type of `fromJson` method so that passing a json object with illegal attributes is not allowed. For example, `{ bupa : '1' }` cannot be passed to the method when building a `BusinessPartner`.)

# Next

## Known Issues

-

## Compatibility Notes

-

## New Functionality

-

## Improvements

<<<<<<< HEAD
- [connectivity] Add details to error message for missing "URL" properties in destinations.
=======
- [util] Add `sanitizeRecord` function to `cloud-sdk-logger` which replaces potentially sensitive information in a `Record<string, any>` based on a list of sensistive keys.
>>>>>>> 2a82d3ff

## Fixed Issues

- [openapi-generator] Add `@sap-cloud-sdk/openapi` as a dependency to the OpenAPI generator to fix errors during generation with `--transpile` enabled.
- [connectivity] Fix an issue when using registering destinations with a JWT but without XSUAA service binding.
- [connectivity] Fix a missing export `DestinationSelectionStrategies`.

# 2.0.0

### Function removed

- [generator] Remove the option: `aggregatorDirectoryName` and `aggregatorNpmPackageName`
- [generator] Remove the option: `generateTypedocJson`
- [generator] Remove `packageJson` function from aggregator-package
- [core] Remove the following functions:

  - `AllDestinations`
  - `AuthAndExchangeTokens`
  - `AuthenticationType`
  - `Cache`
  - `CacheEntry`
  - `CachingOptions`
  - `ClientCredentials`
  - `ClientCredentialsResponse`
  - `DestinationAccessorOptions`
  - `DestinationAuthToken`
  - `DestinationCertificate`
  - `DestinationConfiguration`
  - `DestinationForServiceBindingsOptions`
  - `DestinationJson`
  - `DestinationProxyType`
  - `DestinationSelectionStrategies`
  - `DestinationServiceCredentials`
  - `DestinationType`
  - `DestinationsByType`
  - `EdmTypeForEdmOrFieldType`
  - `HttpAgentConfig`
  - `HttpsAgentConfig`
  - `IsolationStrategy`
  - `JwtKeyMapping`
  - `JwtPair`
  - `MapType`
  - `ODataBatchChangeSet`
  - `Protocol`
  - `ProxyConfiguration`
  - `ProxyConfigurationHeaders`
  - `ProxyStrategy`
  - `ResilienceOptions`
  - `Scope`
  - `Service`
  - `ServiceBinding`
  - `ServiceCredentials`
  - `Tenant`
  - `TokenKey`
  - `User`
  - `UserData`
  - `UserTokenResponse`
  - `VerifyJwtOptions`
  - `XsuaaServiceCredentials`
  - `addProxyConfigurationInternet`
  - `addProxyConfigurationOnPrem`
  - `alwaysProvider`
  - `alwaysSubscriber`
  - `applySuffixOnConflict`
  - `applySuffixOnConflictDash`
  - `applyPrefixOnJsConfictParam`
  - `applySuffixOnConflictUnderscore`
  - `applyPrefixOnJsConfictFunctionImports`
  - `assocSome`
  - `asyncPipe`
  - `audiences`
  - `basicHeader`
  - `buildAuthorizationHeaders`
  - `checkMandatoryValue`
  - `circuitBreakerDefaultOptions`
  - `clientCredentialsTokenCache`
  - `customAttributes`
  - `decodeJwt`
  - `decodeJwtComplete`
  - `destinationCache`
  - `destinationForServiceBinding`
  - `destinationServiceCache`
  - `errorWithCause`
  - `extractClientCredentials`
  - `fetchDestination`
  - `fetchInstanceDestinations`
  - `fetchSubaccountDestinations`
  - `fetchVerificationKeys`
  - `getAuthHeaders`
  - `getClientCredentialsToken`
  - `getDestination`
  - `getDestinationBasicCredentials`
  - `getDestinationCacheKey`
  - `getDestinationConfig`
  - `getDestinationFromDestinationService`
  - `getDestinationFromEnvByName`
  - `getDestinationService`
  - `getDestinationServiceCredentials`
  - `getDestinationServiceCredentialsList`
  - `getDestinationServiceUri`
  - `getDestinationsEnvVariable`
  - `getDestinationsFromEnv`
  - `getEnvironmentVariable`
  - `getGrantTokenCacheKey`
  - `getProtocolOrDefault`
  - `getService`
  - `getServiceCredentialsList`
  - `getServiceList`
  - `getSubdomainAndZoneId`
  - `getUserToken`
  - `getVcapService`
  - `getXsuaaServiceCredentials`
  - `isDestination`
  - `isDestinationConfiguration`
  - `isDestinationJson`
  - `isDestinationNameAndJwt`
  - `isIdenticalTenant`
  - `isUserToken`
  - `issuerUrl`
  - `jwtBearerToken`
  - `legacyNoAuthOnPremiseProxy`
  - `mappingTenantFields`
  - `mappingUserFields`
  - `mergeSome`
  - `parseDestination`
  - `parseProxyEnv`
  - `parseSubdomain`
  - `parseType`
  - `proxyAgent`
  - `proxyHostAndPort`
  - `proxyStrategy`
  - `readPropertyWithWarn`
  - `replaceSubdomain`
  - `resolveService`
  - `retrieveJwt`
  - `searchEnvVariablesForDestination`
  - `searchServiceBindingForDestination`
  - `serviceToken`
  - `subscriberFirst`
  - `tenantFromJwt`
  - `tenantId`
  - `tenantName`
  - `urlAndAgent`
  - `userEmail`
  - `userFamilyName`
  - `userFromJwt`
  - `userGivenName`
  - `userId`
  - `userName`
  - `userScopes`
  - `verificationKeyCache`
  - `verifyJwt`
  - `verifyJwtWithKey`
  - `wrapJwtInHeader`
  - `convertToNumber`

- [analytics] Remove the `@sap-cloud-sdk/analytics` package

### Function moved

- [core] Move the following functions to `connectivity` package
  - Destination,
  - DestinationNameAndJwt,
  - DestinationOptions,
  - DestinationRetrievalOptions,
  - buildHeadersForDestination,
  - getAgentConfig,
  - noDestinationErrorMessage,
  - sanitizeDestination,
  - toDestinationNameUrl,
  - useOrFetchDestination
- [core] Move the following functions to `http-client` package
  - DestinationHttpRequestConfig,
  - ExecuteHttpRequestFn,
  - HttpRequest,
  - HttpRequestConfig,
  - HttpRequestOptions,
  - HttpResponse,
  - Method,
  - addDestinationToRequestConfig,
  - buildAxiosRequestConfig,
  - buildCsrfHeaders,
  - buildHttpRequest,
  - execute,
  - executeHttpRequest,
  - filterCustomRequestConfig,
  - getAxiosConfigWithDefaults,
  - getAxiosConfigWithDefaultsWithoutMethod,
  - shouldHandleCsrfToken
- [core] Move the following functions to `openapi` package
  - ConstructorType,
  - FunctionReturnType,
  - OpenApiRequestBuilder,
  - ParametersType,
  - UnPromisify,
  - UnwrapAxiosResponse
- [core] Move the following functions to `odata-common` package
  - ActionFunctionImportRequestBuilderBase,
  - AllFields,
  - BatchChangeSet,
  - BatchRequestBuilder,
  - BatchResponse,
  - BatchResponseDeserializer,
  - BooleanFilterFunction,
  - CollectionField,
  - CollectionFilterFunction,
  - ComplexTypeField,
  - Constructable,
  - ConstructorOrField,
  - CreateRequestBuilderBase,
  - CustomField,
  - DeleteRequestBuilder,
  - EdmTypeCommon,
  - EdmTypeField,
  - EdmTypeShared,
  - EntityBase,
  - EntityBuilder,
  - EntityBuilderType,
  - EntityDeserializer,
  - EntityIdentifiable,
  - EntitySerializer,
  - EnumField,
  - ExclusiveEdmTypeV2,
  - ExclusiveEdmTypeV4,
  - Expandable,
  - Field,
  - FieldBuilder,
  - FieldOptions,
  - FieldType,
  - Filter,
  - FilterFunctionParameterType,
  - FilterFunctionPrimitiveParameterType,
  - FilterFunctionReturnType,
  - FilterLambdaExpression,
  - Filterable,
  - FunctionImportParameter,
  - FunctionImportParameters,
  - GetAllRequestBuilderBase,
  - GetByKeyRequestBuilderBase,
  - Link,
  - NumberFilterFunction,
  - ODataBatchRequestConfig,
  - ODataCreateRequestConfig,
  - ODataDeleteRequestConfig,
  - ODataFunctionImportRequestConfig,
  - ODataGetAllRequestConfig,
  - ODataGetByKeyRequestConfig,
  - ODataRequest,
  - ODataRequestConfig,
  - ODataUpdateRequestConfig,
  - ODataUri,
  - OneToManyLink,
  - OneToOneLink,
  - Orderable,
  - OrderableEdmTypeField,
  - OrderableFilterFunction,
  - PropertyMetadata,
  - RequestBuilder,
  - RequestMethodType,
  - ResponseDataAccessor,
  - Selectable,
  - StringFilterFunction,
  - Time,
  - UpdateRequestBuilderBase,
  - UriConverter,
  - and,
  - asc,
  - ceiling,
  - concat,
  - convertToUriForEdmString,
  - createFilterFunction,
  - createGetFilter,
  - createGetResourcePathForKeys,
  - day,
  - desc,
  - deserializeBatchResponse,
  - deserializersCommon,
  - endsWith,
  - entityDeserializer,
  - entitySerializer,
  - filterFunction,
  - filterFunctions,
  - floor,
  - getEntityKeys,
  - getOrderBy,
  - hour,
  - indexOf,
  - isNavigationProperty,
  - isOf,
  - length,
  - minute,
  - month,
  - not,
  - numberReturnTypeMapping,
  - or,
  - parseBatchResponse,
  - removePropertyOnCondition,
  - round,
  - second,
  - serializeBatchRequest,
  - serializeChangeSet,
  - serializeRequest,
  - serializersCommon,
  - startsWith,
  - substring,
  - throwErrorWhenReturnTypeIsUnionType,
  - toFilterableList,
  - toLower,
  - toUpper,
  - trim,
  - uriConvertersCommon,
  - year
- [core] Move the following functions to `odata-v2` package
  - CreateRequestBuilder,
  - CustomField,
  - DeleteRequestBuilder,
  - Entity,
  - FunctionImportRequestBuilder,
  - GetAllRequestBuilder,
  - GetByKeyRequestBuilder,
  - ODataBatchRequestBuilder,
  - UpdateRequestBuilder,
  - deserializeComplexType,
  - edmToTs,
  - filterFunctions,
  - length,
  - oDataUri,
  - replace,
  - substring,
  - substringOf,
  - transformReturnValueForComplexType,
  - transformReturnValueForComplexTypeList,
  - transformReturnValueForEdmType,
  - transformReturnValueForEdmTypeList,
  - transformReturnValueForEntity,
  - transformReturnValueForEntityList,
  - transformReturnValueForUndefined
- [core] Move the following functions to `odata-v4` package
  - ActionImportParameter,
  - ActionImportRequestBuilder,
  - CreateRequestBuilder,
  - CustomField,
  - DeleteRequestBuilder,
  - Entity,
  - FunctionImportRequestBuilder,
  - GetAllRequestBuilder,
  - GetByKeyRequestBuilder,
  - ODataBatchRequestBuilder,
  - UpdateRequestBuilder,
  - all,
  - any,
  - contains,
  - deserializeComplexType,
  - edmToTs,
  - filterFunction,
  - filterFunctions,
  - fractionalSeconds,
  - hasSubsequence,
  - hasSubset,
  - matchesPattern,
  - maxDateTime,
  - minDateTime,
  - now,
  - totalOffsetMinutes,
  - transformReturnValueForComplexType,
  - transformReturnValueForComplexTypeList,
  - transformReturnValueForEdmType,
  - transformReturnValueForEdmTypeList,
  - transformReturnValueForEntity,
  - transformReturnValueForEntityList,
  - transformReturnValueForUndefined,
  - uriConverter
- [core] Move the following functions to `generator-common` package
  - helpfulLinksSection

### Signature changed

- [core] `EdmTypeField` only support EDM types, no field types in generics

### Implementation changed

- [generator] changed the following implementations
  - `ServiceNameFormatter` deprecated constructor removed, reserverdName parameter from typeNameToFactoryName method removed
  - `VdmNavigationpropety` multiplicity, isMultiLink removed
  - `VdmFunctionImportReturnType` isMulti removed
- [openapi] changed the following implementations
  - `execute` Request Builder APIs changed to use single parameter, either a Destination or DestinationFetchOptions.
  - `executeRaw` Request Builder APIs changed to use single parameter, either a Destination or DestinationFetchOptions.
- [odata-common] changed the following implementations
  - `ComplexTypeField` deprecated constructors removed
  - `Constructable` Selectable removed
  - `CreateRequestBuilderBase` prepare removed
  - `EntityBase` getCurrentMapKey, initializeCustomFields removed
  - `EnumField` edmType removed
  - `Filter` \_fieldName property removed
  - `FilterFunction` toString, transformParameter removed
  - `Link` clone, selects removed
  - `MethodRequestBuilder` withCustomHeaders, withCustomQueryParameters, withCustomServicePath removed, build protected
  - `ODataRequestConfig` contentType, deprecated constructor removed
  - `ODataBatchRequestConfig` batchId, content_type_prefix removed
  - `OneToOneLink` clone removed
  - `UpdateRequestBuilderBase` prepare, requiredFields, ignoredFields, withCustomVersionIdentifier removed
  - `execute` Request Builder APIs changed to use single parameter, either a Destination or DestinationFetchOptions..
  - `executeRaw` Request Builder APIs changed to use single parameter, either a Destination or DestinationFetchOptions.
- [odata-v2] changed the following implementations
  - `execute` Request Builder APIs changed to use single parameter, either a Destination or DestinationFetchOptions.
  - `executeRaw` Request Builder APIs changed to use single parameter, either a Destination or DestinationFetchOptions.
- [odata-v4] changed the following implementations
  - `execute` Request Builder APIs changed to use single parameter, either a Destination or DestinationFetchOptions.
  - `executeRaw` Request Builder APIs changed to use single parameter, either a Destination or DestinationFetchOptions.
- [connectivity] changed the following implementations
  - `getDestination` changed to use DestinationFetchOptions as single parameter.
  - `getProxyRelatedAuthHeaders` legacyNoAuthOnPremiseProxy case removed
  - `serviceToken` uses jwt instead of userJwt now.
  - `jwtBearerToken` uses jwt instead of userJwt now.
  - `fetchVerificationKeys` merged with `executeFetchVerificationKeys`, now only accepts url as parameter
- [http-client] changed the following implementations
  - `executeHttpRequest` fetches CsrfToken for non-GET requests by default.

## Known Issues

-

## Compatibility Notes

- Upgrade the ES version to `es2019`.

## New Functionality

- [connectivity] Create a new package with minimal API.
- [connectivity] Add `registerDestination` function to create destinations in the `destinations` environment variable.
- [connectivity] Support the `SamlAssertion` flow in destination retrieval.
- [http-client] Create a new package with minimal API.

## Improvements

-

## Fixed Issues

-<|MERGE_RESOLUTION|>--- conflicted
+++ resolved
@@ -22,11 +22,8 @@
 
 ## Improvements
 
-<<<<<<< HEAD
 - [connectivity] Add details to error message for missing "URL" properties in destinations.
-=======
 - [util] Add `sanitizeRecord` function to `cloud-sdk-logger` which replaces potentially sensitive information in a `Record<string, any>` based on a list of sensistive keys.
->>>>>>> 2a82d3ff
 
 ## Fixed Issues
 
