[//]: # (Please don't delete the following comments and keep them in the beginning of this document.)
[//]: # (Example known issue: Making OData requests using a proxy defined in the environment variables is not possible \(see improvements\).)
[//]: # (Example compatibility note: "_OData client generator_: Rename `entityConstructor`, `linkedEntity`, `fieldName` [properties]\(https://help.sap.com/doc/7f30fcdb8c424be9b1d4ecbfd7dd972f/1.0/en-US/classes/_sap_cloud_sdk_core.entity.html\) in generated entities to `_entityConstructor`, `_linkedEntity`, `_fieldName`.")
[//]: # (Example new functionality: _OData client generator_: Support the generation of clients for services using nested complex types.)
[//]: # (Example improvement: Allow setting the log levels of SDK loggers more conveniently through a single function [`setLogLevel\(\)`]\(https://help.sap.com/doc/7f30fcdb8c424be9b1d4ecbfd7dd972f/1.0/en-US/modules/_sap_cloud_sdk_util.html#setloglevel\).)
[//]: # (Example fixed issue: "Fix the parameter type of `fromJson` method so that passing a json object with illegal attributes is not allowed. For example, `{ bupa : '1' }` cannot be passed to the method when building a `BusinessPartner`.")

# 1.X.Y

release-date:
docs:
blog:

## knownIssues

-

## compatibilityNotes

-

## newFunctionality

-

## improvements

-

## fixedIssues

<<<<<<< HEAD
- Fix ordering for complex properties including nested complex properties.
=======
- Fix the generator crashing for services containing function modules without a return type.
Now the generator will handle these cases and use  `Promise<void>` as return type.

-
>>>>>>> 0ef409ec

# 1.18.0

release-date:
docs:
blog:

## knownIssues

-

## compatibilityNotes

-

## newFunctionality

-

## improvements

- When generating an OData client using the `generator` package, the version that is put in the generated `package.json` can now be supplied as argument (`versionInPackageJson`). Call `generate-odata-client help` for more details.

## fixedIssues

-

# 1.17.2

release-date: February 27, 2020
docs: https://help.sap.com/doc/a7b688ee8d9441a8b70da5d384b4248a/1.0/en-US/index.html
blog: https://blogs.sap.com/?p=1053508

## knownIssues

- Using destinations with authentication type `PrincipalPropagation` and proxy type `OnPremise` (as configured in the SAP Cloud Platform cockpit) will currently throw errors. This can be worked around by setting the authentication type to `NoAuthentication` instead.

## improvements

- Make the retrieval of constructors for batch responses more reliable.

## fixedIssues

- Consider proxy environment variables (`HTTP_PROXY`, `HTTPS_PROXY`, `http_proxy`, `https_proxy`) for destinations configured in VCAP service bindings (e.g. when using SAP Extension Factory).
- _OData client generator_ Fix a generation issue, where wrong type names were generated for nested complex types in certain circumstances.
- Fix the return value of OData DELETE requests. It now returns a Promise<void> as indicated by the type instead of the full Axios response.
- Fix the return type of the functions [`asc`](https://help.sap.com/doc/a7b688ee8d9441a8b70da5d384b4248a/1.0/en-US/modules/_sap_cloud_sdk_core.html#asc) and [`desc`](https://help.sap.com/doc/a7b688ee8d9441a8b70da5d384b4248a/1.0/en-US/modules/_sap_cloud_sdk_core.html#desc) to be more specific, now returning [`Order`](https://help.sap.com/doc/a7b688ee8d9441a8b70da5d384b4248a/1.0/en-US/classes/_sap_cloud_sdk_core.order.html) insteaf of [`Orderable`](https://help.sap.com/doc/a7b688ee8d9441a8b70da5d384b4248a/1.0/en-US/modules/_sap_cloud_sdk_core.html#orderable).

# 1.17.0

release-date: February 13, 2020
docs: https://help.sap.com/doc/96ad709a1b7e41f3804fa5040bc83167/1.0/en-US/index.html
blog: https://blogs.sap.com/?p=1047125

## newFunctionality

- _OData client_: Update the OData VDM to the [newest release 2002 of SAP S/4HANA Cloud](https://news.sap.com/2020/01/sap-s4hana-cloud-2002-release/). This includes completely new services (available as usual as [global modules](https://help.sap.com/doc/96ad709a1b7e41f3804fa5040bc83167/1.0/en-US/globals.html) called `@sap/cloud-sdk-vdm-*`), new operations in previously existing services, and new entity types. The SDK supports all OData services listed in the [SAP API Business Hub for SAP S/4HANA Cloud](https://api.sap.com/shell/discover/contentpackage/SAPS4HANACloud).

- Consider variables `http_proxy` and `https_proxy` for configuring proxy settings for outbound requests, that do not use the SAP Cloud Connector. The `no_proxy` variables can be used to exclude certain destinations from using the proxy. See [`ProxyConfiguration`](https://help.sap.com/doc/96ad709a1b7e41f3804fa5040bc83167/1.0/en-US/interfaces/_sap_cloud_sdk_core.proxyconfiguration.html) for more details.

## fixedIssues

- Fix an issue with the generation of OData clients for `.edmx` files that contain entities ending with "Type".

# 1.16.0

release-date: January 30, 2020
docs: https://help.sap.com/doc/101ace914463482b816b6fb265daa879/1.0/en-US/index.html
blog: https://blogs.sap.com/?p=1039650

## knownIssues

- Making OData requests using a proxy defined in the environment variables is not possible (see improvements). This issue is resolved with the SAP Cloud SDK version `1.17.0`.

## newFunctionality

- Add common [OData V2](https://www.odata.org/documentation/odata-version-2-0/uri-conventions/) filter functions, i. e. `bool substringof(string po, string p1)`, `string substring(string p0, int pos)` and `int length(string p0)`. For filtering with those functions use: `SomeEntity.filter(length(SomeEntity.FIELD).greaterThan(10));`
- Support building custom OData filter functions for filtering. Use the [`filterFunction`](https://help.sap.com/doc/101ace914463482b816b6fb265daa879/1.0/en-US/modules/_sap_cloud_sdk_core.html#filterfunction-1) factory function to filter using any of the OData v2 filter functions generically:
`SomeEntity.filter(filterFunction('concat', 'string', 'prefix', SomeEntity.FIELD).equals('prefixSomeName'))`. As for the common filter function, filtering over different levels of navigation is not supported.

## improvements

- Disable the faulty Axios http_proxy parsing from environment variables used by the OData-requests, because it was not working under any circumstances. Requests that do not need a proxy will now not be broken due to environment variables (see also known issues).

## fixedIssues

- Fix an issue with faulty Axios `http_proxy` environment variable parsing used by the OData requests. Requests that do not need a proxy will now not be broken due to environment variables (see also known issues).
- Fix an issue where the dependencies of the `@sap-cloud-sdk/core` module were recorded by analytics instead of the dependencies of the project that installed the SDK.

# 1.15.1

release-date: January 16, 2020
docs: https://help.sap.com/doc/b2233eb282ec40e49a8661febf18348a/1.0/en-US/index.html
blog: https://blogs.sap.com/?p=1031865

## fixedIssues

- Fix an issue when creating `batch` request with `changeset`. Now a `batch` can contain `changeset` regarding one service instead of different services.
- Fix an issue regarding serialization and deserialization of OData payloads that contain numbers. Number types are correctly supported now.
- Fix `HttpRequestConfig` interface which previously used `body` instead of `data`. This led to data not being added to the request.
- Fix the parameter type of `fromJson` method so that passing a json object with illegal attributes is not allowed. For example, `{ bupa : '1' }` cannot be passed to the method when building a `BusinessPartner`.

# 1.15.0

release-date: December 19, 2019
docs: https://help.sap.com/doc/1fd0ac329d664076acfd210249536594/1.0/en-US/index.html
blog: https://blogs.sap.com/?p=1019658

## newFunctionality

- Add new scaffold to [SAP Cloud SDK CLI](https://github.com/SAP/cloud-sdk-cli) offering out-of-the-box support for the [CI/CD toolkit](https://github.com/SAP/cloud-s4-sdk-pipeline), including coverage reports. Further improvements to the CLI are listed in the [CLI release notes](https://github.com/SAP/cloud-sdk-cli/releases).

## improvements

- Disable the faulty axios http_proxy parsing from environment variables used by the odata-requests, because it was not working under any circumstances.
  Requests that do not need a proxy will now not be broken due to environment variables (see also known issues).

## fixedIssues

- Fix an issue in retrieving cached destinations with certificates, additional OAuth tokens and proxy configurations.
- Fix an issue where collecting usage analytics data was prevented on Windows systems by an incompatible path manipulation.
- Correct the default path for the `service-mapping.json` file in the VDM generator. It failed on Windows systems due to a hard coded `/`.
- Increase the version of the http-proxy-agent to 3.0.0, to fix a side effect with the `https` node module. This affected GET requests built from a URL object.
- Enable applications on Kubernetes to use the SDK to integrate with SAP Cloud Platform services (experimental).

# 1.14.0

release-date: December 5, 2019
docs: https://help.sap.com/doc/7f30fcdb8c424be9b1d4ecbfd7dd972f/1.0/en-US/index.html
blog: https://blogs.sap.com/?p=906845

## compatibilityNotes

- _OData client generator_: Rename `entityConstructor`, `linkedEntity`, `fieldName` [properties](https://help.sap.com/doc/7f30fcdb8c424be9b1d4ecbfd7dd972f/1.0/en-US/classes/_sap_cloud_sdk_core.entity.html) in generated entities to `_entityConstructor`, `_linkedEntity`, `_fieldName`.
- _OData client generator_: Running the generator on Windows without providing a path to the `service-mapping.json` fails. This is fixed in version 1.15.0.

## newFunctionality

- _OData client generator_: Support the generation of clients for services using nested complex types.

## improvements

- Allow setting the log levels of SDK loggers more conveniently through a single function [`setLogLevel()`](https://help.sap.com/doc/7f30fcdb8c424be9b1d4ecbfd7dd972f/1.0/en-US/modules/_sap_cloud_sdk_util.html#setloglevel).

## fixedIssues

- Allow setting empty string and other falsy values for non nullable properties as this is supported by SAP S/4HANA Cloud.
- Fix an issue when the literal `fieldName` is defined as the name of a property in an entity.
- Allow http-agent to be used without `esModuleInterop` compilation flag.
- Remove unsupported `contains()` function from filter expressions in the OData request builder.

# 1.13.1

release-date: November 21, 2019
docs: https://help.sap.com/doc/7e044f5dba0c4007afa148c74ff79a33/1.0/en-US/index.html
blog: https://blogs.sap.com/?p=899516

## compatibilityNotes

- Introduce new module `@sap-cloud-sdk/analytics` to provide insights into the SDK usage for further improving the SDK in the future.
  - To review what data is collected and enable analytics, you need to opt-in as described [here](https://github.com/SAP/cloud-sdk-cli/blob/master/usage-analytics.md).
  - No data about your projects will be collected as long as you don't opt-in. We never collect personal data.
- Due to a change of the naming strategy for entity classes in the OData client generator, entities that were previously named using the pattern `EntityType_<number>` might now have a different name when regenerated.

## newFunctionality

- _OData client_: Update the OData VDM to the [newest release 1911 of SAP S/4HANA Cloud](https://news.sap.com/2019/11/sap-s4hana-cloud-1911-intelligent-enterprise-experience-economy/). The SDK supports all OData services listed in the [SAP API Business Hub for SAP S/4HANA Cloud](https://api.sap.com/shell/discover/contentpackage/SAPS4HANACloud).

## improvements

- _OData client generator_: Consistently use the entity set name instead of the entity type name for determining the generated entity class name.

## fixedIssues

- Fix a bug where the location ID of a destination for on-premise connectivity was ignored when trying to fetch CSRF tokens.
- Fix a bug with the lookup of test destination files on windows systems related to a hard coded `/`.
- Fix an issue when [`sanitizeDestination`](https://help.sap.com/doc/7e044f5dba0c4007afa148c74ff79a33/1.0/en-US/modules/_sap_cloud_sdk_core.html#sanitizedestination) led to an error when called multiple times on the same destination object.
- Fix an OData client generation bug where the number of generated entities with default name pattern was unintenionally limited to 10.

# 1.12.0

release-date: November 7, 2019
docs: https://help.sap.com/doc/15b6f206672d42ad852fa1466d6ad0d5/1.0/en-US/index.html
blog: https://blogs.sap.com/2019/11/08/new-versions-of-sap-cloud-sdk-3.7.0-for-java-and-1.12.0-for-javascript/

## compatibilityNotes

- Due to the introduction of an SDK-specific logger, the format of log messages created by the SAP Cloud SDK has changed.

## newFunctionality

- Release SAP Cloud SDK Command Line Interface (CLI) `@sap-cloud-sdk/cli` on the [central registry npmjs.com](https://www.npmjs.com/package/@sap-cloud-sdk/cli). The CLI makes it easy to add the SAP Cloud SDK for JavaScript to an existing project and simplifies several other tasks when building applications on SAP Cloud Platform.
  - Install the CLI via [npm](https://www.npmjs.com/package/@sap-cloud-sdk/cli) (`npm install @sap-cloud-sdk/cli`).
  - For more information on how to use the CLI, take a look at the [Readme](https://github.com/SAP/cloud-sdk-cli/blob/master/README.md) or call `sap-cloud-sdk --help` after installing.
  - The CLI is available as open source under Apache License 2.0 from the [github.com repository](https://github.com/SAP/cloud-sdk-cli). Contributions are welcome.
- Add an [SDK-specific logger](https://help.sap.com/doc/15b6f206672d42ad852fa1466d6ad0d5/1.0/en-US/modules/_sap_cloud_sdk_util.html#createlogger) based on [winston](https://github.com/winstonjs/winston) that produces filterable logs in Kibana / on SAP Cloud Platform as well as better formatted logs locally. It is consistently used within the SDK and can be used for application code as well.
- Support the handling of destinations with `OAuth2SAMLBearerAssertion` authentication type that include a property `SystemUser`. The system user will be used instead of the currently logged in user to retrieve an access token to the destination. That is, no principal propagation takes place. As a consequence, no user JWT is required.

## improvements

- Include URL of requested service in error messages of failed OData requests.

## fixedIssues

- Use correct type [`DestinationOptions`](https://help.sap.com/doc/15b6f206672d42ad852fa1466d6ad0d5/1.0/en-US/modules/_sap_cloud_sdk_core.html#destinationoptions) in `execute` method of OData VDM request builders. The type used previously was overly restrictive, which prevented passing of valid objects like a [`selectionStrategy`](https://help.sap.com/doc/15b6f206672d42ad852fa1466d6ad0d5/1.0/en-US/interfaces/_sap_cloud_sdk_core.destinationaccessoroptions.html#selectionstrategy), even though the code actually handles it.
- Improve error handling and console output for the systems and credentials defined for local testing in the `systems.json` and `credentials.json` files, respectively.

# 1.11.3

release-date: October 24, 2019
docs: https://help.sap.com/doc/adc5a5f757c44aa48cee5142617549b0/1.0/en-US/index.html
blog: https://blogs.sap.com/2019/10/24/new-versions-of-sap-cloud-sdk-3.6.0-for-java-and-1.11.3-for-javascript/

## newFunctionality

- _OData client generator_: Support batch requests (introduced in [1.11.2](#version-1.11.2) for pre-delivered SAP S/4HANA Cloud APIs) also for generated OData clients.
- _OData client generator_: Support generating [Core Data Services Schema Notation (CSN)](https://cap.cloud.sap/docs/cds/csn) files based on the metadata of each OData service.
  - CSN files are used in [SAP Cloud Application Programming Model (CAP)](https://cap.cloud.sap/docs/about/) when modeling a business domain using CDS. Having them generated by the generator of the SAP Cloud SDK allows immediately leveraging them in CDS models.
  - To generate CSN files in addition to the OData client code, pass the command line parameter `--generateCSN=true`. The default value is false.
  - The generated file is located in the folder for the service. That is, for a service named `my-service` the CSN will be in `my-service/my-service-csn.json`.

# 1.11.2

release-date: October 10, 2019
docs: https://help.sap.com/doc/505cd8d2cbd340a38eeae8b63b5df753/1.0/en-US/index.html
blog: https://blogs.sap.com/2019/08/10/new-versions-of-sap-cloud-sdk-3.5.0-for-java-1.11.2-for-javascript-and-v25-of-continuous-delivery-toolkit/

## knownIssues

- Please note that we have not released a new version 1.11.2 of the OData client generator (module `@sap-cloud-sdk/generator`) due to technical reasons. 1.10.0 remains the current version of the generator. As a consequence, the new features of the OData client mentioned below (batch and CSN files) are not yet available for custom OData clients generated by the generator.

## compatibilityNotes

- In preparation for an upcoming change to the way how the XSUAA service supplies verification keys to applications, the SAP Cloud SDK from version 1.11.2 onwards retrieves the key from the XSUAA service instead of relying on a verification key present in the XSUAA service binding credentials.
- Previous versions of the SDK only recognized an access token in the authorization header if "`Bearer`" was spelled in title case. Now, [`retrieveJwt`](https://help.sap.com/doc/505cd8d2cbd340a38eeae8b63b5df753/1.0/en-US/modules/_sap_cloud_sdk_core.html#retrievejwt) does a case insensitive check for "`bearer`". That means, "bearer" and "Bearer" are now equally supported as correct authorization header.

## newFunctionality

- Support [OData batch requests](https://www.odata.org/documentation/odata-version-2-0/batch-processing/>) for batch processing that allows grouping several operations into one single request, resulting in better performance.
  - Support create, update and delete requests as part of change sets within a batch request that group a set of write operations into a transaction.
  - Support retrieve requests within batch requests.
  - Use the new method `batch` that each module for a OData service exposes (see [example for business partner service](https://help.sap.com/doc/505cd8d2cbd340a38eeae8b63b5df753/1.0/en-US/modules/_sap_cloud_sdk_vdm_business_partner_service.html#batch)) to [construct a batch request](https://help.sap.com/doc/505cd8d2cbd340a38eeae8b63b5df753/1.0/en-US/classes/_sap_cloud_sdk_core.odatabatchrequestbuilder.html). Pass prepared query and by-key request builders as parameters to the method (instead of executing them), as well as change sets.
  - Use the new method `changeset` that each module for a OData service exposes (see [example for business partner service](https://help.sap.com/doc/505cd8d2cbd340a38eeae8b63b5df753/1.0/en-US/modules/_sap_cloud_sdk_vdm_business_partner_service.html#changeset)) to construct a [change set](https://help.sap.com/doc/505cd8d2cbd340a38eeae8b63b5df753/1.0/en-US/classes/_sap_cloud_sdk_core.odatabatchchangeset.html). Pass prepared create, update, and delete request builders as parameters to the method (instead of executing them). Then, pass the constructed change set to the `batch` method.
  - Execute the batch request like any other request builder using the method [`execute`](https://help.sap.com/doc/505cd8d2cbd340a38eeae8b63b5df753/1.0/en-US/classes/_sap_cloud_sdk_core.odatabatchrequestbuilder.html#execute), which returns a promise of a list of [`BatchResponse`](https://help.sap.com/doc/505cd8d2cbd340a38eeae8b63b5df753/1.0/en-US/modules/_sap_cloud_sdk_core.html#batchresponse).
  - [`BatchResponse`](https://help.sap.com/doc/505cd8d2cbd340a38eeae8b63b5df753/1.0/en-US/modules/_sap_cloud_sdk_core.html#batchresponse) is a union type, representing the response of an indiviual retrieve request or change set that was passed to the batch request. Use `isSuccess` to verify that the retrieve request or change set was successful. Then, use a type assertion like `response as ReadResponse` based on your knowledge of the expected response to further work with the response.
- _OData client for SAP S/4HANA Cloud_: Include CSN files for all SAP S/4HANA Cloud APIs out-of-the-box. They are available from the corresponding folder in `node_modules` after npm-installing an SDK module.
  - CSN files are used in [SAP Cloud Application Programming Model (CAP)](https://cap.cloud.sap/docs/about/) when modeling a business domain using CDS. Having them generated by the generator of the SAP Cloud SDK allows immediately leveraging them in CDS models.

## improvements

- Validate user access tokens issued by XSUAA with the verification key retrieved from the XSUAA service (online verification), instead of relying on a verification key present in the XSUAA service binding credentials (offline verification). The retrieved key is cached for 15 minutes (depending on feedback, the cache duration may change in the future. If you use the SDK's [`verifyJwt`](https://help.sap.com/doc/505cd8d2cbd340a38eeae8b63b5df753/1.0/en-US/modules/_sap_cloud_sdk_core.html#verifyjwt) method, no action is required.
- The `fromJson` method of entity builders has been improved to properly parse a JSON in the notation used elsewhere in the SDK, with links and attributes in camel-case.

## fixedIssues

- Fix compilation issues when using any entity builder and `"strictNullChecks": true` is set in the `tsconfig.json` file of the project.

# 1.10.0

release-date: September 26, 2019
docs: https://help.sap.com/doc/eb571f4aff6f49d2a7fd385b5663ec88/1.0/en-US/index.html
blog: https://blogs.sap.com/2019/09/26/new-versions-of-sap-cloud-sdk-3.4.0-for-java-1.10.0-for-javascript-and-v24-of-continuous-delivery-toolkit/

## newFunctionality

- Construct a structured representation of users as a [`Tenant` object](https://help.sap.com/doc/eb571f4aff6f49d2a7fd385b5663ec88/1.0/en-US/interfaces/_sap_cloud_sdk_core.tenant.html) from a JWT with the new method [`tenantFromJwt`](https://help.sap.com/doc/eb571f4aff6f49d2a7fd385b5663ec88/1.0/en-US/modules/_sap_cloud_sdk_core.html#tenantfromjwt).
- Construct a structured representation of users as a [`User` object](https://help.sap.com/doc/eb571f4aff6f49d2a7fd385b5663ec88/1.0/en-US/interfaces/_sap_cloud_sdk_core.user.html) from a JWT with the new method [`userFromJwt`](https://help.sap.com/doc/eb571f4aff6f49d2a7fd385b5663ec88/1.0/en-US/modules/_sap_cloud_sdk_core.html#userfromjwt).

# 1.9.0

release-date: September 12, 2019
docs: https://help.sap.com/doc/c3eb465862914a45adb2c0963287fe0d/1.0/en-US/index.html
blog: https://blogs.sap.com/2019/09/12/new-versions-of-sap-cloud-sdk-3.3.1-for-java-and-1.9.0-for-javascript/

## knownIssues

-

## compatibilityNotes

-

## newFunctionality

- Support destinations with authentication type `ClientCertificateAuthentication`.
- Provide the option to update OData entities using PUT instead of PATCH (which is used by default) via the [`replaceWholeEntityWithPut`](https://help.sap.com/doc/c3eb465862914a45adb2c0963287fe0d/1.0/en-US/classes/_sap_cloud_sdk_core.updaterequestbuilder.html#replacewholeentitywithput) method.

## improvements

- Support response format used by SAP Cloud for Customer for retrieving a single OData entity by key (in [`GetByKeyRequestBuilder`](https://help.sap.com/doc/c3eb465862914a45adb2c0963287fe0d/1.0/en-US/classes/_sap_cloud_sdk_core.getbykeyrequestbuilder.html)).
- Add an option to ignore version identifiers as part of delete requests by using the [`ignoreVersionIdentifier`](https://help.sap.com/doc/c3eb465862914a45adb2c0963287fe0d/1.0/en-US/classes/_sap_cloud_sdk_core.deleterequestbuilder.html#ignoreversionidentifier) method.
- Support "Location ID" property of Cloud Connector in on-premise destinations. This previously caused the connection to fail if a Location ID was expected by the Cloud Connector.

## fixedIssues

- Fix an issue with the OData client where it failed if the `x-csrf-token` header was ignored by the destination. Now, a warning will be logged instead and the execution continues to enable compatibility with more systems.
- Fix an issue with the OData client where it failed because a `set-cookie` header was expected but not returned by a destination. Now, a warning will be logged instead and the execution continues to enable compatibility with more systems.
- Fix an issue where TypeScript code generated with the OData client generator ([`@sap-cloud-sdk/generator`](https://help.sap.com/doc/c3eb465862914a45adb2c0963287fe0d/1.0/en-US/modules/_sap_cloud_sdk_generator.html)) did not compile when `"strict": true` is set in the project's `tsconfig.json`.

# 1.8.1

release-date: August 29, 2019
docs: https://help.sap.com/doc/48040536eea541f28499a14a27d976fa/1.0/en-US/index.html
blog: https://blogs.sap.com/2019/08/29/new-versions-of-sap-cloud-sdk-3.2.0-for-java-1.8.1-for-javascript-and-v23-of-continuous-delivery-toolkit/

## knownIssues

-

## compatibilityNotes

-

## newFunctionality

- Add additional selection strategies for retrieving destinations that only select destinations defined in the provider account ([`alwaysProvider`](https://help.sap.com/doc/48040536eea541f28499a14a27d976fa/1.0/en-US/modules/_sap_cloud_sdk_core.html#alwaysprovider)) or in the subscriber account ([`alwaysSubscriber`](https://help.sap.com/doc/48040536eea541f28499a14a27d976fa/1.0/en-US/modules/_sap_cloud_sdk_core.html#alwayssubscriber)). You pass the strategy to use as part of the [`DestinationOptions`](https://help.sap.com/doc/48040536eea541f28499a14a27d976fa/1.0/en-US/interfaces/_sap_cloud_sdk_core.destinationoptions.html) when retrieving a destination, if you do not want to use the default, [`subscriberFirst`](https://help.sap.com/doc/48040536eea541f28499a14a27d976fa/1.0/en-US/modules/_sap_cloud_sdk_core.html#subscriberfirst). All strategies are available from an object helper [`DestinationSelectionStrategies`](https://help.sap.com/doc/48040536eea541f28499a14a27d976fa/1.0/en-US/modules/_sap_cloud_sdk_core.html#destinationselectionstrategies).

## improvements

-

## fixedIssues

-

# 1.8.0

release-date: August 15, 2019
docs: https://help.sap.com/doc/387c59ceff9840e48572a430b12d9fe2/1.0/en-US/index.html
blog: https://blogs.sap.com/2019/08/15/new-versions-of-sap-cloud-sdk-3.1.0-for-java-and-1.8.0-for-javascript/

## knownIssues

## compatibilityNotes

- We have increased the timeout of circuit breakers used to retrieved access tokens and destinations from 3 to 10 seconds.
- As part of the update of the OData VDM to SAP S/4HANA Cloud 1908, the package `@sap/cloud-sdk-vdm-outbound-delivery-service` has been removed from the SAP API Business Hub and, as a consequence, from the SDK. Use [`@sap/cloud-sdk-vdm-outbound-delivery-v2-service`](https://help.sap.com/doc/387c59ceff9840e48572a430b12d9fe2/1.0/en-US/modules/_sap_cloud_sdk_vdm_outbound_delivery_v2_service.html) instead.

## newFunctionality

- _OData client_: Update the OData virtual data model to the [newest release 1908 of SAP S/4HANA Cloud](https://news.sap.com/2019/08/sap-s4hana-cloud-1908-new-release/). This includes completely new services (available as usual as [global modules](https://help.sap.com/doc/dfb895df81c04bbc9e7cefc82e92dff7/1.0/en-US/globals.html) called `@sap/cloud-sdk-vdm-*`), new operations in previously existing services, and new entity types. The SDK supports all OData services listed in the [SAP API Business Hub for SAP S/4HANA Cloud](https://api.sap.com/shell/discover/contentpackage/SAPS4HANACloud).

## improvements

- _OData client_: allow creating OData entities as child of another entity by using the [`asChildOf()`](https://help.sap.com/doc/387c59ceff9840e48572a430b12d9fe2/1.0/en-US/classes/_sap_cloud_sdk_core.createrequestbuilder.html#aschildof) method in `CreateRequestBuilder` class.

## fixedIssues

- _OData client generator_: Fix an issue where the name of a generated OData entity class could conflict with the name of a function import.
- Correctly verify access tokens retrieved from the XSUAA service.

# 1.7.0

release-date: August 1, 2019
docs: https://help.sap.com/http.svc/rc/4260e18b26494846ad050d296a889781/1.0/en-US/index.html
blog: https://blogs.sap.com/2019/08/01/new-versions-of-sap-cloud-sdk-3.0.0-for-java-and-1.7.0-for-javascript/

## knownIssues

- Discovered a bug where the name of a generated OData entity class could conflict with the name of an import.

## compatibilityNotes

- When executing an OData request with implicit resolution of destinations, or when using `useOrFetchDestination` or `getDestination` explicitly, service bindings represented as destinations now take precedence over querying the destination service. If you have a service binding with the same name as a destination configured in the SAP Cloud Platform cockpit, this will lead to different behavior in your application, because of the newly introduced support for service bindings. Therefore we recommend using unique names across destinations and service bindings.
- Deprecate the misnamed interface `HttpReponse`. Use [`HttpResponse`](https://help.sap.com/doc/4260e18b26494846ad050d296a889781/1.0/en-US/interfaces/_sap_cloud_sdk_core.httpresponse.html) instead.

## newFunctionality

- Support accessing destinations provided as service bindings by SAP Cloud Platform Extension Factory.
  - Transparently support using URL and authentication of service bindings wherever a destination may be resolved, including executing OData requests by supplying a [`DestinationNameAndJwt`](https://help.sap.com/doc/4260e18b26494846ad050d296a889781/1.0/en-US/interfaces/_sap_cloud_sdk_core.destinationnameandjwt.html) as well as in [`useOrFetchDestination`](https://help.sap.com/doc/4260e18b26494846ad050d296a889781/1.0/en-US/modules/_sap_cloud_sdk_core.html#useorfetchdestination) and [`getDestination`](https://help.sap.com/doc/4260e18b26494846ad050d296a889781/1.0/en-US/modules/_sap_cloud_sdk_core.html#getdestination).
  - Introduce a new function [`destinationForServiceBinding`](https://help.sap.com/doc/4260e18b26494846ad050d296a889781/1.0/en-US/modules/_sap_cloud_sdk_core.html#destinationforservicebinding) that accepts the name of a service (as string) and tries to find a service binding with the given name and builds a [`Destination`](https://help.sap.com/doc/4260e18b26494846ad050d296a889781/1.0/en-US/interfaces/_sap_cloud_sdk_core.destination.html) for that service.

## improvements

- Verify JWTs that are passed to the destination accessor when [fetching destinations from the destination service](https://help.sap.com/doc/4260e18b26494846ad050d296a889781/1.0/en-US/modules/_sap_cloud_sdk_core.html#getdestinationfromdestinationservice) (explicitly or implicitly).
- _OData client_: [Create an OData delete request](https://help.sap.com/doc/4260e18b26494846ad050d296a889781/1.0/en-US/classes/_sap_cloud_sdk_core.deleterequestbuilder.html) by passing the OData entity to delete instead of only the key values. Automatically attach the [version identifier](https://help.sap.com/doc/4260e18b26494846ad050d296a889781/1.0/en-US/classes/_sap_cloud_sdk_core.entity.html#versionidentifier) if present.

## fixedIssues

- Fix an issue where an error was thrown when trying to build the authorization header for destinations with authentication type _NoAuthentication_.
- Fix issues where the logic to select the correct XSUAA instance differed from the standard logic, as, for example, implemented in the SAP Cloud SDK for Java.
- Rename `HttpReponse` interface to [`HttpResponse`](https://help.sap.com/doc/4260e18b26494846ad050d296a889781/1.0/en-US/interfaces/_sap_cloud_sdk_core.httpresponse.html).<|MERGE_RESOLUTION|>--- conflicted
+++ resolved
@@ -29,14 +29,10 @@
 
 ## fixedIssues
 
-<<<<<<< HEAD
 - Fix ordering for complex properties including nested complex properties.
-=======
 - Fix the generator crashing for services containing function modules without a return type.
 Now the generator will handle these cases and use  `Promise<void>` as return type.
 
--
->>>>>>> 0ef409ec
 
 # 1.18.0
 
