--- conflicted
+++ resolved
@@ -28,11 +28,8 @@
 
 ## Fixed Issues
 
-<<<<<<< HEAD
 - [Destination] Fix the authentication type OAuth2ClientCredentials to keep using the token url from the destination without adding the path `/oauth/token` to the end.
-=======
-- Fix `OAuth2SAMLBearerAssertion` flow for technical users and subscriber account destinations. 
->>>>>>> 18c84ae2
+- [Destination] Fix `OAuth2SAMLBearerAssertion` flow for technical users and subscriber account destinations. 
 
 
 # 1.32.1
