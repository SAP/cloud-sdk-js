
[//]: # (Please don't delete the following comments and keep them in the beginning of this document. Also, keep the first line empty.)
[//]: # (Example known issue: Making OData requests using a proxy defined in the environment variables is not possible \(see improvements\).)
[//]: # (Example compatibility note: [core] Rename `entityConstructor`, `linkedEntity`, `fieldName` [properties]\(https://help.sap.com/doc/7f30fcdb8c424be9b1d4ecbfd7dd972f/1.0/en-US/classes/_sap_cloud_sdk_core.entity.html\) in generated entities to `_entityConstructor`, `_linkedEntity`, `_fieldName`.)
[//]: # (Example new functionality: [generator] Support the generation of clients for services using nested complex types.)
[//]: # (Example improvement: Allow setting the log levels of SDK loggers more conveniently through a single function [`setLogLevel\(\)`]\(https://help.sap.com/doc/7f30fcdb8c424be9b1d4ecbfd7dd972f/1.0/en-US/modules/_sap_cloud_sdk_util.html#setloglevel\).)
[//]: # (Example fixed issue: Fix the parameter type of `fromJson` method so that passing a json object with illegal attributes is not allowed. For example, `{ bupa : '1' }` cannot be passed to the method when building a `BusinessPartner`.)

# Next

## Known Issues

-

## Compatibility Notes

- [odata-generator] Consider the `Nullable` property on action and function import parameters and return types correctly. 
For parameters this is uncritical because the type is extended from `T` to `T | null` if the property is nullable. 
For return types the same extension could lead compile errors after client regeneration because the is broadened including `null`. 

## New Functionality

- [core] Support additional headers and query parameters, that are set on destinations.

## Improvements

- [odata-generator] Add underlying type and value information as part of the API documentation for enums.
- [odata-generator] Disallow invalid enum entries or random string parameters when building filters on enum properties.

## Fixed Issues

- [odata-generator] Fix generation errors, when Enum type field is used as a key of an entity.
<<<<<<< HEAD
- [core] Fix parsing of proxy environment variables to allow `-` in the host name.
=======
- [odata-generator] Fix action and function import typing, when parameter or return types are nullable.
>>>>>>> 7fe2f4ae

# 1.47.1

Release Date: TBD<br>
API Docs: https://sap.github.io/cloud-sdk/api/1.47.1<br>
Blog: TBD<br>

# 1.47.0

Release Date: TBD<br>
API Docs: https://sap.github.io/cloud-sdk/api/1.47.0<br>
Blog: TBD<br>

## New Functionality

- [core] Support `OAuth2JWTBearer` authentication type.

## Fixed Issues

- [proxy] Fix destination service calls using web proxies.
- [core] Fix type error to allow `null` values in filters for nullable properties.
- [core] Fix OData filter runtime error, when using lambda expression with operands like `or`.

# 1.46.0

Release Date: TBD<br>
API Docs: https://sap.github.io/cloud-sdk/api/1.46.0<br>
Blog: TBD<br>

## Compatibility Notes

- [eslint-config] Remove `brace-style` rule for compatibility with Prettier 2.3.
- [openapi-generator] Change the basis for directory, package, and service names, when generating clients. If not specified otherwise, the default is based on the directory name instead of the service name.
- [core] Deprecate JWT related interfaces in favor of the interfaces provided by the `jsonwebtoken` library.
The following interfaces were deprecated:
  - `JWTHeader` (use `JwtHeader` instead, the property `typ` is now optional)
  - `JWTPayload` (use `JwtPayload` instead)
  - `CompleteDecodedJWT` (use `Jwt` instead)
  - `RegisteredJWTClaims`
  - `RegisteredJWTClaimsBasic`
  - `RegisteredJWTClaimsTenant`
  - `RegisteredJWTClaimsUser`

## New Functionality

- [openapi-generator] Add the `-c/--config` command line option to specify options through a configuration file instead of on the command line.

## Improvements

- [core] Support setting custom `SAP-Connectivity-Authentication` headers for Principal Propagation.
- [openapi-generator] Improve the error message for invalid or unsupported path patterns.
- [openapi-generator] Improve the error message when detecting invalid Swagger 2.0 specification files. 
- [core] Improve types in convenience functions for JWT access. See "Compatibility Notes" for details.

## Fixed Issues

- [core] Fix type error to allow filtering on one-to-many navigation properties in lambda expressions.
- [openapi-generator] Base uniqueness check for directory names on directory names in `optionsPerService` instead of the human readable service name.

# 1.45.0

Release Date: TBD<br>
API Docs: https://sap.github.io/cloud-sdk/api/1.45.0<br>
Blog: TBD<br>

## Fixed Issues

- [core] Re-enable the circuit breakers for the destination and XSUAA services.
- [odata] Fix encoding of filter strings.
- [core] Add or overwrite the content length header for CSRF fetch requests. As those are always `HEAD` requests, the content length is always set to 0.

# 1.44.0

Release Date: TBD<br>
API Docs: https://sap.github.io/cloud-sdk/api/1.44.0<br>
Blog: TBD<br>

## Improvements

- [odata-generator][openapi-generator] Update `typescript` version to `~4.1.2` in the `package.json` of the clients.

# 1.43.0

Release Date: TBD<br>
API Docs: https://sap.github.io/cloud-sdk/api/1.43.0<br>
Blog: TBD<br>

## New Functionality

- [odata] Support appending path to the request URL built by the request builders through the `appendPath` method. It can be used for unsupported OData functionality like querying navigation properties.

## Fixed Issues

- [PROXY] Consider the web proxy also in the service call to BTP services like XSUAA and destination service.

# 1.42.0

Release Date: TBD<br>
API Docs: https://sap.github.io/cloud-sdk/api/1.42.0<br>
Blog: TBD<br>

## Compatibility Notes

- [core] Use `HEAD` instead of `GET` when fetching CSRF tokens. Change the URL for CSRF token fetching in OData requests from the service URL to the request URL. 
- [test-util] Use `HEAD` for `mockHeaderRequest()` to align with the core behaviour.
- [core] Remove experimental `Exclude` type, which was accidentally exposed as non-experimental.
- [openapi-generator] Rename the CLI generator command from `generate-openapi-client` to `openapi-generator`.
- [openapi-generator] Rename some generator options and default behavior of those options ([details](./knowledge-base/adr/0020-generator-options.md)).

## New Functionality

- [core] Support custom axios options for all request builders.
- [core] Support disabling csrf token request as an option for all request builders.
- [odata] Support unary operator `not` in the `filter()` of OData request builders.
- [openapi-generator] Release the SAP Cloud SDK OpenAPI generator.

## Improvements

- [odata] Allow using filter functions with boolean return types directly in the `filter()` of OData request builders without `equals(true)`.
- [odata-generator] Disable the `execute` function, when an entity type is shared by multiple entity sets and is used as the return type of function/action imports.
- [openapi-generator] Introduce `verbose` option to enable verbose logging. 
- [openapi-generator] Introduce `overwrite` option to allow overwriting of existing files. 
- [openapi-generator] Introduce `include` option to allow copying files to the generated clients.

# 1.41.0

Release Date: TBD<br>
API Docs: https://sap.github.io/cloud-sdk/api/1.41.0<br>
Blog: TBD<br>

## Compatibility Notes

- [core] Deprecated `userApprovedServiceToken`, `refreshTokenGrant` and `userTokenGrant`.
- [openapi-generator] Replace the underlying Java-based OpenAPI generator with a custom implementation. 
- [odata-generator] The type of one-to-one navigation properties is now optional.

## New Functionality

- [core] Added support for `jwtBearerToken` and `jwtBearerTokenGrant` authorization.
- [http-client] Add a `fetchCsrfToken` option to `executeHttpRequest` to allow automatic fetching of CSRF tokens for write operations.
- [openapi-generator] Fetch CSRF tokens for write operations automatically.

## Fixed Issues

- [odata-generator] Fix a type error of one-to-one navigation properties, so they can set `null` as valid values.
- [core] Fix a runtime error of `fromJson` function, when passing an object containing one-to-one navigation properties with `null` value.
- [odata-batch] Fix wrong double encoding of filter values in batch requests.
- [openapi-generator] Use string as default type for enums.

# 1.40.0

Release Date: TBD<br>
API Docs: https://sap.github.io/cloud-sdk/api/1.40.0<br>
Blog: TBD<br>

## Known Issues

- 

## Compatibility Notes

- A mandatory property `request` is added to the `HttpResponse`.

## New Functionality

- [core] Support `executeRaw` in all `RequestBuilder`, which returns `HttpResponse` that contains the raw response and original request.

## Improvements

- [http-agent] Fix client certificate authentication in conjunction with proxies - depends on [this PR](https://github.com/TooTallNate/node-https-proxy-agent/pull/111).

## Fixed Issues

- [core] Fix parsing of empty bodies in batch responses.

# 1.39.0

Release Date: TBD<br>
API Docs: https://sap.github.io/cloud-sdk/api/1.39.0<br>
Blog: TBD<br>

## Compatibility Notes

- [core] Deprecated `_customFields` in the `fromJson` method of the entity builders. Instead, add custom fields to the JSON objects directly.

## New Functionality

- [openapi-generator] Support custom API names and operation names by using OpenAPI extensions `x-sap-cloud-sdk-api-name` and `x-sap-cloud-sdk-operation-name`.

## Fixed Issues

- [core] Fix building of entities using `fromJson` with navigation properties.
- [odata-generator] The exit code of the node process is set to 1 in cases of a generator error.
- [odata-generator] Fix the false-positive warning message, when functions/actions are not used by any function/action imports.

# 1.38.0

Release Date: TBD<br>
API Docs: https://sap.github.io/cloud-sdk/api/1.38.0<br>
Blog: TBD<br>

## New Functionality

- [openapi-generator] Generate multiple API objects based on tags instead of one API per API specification.
- [openapi-generator] Add option `writeReadme` for generating readme files.
- [openapi-generator] Support copying files from given paths via a new option `additionalFiles`.
- [eslint-config] Release a recommended, shareable `eslint` configuration based on the SAP Cloud SDK's internal configuration as `@sap-cloud-sdk/eslint-config`. Follow the [official guide](https://eslint.org/docs/developer-guide/shareable-configs#using-a-shareable-config) for information how to use the config.

## Improvements

- [logger] The stack is included in the logs if `logger.error` is called with an error object.

# 1.37.1

Release Date: TBD<br>
API Docs: https://sap.github.io/cloud-sdk/api/1.37.1<br>
Blog: TBD<br>

## New Functionality

- [openapi-generator] Support the generation of transpiled JavaScript OpenAPI clients with the new flags: `generateJs` and `tsConfig`.

## Fixed Issues

- [generator] Allow enhanced generation with OpenAPI files for all valid OData specification file endings (including e. g. .xml and .EDMX).

# 1.37.0

Release Date: TBD<br>
API Docs: https://sap.github.io/cloud-sdk/api/1.37.0<br>
Blog: TBD<br>

## Improvements

- [openapi-generator] Improve generation for duplicate operation names and non existing `operationId`s.

## Fixed Issues

- [openapi-generator] Remove the copyright comments from the generated package.json.
- [util] Don't fail on undefined template arguments when using `codeBlock`.

# 1.36.1

Release Date: TBD<br>
API Docs: https://sap.github.io/cloud-sdk/api/1.36.1<br>
Blog: TBD<br>

## Fixed Issues

- [openapi-generator] Fix the error `TypeError: Class constructor Command cannot be invoked without 'new'` due to the incompatibility of ES5 and oclif.

# 1.36.0

Release Date: TBD<br>
API Docs: https://sap.github.io/cloud-sdk/api/1.36.0<br>
Blog: TBD<br>

## Compatibility Notes

- [openapi-generator] The `package.json` is generated by default.

## New Functionality

- [openapi-generator] Support `package.json` generation and the service mapping configuration as CLI options.
- [util] Expose `UniqueNameGenerator` class that stores used names and generates a unique name for each given string.

# 1.35.0

Release Date: TBD<br>
API Docs: https://sap.github.io/cloud-sdk/api/1.35.0<br>
Blog: TBD<br>

## Compatibility Notes

- The return type of `Entity.getUpdatedProperties` was incorrect and was corrected to `Record<string, any>`.

## Fixed Issues

- Fix serialization of linked entities with custom fields.
- Fix setting of remote state on entities to replace old state instead of merging with old state. This also fixes how custom fields are handled in the remote state.
- Fix return type of `Entity.getUpdatedProperties` to `Record<string, any>`.
- Ship templates files that are used in the OpenAPI generator.

# 1.34.0

Release Date: TBD<br>
API Docs: https://sap.github.io/cloud-sdk/api/1.34.0<br>
Blog: TBD<br>

## Compatibility Notes

- The methods `refreshTokenGrant`,`userTokenGrant` and `clientCredentialsGrant` of the `xsuaa-service` now accept a `string` or `XsuaaServiceCredentials` as first argument.
  In case it is a `string` it is treated as the URL to fetch the access token from.
  In case it is an object of type `XsuaaServiceCredentials`, the URL is built by appending `oauth/token` to the `.url` of the given object.
  In the past this suffix was also appended to inputs of type `string`.

## New Functionality

- Add experimental support for client generation of OpenAPI services. All functionality related to the OpenAPI generator is subject to change.
- Introduce `ErrorWithCause` for better analysis of errors, their causes and their root causes. All errors that have been caused by other errors through the SDK are based on this class.
- Support `Destination`s with authentication type [`OAuth2UserTokenExchange`](https://help.sap.com/viewer/cca91383641e40ffbe03bdc78f00f681/Cloud/en-US/39d42654093e4f8db20398a06f7eab2b.html).

## Improvements

- Unify naming of the request builder methods. See [this adr](./knowledge-base/adr/0017-builder-methods-multiple-calls.md) for a list of the changed methods.

## Fixed Issues

- Stop appending `oauth/token` if the service token URL is given to `clientCredentialsGrant()`.
  See related compatibility note above.

# 1.33.0

Release Date: TBD<br>
API Docs: https://sap.github.io/cloud-sdk/api/1.33.0<br>
Blog: TBD<br>

## Known Issues

- [Generator] Using entity type as the parameter of function or action imports is not supported.

## Compatibility Notes

- [Generator] In order to support multi-schema generation, the edmx schema/namespace related types have been extended.
- [Generator] The deprecated static property `_serviceName` will not be generated.

## New Functionality

- [Generator] Support parsing of multiple schemas in the edmx service specification.
- [Util] Add string formatting functions.

## Improvements

- [Generator] Log warnings when generating code for function or action imports with unknown parameters, instead of throwing errors.

## Fixed Issues

- [Destination] Fix the authentication type `OAuth2ClientCredentials` to keep using the token url from the destination without adding the path `/oauth/token` to the end.
- [Destination] Fix `OAuth2SAMLBearerAssertion` flow for technical users and subscriber account destinations.

# 1.32.1

Release Date: TBD<br>
API Docs: https://sap.github.io/cloud-sdk/api/1.32.1<br>
Blog: TBD<br>

## Compatibility Notes

- Version 1.32.0 introduced a breaking change by removing the export of all generic HTTP client functionality. This version adds it again.

## Fixed Issues

- Add missing export for http-client

# 1.32.0

Release Date: TBD<br>
API Docs: https://sap.github.io/cloud-sdk/api/1.32.0<br>
Blog: TBD<br>

## Compatibility Notes

- Batch `ReadResponse.as` does not parse errors anymore, but throws an error if the response in fact was an `ErrorResponse`. To avoid this check `response.isSuccess()` before casting.
- Rename deprecated ODataRequestConfigs e.g. `ODataCreateRequestConfig` -> `ODataCreateRequestConfigLegacy` due to naming conflicts.

## New Functionality

-

## Improvements

- Export the `tenant` interface from the scp-cf module.
- Throw an error when attempting to parse a batch `ReadResponse` that in fact is an `ErrorResponse`.

## Fixed Issues

- [Generator] Fix the enum type (V4), when only one enum member is defined in the metadata.
- [OData] Fix function imports with and without parameters using the OData V4 syntax.

# 1.31.0

Release Date: TBD<br>
API Docs: https://sap.github.io/cloud-sdk/api/1.31.0<br>
Blog: TBD<br>

## Compatibility Notes

- [Generator] Paths referenced in configuration files for the generator are treated as relative to this file as stated in the documentation. Projects relying on the previous erroneous behavior might have to adjust their configuration.

## New Functionality

- Most public methods using variable arguments now also accept arrays as input.

## Improvements

- Remove the `rambda` library to save approx 2MB or 10% of the SDK size.
- [Connectivity] Warn the user when using custom headers for executing http requests.
- Pass through original error message in case of failure when fetching the csrf token.

## Fixed Issues

- [Generator] Fix function imports (OData V2 + V4) and action imports, where the return type is a primitive edm type like `Edm.String`.
- [Generator] Fix path references in generator configuration file to be treated as relative to the configuration file.
- [Core] Fix expiration times in the client credentials cache.
- [Core] Fix csrf request redirects against On-Premise systems

# 1.30.0

Release Date: TBD<br>
API Docs: https://sap.github.io/cloud-sdk/api/1.30.0<br>
Blog: TBD<br>

## Compatibility Notes

- Deprecate setting the content type header in the constructor of `ODataRequest`s.
- [Generator] Files with the same names, but different casing were previously not considered, e. g. when `SomeEntity.ts` and `Someentity.ts` were generated, the second generated file would overwrite the first. In these cases the generator now adds a suffix to the name, e. g. `Someentity_1.ts`.

## New Functionality

- [OData] Add `withSubRequestType` method to configure how batch sub requests are serialized.
- [OData] Support batch requests for OData v4.

## Improvements

- Allow setting default headers in `ODataRequest`s instead of the content type header only.

## Fixed Issues

- [OData] Fix wrong service paths for batch requests.
- [Generator] Fix reference to `execa` dependency.
- [Generator] Fix writing of files with the same names but different casing.
- Fix url encoding in batch requests.

# 1.29.0

Release Date: TBD<br>
API Docs: https://sap.github.io/cloud-sdk/api/1.29.0<br>
Blog: TBD<br>

## Compatibility Notes

- [Generator] The interface `EnityTypeForceMandatory` (e.g., `BusinessPartnerTypeForceMandatory`) is removed.

## New Functionality

- [OData] Support the usage of $count in `getAll` requests e.g.: `Entity.requestBuilder().getAll().count().execute()`.

## Improvements

- [OData] Add warning for deep update attempts in OData v2.
- [Generator] The transpiling after generation is done in chunks to avoid CPU overloads for high numbers of services.

## Fixed Issues

- [OData] Fix parsing the Etag returned from update requests.
- [OData] Fix the entity builder so that it can set `undefined`/`null` for optional properties.

# 1.28.2

Release Date: TBD<br>
API Docs: https://sap.github.io/cloud-sdk/api/1.28.2<br>
Blog: TBD<br>

## New Functionality

- [Util] Allow to mute and unmute loggers.

## Improvements

- [Generator] Generator will fail, when it generates `.ts` files that have compilation errors.

## Fixed Issues

- [OData] Fix deserialization of one to many links, where the navigation property is not wrapped in a `result` object.
- [OData] Fix `$orderby` parameter in expanded subqueries.

# 1.28.1

Release Date: TBD<br>
API Docs: https://sap.github.io/cloud-sdk/api/1.28.1<br>
Blog: TBD<br>

## Improvements

- Adjust the generation of the `$filter` parameter in URL so that parentheses are not removed even logically they are not needed.
  For example, now `$filter=((filterA and filter B) and (filterC and filter D))` will not be flattened to `$filter=(filterA and filter B and filterC and filter D)`.

## Fixed Issues

- [Generator] Remove `Batch.ts` from the index file when the file does not exist.

# 1.28.0

Release Date: TBD<br>
API Docs: https://sap.github.io/cloud-sdk/api/1.28.0<br>
Blog: TBD<br>

## New Functionality

- Move OData v4 support from experimental to GA status.

## Fixed Issues

- [Generator] Skip generation of `Batch.ts` for services without entities.
- [RequestBuilder] Fix serialization of `Edm.Time` fields in OData V4.

# 1.27.0

Release Date: TBD<br>
API Docs: https://sap.github.io/cloud-sdk/api/1.27.0<br>
Blog: TBD<br>

## New Functionality

- Added experimental support for OData V4 enum type. Use the `@sap/cloud-sdk-generator` to generate the type safe client.
- Include fallback `Edm.Any` for previously unsupported edm types like Edm.Geography.
  Type safety and related features like URI conversion are not supported for the fallback type.

## Improvements

- Log a warning in case the destination and the custom request config contain both `authorization` headers.
- Special characters like `'` (single quotes), ` ` (space) and `ä` (umlaut) are encoded properly when used in the `Filter`.

## Fixed Issues

- [Generator] Fix wrong type argument for collection types containing Edm types.

# 1.26.1

Release Date: TBD<br>
API Docs: https://sap.github.io/cloud-sdk/api/1.26.1<br>
Blog: TBD<br>

## Fixed Issues

- Fix links in TSDoc of generated OData clients.

# 1.26.0

Release Date: TBD<br>
API Docs: https://sap.github.io/cloud-sdk/api/1.26.0<br>
Blog: TBD<br>

## Compatibility Notes

- In version 1.25.0 we introduced the property `_complexType` on complex types. This property is removed in this version as it introduced a bug causing some generated OData clients to not be able to compile. OData clients generated using version 1.25.0 will be incompatible with future versions of the SAP Cloud SDK.
- Deprecated the `generateNpmrc` option of the SAP Cloud SDK generator. From now on `@sap` scoped packages do not need the private registry anymore.

## New Functionality

- Support collections in complex types.
- Support unbound actions in OData V4. Note that all OData V4 functionality is still experimental.

## Fixed Issues

- Fix OData client generation for complex types. See compatibility notes.

# 1.25.0

Release Date: TBD<br>
API Docs: https://sap.github.io/cloud-sdk/api/1.25.0<br>
Blog: TBD<br>

## Compatibility Notes

- As the representation of complex types in the generated OData clients has changed. OData clients generated by the SAP Cloud SDK generator should be regenerated as old versions will no longer be maintained.
- _OData client generator_: Reduce public API of the generator.
  Only the service generation remains public.
  The old API is obsolete due to a refactoring (see below) but remains available with status deprecated.

## New Functionality

- Support collection type filter functions.

## Improvements

- Improve complex type handling and its representation in the generated OData clients.
- Improve collection type handling and its representation in the generated OData clients.
- _OData client generator_: Refactor the service generation flow and deprecate the whole previous implementation.

# 1.24.1

Release Date: TBD<br>
API Docs: https://sap.github.io/cloud-sdk/api/1.24.1<br>
Blog: TBD<br>

## Fixed Issues

- Ignore enum properties in complex types to fix generation of OData v4 clients.
- Fix setting ETags, when no ETag was specified by sending no `if-match` header instead of `if-match:false`.

# 1.24.0

Release Date: TBD<br>
API Docs: https://sap.github.io/cloud-sdk/api/1.24.0<br>
Blog: TBD<br>

## Known Issues

- The internal deserialization and serialization of `Edm.TimeOfDay` representations is not lossless for corner cases where the fractional seconds contain trailing zeros. As a sideeffect `12:12:12.0` can potentially be transformed to `12:12:12` when performing a GET and PATCH / PUT request subsequently.
- OData v4 edm types that are unknown to the SAP Cloud SDK are ignored, such that properties and parameters of those types are missing.

## Compatibility Notes

- Experimental `fractionalSeconds` were removed from the `Time` representation and merged with `seconds` instead.

## New Functionality

- Support OData v4 specific parsing of Edm types in the generator.
- Add a static representation for durations on entity classes / namespaces.

## Improvements

- Reduce the number of circular dependencies within the SDK Core.

## Fixed Issues

- Fix type error due to a breaking change from winston version 3.3.2 -> 3.3.3 [see here](https://github.com/winstonjs/winston/issues/1822#event-3508252985) for details.
- Fix serialization error for number values 'INF','-INF' and 'NaN'.

# 1.23.0

Release Date: TBD<br>
API Docs: https://sap.github.io/cloud-sdk/api/1.23.0<br>
Blog: TBD<br>

## Compatibility Notes

- Importing filter functions directly is deprecated, import using `filterFunctions` instead.
- _OData client generator_: Remove the hidden generator option `changelogFile`. Use the new more general options `additionalFiles` instead.

## New Functionality

- Support all string, number and date related filter functions. Import `filterFunctions` and use in a filter, e. g. `.filter(filterFunctions.startsWith(BusinessPartner.FIRST_NAME).equals(true))`.
- Add the option `--additionalFiles <GlobToFiles>` to the generator. If specified, all files matching the glob will be copied to each generated service directory.

# 1.22.0

Release Date: TBD<br>
API Docs: https://sap.github.io/cloud-sdk/api/1.22.0<br>
Blog: TBD<br>

## Compatibility Notes

- The properties `isMulti` of the type`VdmFunctionImportReturnType` and `isMultiLink` as well as `multiplicity` of `VdmNavigationProperty` were deprecated and replaced by `isCollection`.
- The interface `VdmServiceMetadata` now also contains a property `oDataVersion` that is mandatory.
- Due to the fix in the generator regarding the name clash it is possible that the order of suffixes could change.
  If you regenerate a VDM with a name clash the Enitiy_1 and Entity_2 could swap.

## New Functionality

- Add experimental support for OData v4 to the generator.

## Fixed Issues

- Fix the generator so that the builder function for nested complex types is correctly typed.
- Fix the generator so that entity names ending with the word `Type` do not lead to name clashes anymore.

# 1.21.2

Release Date: Jun 11, 2020<br>
API Docs: https://sap.github.io/cloud-sdk/api/1.21.2<br>
Blog: TBD<br>

## Fixed Issues

- Fix missing validation of URL used for obtaining the JWT verification key.

# 1.21.1

Release Date: Jun 2, 2020<br>
API Docs: https://sap.github.io/cloud-sdk/api/1.21.1<br>
Blog: TBD<br>

## Fixed Issues

- Fix the core dependency version when generating aggregated packages.

# 1.21.0

Release Date: May 26, 2020<br>
API Docs: https://sap.github.io/cloud-sdk/api/1.21.0<br>
Blog: TBD<br>

## Compatibility Notes

- New generated OData clients yield more narrow types on the `_keys`, `_keyFields` and `_allFields` properties, that differ from older generated clients. Old clients are still supported but will be deprecated soon.
- Internal directory structure has changed. This is a breaking change for users that reference internal modules directly.

## New Functionality

- Added experimental support for OData v4. All functionality related to OData v4 is subject to change.

## Improvements

- _OData client generator_: Narrow the types of the generated properties `_keys`, `_keyFields` and `_allFields` to the correct types.

## Fixed Issues

- Fix the OData client generator to avoid a compilation error when a complex type only contains complex types.
- Fix the dependency versions in the aggregator package generated by the OData client generator.

# 1.20.1

Release Date: May 12, 2020<br>
API Docs: https://sap.github.io/cloud-sdk/api/1.20.1<br>
Blog: TBD<br>

## Fixed Issues

- Fix the OData client generator to also parse definitions of OpenAPI files with version higher than 3.

# 1.20.0

Release Date: May 6, 2020<br>
API Docs: https://sap.github.io/cloud-sdk/api/1.20.0<br>
Blog: TBD<br>

## Compatibility Notes

- When executing and building requests with the generic `http-client` custom request configurations now take precedence over configurations resulting from the given destination. This applies to all `http-client` related functions: `buildHttpRequest`, `addDestinationToRequestConfig`, `execute` and `executeHttpRequest`.

## New Functionality

- Support setting log levels for all loggers globally. Use `setGlobalLogLevel('debug')` for this. Log levels set individually still take precedence.

## Improvements

- Increase the information shown on VDM generation and parallelize the file creation process.

## Fixed Issues

- Fix logging of error messages that were logged as `undefined` before.
- Fix serialization of EDM type Int64 to return a string instead of an instance of `BigNumber`.
- Fix JWT verification to use the url stored in the `JKU` field of the token's header to fetch the verification key.

# 1.19.0

Release Date: April 8, 2020<br>
API Docs: https://sap.github.io/cloud-sdk/api/1.19.0<br>
Blog: https://blogs.sap.com/?p=1075911<br>

## New Functionality

- Allow setting additional query parameters for OData queries, using `withCustomQueryParameters()`.

# 1.18.1

Release Date: March 26, 2020<br>
API Docs: https://sap.github.io/cloud-sdk/api/1.18.1<br>
Blog: https://blogs.sap.com/?p=1068438<br>

## Compatibility Notes

- Due to the intoroduced validation for destination configurations, destinations of type `HTTP` are expected to contain a `url` or `URL` property. Note that when retrieving a destination from the `destinations` environment variable, all destinations are validated. This validation applies even to destinations that are not read.

## Improvements

- Introduce validation for destinations retrieved from environment variable or destination service.
- Allow configuring the `destinations` environment variable with the same property keys as known from the destination service on SAP Cloud Platform, e.g. now `URL` is considered valid in addition to previously only `url`.

## Fixed Issues

- Fix ordering for complex properties including nested complex properties.
- Fix the generator crashing for services containing function imports without a return type.
- Fix the destination processing so that the user can set `PrincipalPropagation` as authentication scheme for on-premises connectivity.

# 1.18.0

Release Date: March 12, 2020<br>
API Docs: https://sap.github.io/cloud-sdk/api/1.18.0<br>
API Docs (VDM): https://help.sap.com/doc/69202ef7e0a64767833782132648b855/1.0/en-US/index.html<br>
Blog: https://blogs.sap.com/?p=1060707<br>

## Compatibility Notes

- Some packages of the SAP Cloud SDK for JavaScript have been migrated to [external GitHub](https://github.com/SAP/cloud-sdk-js) and are now available as open-source software.
  As a result, the packages have been renamed as shown in the list below.
  No Breaking changes are made.
  The old versions of the packages will not receive further updates, so we heavily encourage switching to the new version of the packages.
  - `@sap/cloud-sdk-util` was renamed to `@sap-cloud-sdk/util`
  - `@sap/cloud-sdk-analytics` was renamed to `@sap-cloud-sdk/analytics`
  - `@sap/cloud-sdk-core` was renamed to `@sap-cloud-sdk/core`
  - `@sap/cloud-sdk-generator` was renamed to `@sap-cloud-sdk/generator`
  - `@sap/cloud-sdk-test-util` was renamed to `@sap-cloud-sdk/test-util`

### How to update your project

1. Search for all your `dependencies`/`devDependencies`/`peerDependencies` in your `package.json`.
1. Replace the old package name e.g., `@sap/cloud-sdk-core` with the new one, `@sap-cloud-sdk/core`.
1. Use the stable version of the open source version e.g., `^1.18.0`.
1. Deleting your `node_modules` and the `package-lock.json`.
1. Install your dependencies again to reflect the changes via e.g., `npm i`.
1. Search for your source code that uses the old packages as import and replace it with new names.

## Improvements

- Allow the definition of a custom version for the gerated `package.json` by passing the desired version to the generator as an argument `versionInPackageJson`.

# 1.17.2

Release Date: February 27, 2020<br>
API Docs: https://help.sap.com/doc/a7b688ee8d9441a8b70da5d384b4248a/1.0/en-US/index.html<br>
Blog: https://blogs.sap.com/?p=1053508<br>

## Known Issues

- Using destinations with authentication type `PrincipalPropagation` and proxy type `OnPremise` (as configured in the SAP Cloud Platform cockpit) will currently throw errors. This can be worked around by setting the authentication type to `NoAuthentication` instead.

## Improvements

- Make the retrieval of constructors for batch responses more reliable.

## Fixed Issues

- Consider proxy environment variables (`HTTP_PROXY`, `HTTPS_PROXY`, `http_proxy`, `https_proxy`) for destinations configured in VCAP service bindings (e.g. when using SAP Extension Factory).
- _OData client generator_ Fix a generation issue, where wrong type names were generated for nested complex types in certain circumstances.
- Fix the return value of OData DELETE requests. It now returns a Promise<void> as indicated by the type instead of the full Axios response.
- Fix the return type of the functions [`asc`](https://help.sap.com/doc/a7b688ee8d9441a8b70da5d384b4248a/1.0/en-US/modules/_sap_cloud_sdk_core.html#asc) and [`desc`](https://help.sap.com/doc/a7b688ee8d9441a8b70da5d384b4248a/1.0/en-US/modules/_sap_cloud_sdk_core.html#desc) to be more specific, now returning [`Order`](https://help.sap.com/doc/a7b688ee8d9441a8b70da5d384b4248a/1.0/en-US/classes/_sap_cloud_sdk_core.order.html) insteaf of [`Orderable`](https://help.sap.com/doc/a7b688ee8d9441a8b70da5d384b4248a/1.0/en-US/modules/_sap_cloud_sdk_core.html#orderable).

# 1.17.0

Release Date: February 13, 2020<br>
API Docs: https://help.sap.com/doc/96ad709a1b7e41f3804fa5040bc83167/1.0/en-US/index.html<br>
Blog: https://blogs.sap.com/?p=1047125<br>

## New Functionality

- _OData client_: Update the OData VDM to the [newest release 2002 of SAP S/4HANA Cloud](https://news.sap.com/2020/01/sap-s4hana-cloud-2002-release/). This includes completely new services (available as usual as [global modules](https://help.sap.com/doc/96ad709a1b7e41f3804fa5040bc83167/1.0/en-US/globals.html) called `@sap/cloud-sdk-vdm-*`), new operations in previously existing services, and new entity types. The SDK supports all OData services listed in the [SAP API Business Hub for SAP S/4HANA Cloud](https://api.sap.com/shell/discover/contentpackage/SAPS4HANACloud).

- Consider variables `http_proxy` and `https_proxy` for configuring proxy settings for outbound requests, that do not use the SAP Cloud Connector. The `no_proxy` variables can be used to exclude certain destinations from using the proxy. See [`ProxyConfiguration`](https://help.sap.com/doc/96ad709a1b7e41f3804fa5040bc83167/1.0/en-US/interfaces/_sap_cloud_sdk_core.proxyconfiguration.html) for more details.

## Fixed Issues

- Fix an issue with the generation of OData clients for `.edmx` files that contain entities ending with "Type".

# 1.16.0

Release Date: January 30, 2020<br>
API Docs: https://help.sap.com/doc/101ace914463482b816b6fb265daa879/1.0/en-US/index.html<br>
Blog: https://blogs.sap.com/?p=1039650<br>

## Known Issues

- Making OData requests using a proxy defined in the environment variables is not possible (see improvements). This issue is resolved with the SAP Cloud SDK version `1.17.0`.

## New Functionality

- Add common [OData V2](https://www.odata.org/documentation/odata-version-2-0/uri-conventions/) filter functions, i. e. `bool substringof(string po, string p1)`, `string substring(string p0, int pos)` and `int length(string p0)`. For filtering with those functions use: `SomeEntity.filter(length(SomeEntity.FIELD).greaterThan(10));`
- Support building custom OData filter functions for filtering. Use the [`filterFunction`](https://help.sap.com/doc/101ace914463482b816b6fb265daa879/1.0/en-US/modules/_sap_cloud_sdk_core.html#filterfunction-1) factory function to filter using any of the OData v2 filter functions generically:
  `SomeEntity.filter(filterFunction('concat', 'string', 'prefix', SomeEntity.FIELD).equals('prefixSomeName'))`. As for the common filter function, filtering over different levels of navigation is not supported.

## Improvements

- Disable the faulty Axios http_proxy parsing from environment variables used by the OData-requests, because it was not working under any circumstances. Requests that do not need a proxy will now not be broken due to environment variables (see also known issues).

## Fixed Issues

- Fix an issue with faulty Axios `http_proxy` environment variable parsing used by the OData requests. Requests that do not need a proxy will now not be broken due to environment variables (see also known issues).
- Fix an issue where the dependencies of the `@sap-cloud-sdk/core` module were recorded by analytics instead of the dependencies of the project that installed the SDK.

# 1.15.1

Release Date: January 16, 2020<br>
API Docs: https://help.sap.com/doc/b2233eb282ec40e49a8661febf18348a/1.0/en-US/index.html<br>
Blog: https://blogs.sap.com/?p=1031865<br>

## Fixed Issues

- Fix an issue when creating `batch` request with `changeset`. Now a `batch` can contain `changeset` regarding one service instead of different services.
- Fix an issue regarding serialization and deserialization of OData payloads that contain numbers. Number types are correctly supported now.
- Fix `HttpRequestConfig` interface which previously used `body` instead of `data`. This led to data not being added to the request.
- Fix the parameter type of `fromJson` method so that passing a json object with illegal attributes is not allowed. For example, `{ bupa : '1' }` cannot be passed to the method when building a `BusinessPartner`.

# 1.15.0

Release Date: December 19, 2019<br>
API Docs: https://help.sap.com/doc/1fd0ac329d664076acfd210249536594/1.0/en-US/index.html<br>
Blog: https://blogs.sap.com/?p=1019658<br>

## New Functionality

- Add new scaffold to [SAP Cloud SDK CLI](https://github.com/SAP/cloud-sdk-cli) offering out-of-the-box support for the [CI/CD toolkit](https://github.com/SAP/cloud-s4-sdk-pipeline), including coverage reports. Further improvements to the CLI are listed in the [CLI release notes](https://github.com/SAP/cloud-sdk-cli/releases).

## Improvements

- Disable the faulty axios http_proxy parsing from environment variables used by the odata-requests, because it was not working under any circumstances.
  Requests that do not need a proxy will now not be broken due to environment variables (see also known issues).

## Fixed Issues

- Fix an issue in retrieving cached destinations with certificates, additional OAuth tokens and proxy configurations.
- Fix an issue where collecting usage analytics data was prevented on Windows systems by an incompatible path manipulation.
- Correct the default path for the `service-mapping.json` file in the VDM generator. It failed on Windows systems due to a hard coded `/`.
- Increase the version of the http-proxy-agent to 3.0.0, to fix a side effect with the `https` node module. This affected GET requests built from a URL object.
- Enable applications on Kubernetes to use the SDK to integrate with SAP Cloud Platform services (experimental).

# 1.14.0

Release Date: December 5, 2019<br>
API Docs: https://help.sap.com/doc/7f30fcdb8c424be9b1d4ecbfd7dd972f/1.0/en-US/index.html<br>
Blog: https://blogs.sap.com/?p=906845<br>

## Compatibility Notes

- _OData client generator_: Rename `entityConstructor`, `linkedEntity`, `fieldName` [properties](https://help.sap.com/doc/7f30fcdb8c424be9b1d4ecbfd7dd972f/1.0/en-US/classes/_sap_cloud_sdk_core.entity.html) in generated entities to `_entityConstructor`, `_linkedEntity`, `_fieldName`.
- _OData client generator_: Running the generator on Windows without providing a path to the `service-mapping.json` fails. This is fixed in version 1.15.0.

## New Functionality

- _OData client generator_: Support the generation of clients for services using nested complex types.

## Improvements

- Allow setting the log levels of SDK loggers more conveniently through a single function [`setLogLevel()`](https://help.sap.com/doc/7f30fcdb8c424be9b1d4ecbfd7dd972f/1.0/en-US/modules/_sap_cloud_sdk_util.html#setloglevel).

## Fixed Issues

- Allow setting empty string and other falsy values for non nullable properties as this is supported by SAP S/4HANA Cloud.
- Fix an issue when the literal `fieldName` is defined as the name of a property in an entity.
- Allow http-agent to be used without `esModuleInterop` compilation flag.
- Remove unsupported `contains()` function from filter expressions in the OData request builder.

# 1.13.1

Release Date: November 21, 2019<br>
API Docs: https://help.sap.com/doc/7e044f5dba0c4007afa148c74ff79a33/1.0/en-US/index.html<br>
Blog: https://blogs.sap.com/?p=899516<br>

## Compatibility Notes

- Introduce new module `@sap-cloud-sdk/analytics` to provide insights into the SDK usage for further improving the SDK in the future.
  - To review what data is collected and enable analytics, you need to opt-in as described [here](https://github.com/SAP/cloud-sdk-cli/blob/main/usage-analytics.md).
  - No data about your projects will be collected as long as you don't opt-in. We never collect personal data.
- Due to a change of the naming strategy for entity classes in the OData client generator, entities that were previously named using the pattern `EntityType_<number>` might now have a different name when regenerated.

## New Functionality

- _OData client_: Update the OData VDM to the [newest release 1911 of SAP S/4HANA Cloud](https://news.sap.com/2019/11/sap-s4hana-cloud-1911-intelligent-enterprise-experience-economy/). The SDK supports all OData services listed in the [SAP API Business Hub for SAP S/4HANA Cloud](https://api.sap.com/shell/discover/contentpackage/SAPS4HANACloud).

## Improvements

- _OData client generator_: Consistently use the entity set name instead of the entity type name for determining the generated entity class name.

## Fixed Issues

- Fix a bug where the location ID of a destination for on-premise connectivity was ignored when trying to fetch CSRF tokens.
- Fix a bug with the lookup of test destination files on windows systems related to a hard coded `/`.
- Fix an issue when [`sanitizeDestination`](https://help.sap.com/doc/7e044f5dba0c4007afa148c74ff79a33/1.0/en-US/modules/_sap_cloud_sdk_core.html#sanitizedestination) led to an error when called multiple times on the same destination object.
- Fix an OData client generation bug where the number of generated entities with default name pattern was unintenionally limited to 10.

# 1.12.0

Release Date: November 7, 2019<br>
API Docs: https://help.sap.com/doc/15b6f206672d42ad852fa1466d6ad0d5/1.0/en-US/index.html<br>
Blog: https://blogs.sap.com/2019/11/08/new-versions-of-sap-cloud-sdk-3.7.0-for-java-and-1.12.0-for-javascript/<br>

## Compatibility Notes

- Due to the introduction of an SDK-specific logger, the format of log messages created by the SAP Cloud SDK has changed.

## New Functionality

- Release SAP Cloud SDK Command Line Interface (CLI) `@sap-cloud-sdk/cli` on the [central registry npmjs.com](https://www.npmjs.com/package/@sap-cloud-sdk/cli). The CLI makes it easy to add the SAP Cloud SDK for JavaScript to an existing project and simplifies several other tasks when building applications on SAP Cloud Platform.
  - Install the CLI via [npm](https://www.npmjs.com/package/@sap-cloud-sdk/cli) (`npm install @sap-cloud-sdk/cli`).
  - For more information on how to use the CLI, take a look at the [Readme](https://github.com/SAP/cloud-sdk-cli/blob/main/README.md) or call `sap-cloud-sdk --help` after installing.
  - The CLI is available as open source under Apache License 2.0 from the [github.com repository](https://github.com/SAP/cloud-sdk-cli). Contributions are welcome.
- Add an [SDK-specific logger](https://help.sap.com/doc/15b6f206672d42ad852fa1466d6ad0d5/1.0/en-US/modules/_sap_cloud_sdk_util.html#createlogger) based on [winston](https://github.com/winstonjs/winston) that produces filterable logs in Kibana / on SAP Cloud Platform as well as better formatted logs locally. It is consistently used within the SDK and can be used for application code as well.
- Support the handling of destinations with `OAuth2SAMLBearerAssertion` authentication type that include a property `SystemUser`. The system user will be used instead of the currently logged in user to retrieve an access token to the destination. That is, no principal propagation takes place. As a consequence, no user JWT is required.

## Improvements

- Include URL of requested service in error messages of failed OData requests.

## Fixed Issues

- Use correct type [`DestinationOptions`](https://help.sap.com/doc/15b6f206672d42ad852fa1466d6ad0d5/1.0/en-US/modules/_sap_cloud_sdk_core.html#destinationoptions) in `execute` method of OData VDM request builders. The type used previously was overly restrictive, which prevented passing of valid objects like a [`selectionStrategy`](https://help.sap.com/doc/15b6f206672d42ad852fa1466d6ad0d5/1.0/en-US/interfaces/_sap_cloud_sdk_core.destinationaccessoroptions.html#selectionstrategy), even though the code actually handles it.
- Improve error handling and console output for the systems and credentials defined for local testing in the `systems.json` and `credentials.json` files, respectively.

# 1.11.3

Release Date: October 24, 2019<br>
API Docs: https://help.sap.com/doc/adc5a5f757c44aa48cee5142617549b0/1.0/en-US/index.html<br>
Blog: https://blogs.sap.com/2019/10/24/new-versions-of-sap-cloud-sdk-3.6.0-for-java-and-1.11.3-for-javascript/<br>

## New Functionality

- _OData client generator_: Support batch requests (introduced in [1.11.2](#version-1.11.2) for pre-delivered SAP S/4HANA Cloud APIs) also for generated OData clients.
- _OData client generator_: Support generating [Core Data Services Schema Notation (CSN)](https://cap.cloud.sap/docs/cds/csn) files based on the metadata of each OData service.
  - CSN files are used in [SAP Cloud Application Programming Model (CAP)](https://cap.cloud.sap/docs/about/) when modeling a business domain using CDS. Having them generated by the generator of the SAP Cloud SDK allows immediately leveraging them in CDS models.
  - To generate CSN files in addition to the OData client code, pass the command line parameter `--generateCSN=true`. The default value is false.
  - The generated file is located in the folder for the service. That is, for a service named `my-service` the CSN will be in `my-service/my-service-csn.json`.

# 1.11.2

Release Date: October 10, 2019<br>
API Docs: https://help.sap.com/doc/505cd8d2cbd340a38eeae8b63b5df753/1.0/en-US/index.html<br>
Blog: https://blogs.sap.com/2019/08/10/new-versions-of-sap-cloud-sdk-3.5.0-for-java-1.11.2-for-javascript-and-v25-of-continuous-delivery-toolkit/<br>

## Known Issues

- Please note that we have not released a new version 1.11.2 of the OData client generator (module `@sap-cloud-sdk/generator`) due to technical reasons. 1.10.0 remains the current version of the generator. As a consequence, the new features of the OData client mentioned below (batch and CSN files) are not yet available for custom OData clients generated by the generator.

## Compatibility Notes

- In preparation for an upcoming change to the way how the XSUAA service supplies verification keys to applications, the SAP Cloud SDK from version 1.11.2 onwards retrieves the key from the XSUAA service instead of relying on a verification key present in the XSUAA service binding credentials.
- Previous versions of the SDK only recognized an access token in the authorization header if "`Bearer`" was spelled in title case. Now, [`retrieveJwt`](https://help.sap.com/doc/505cd8d2cbd340a38eeae8b63b5df753/1.0/en-US/modules/_sap_cloud_sdk_core.html#retrievejwt) does a case insensitive check for "`bearer`". That means, "bearer" and "Bearer" are now equally supported as correct authorization header.

## New Functionality

- Support [OData batch requests](https://www.odata.org/documentation/odata-version-2-0/batch-processing/>) for batch processing that allows grouping several operations into one single request, resulting in better performance.
  - Support create, update and delete requests as part of change sets within a batch request that group a set of write operations into a transaction.
  - Support retrieve requests within batch requests.
  - Use the new method `batch` that each module for a OData service exposes (see [example for business partner service](https://help.sap.com/doc/505cd8d2cbd340a38eeae8b63b5df753/1.0/en-US/modules/_sap_cloud_sdk_vdm_business_partner_service.html#batch)) to [construct a batch request](https://help.sap.com/doc/505cd8d2cbd340a38eeae8b63b5df753/1.0/en-US/classes/_sap_cloud_sdk_core.odatabatchrequestbuilder.html). Pass prepared query and by-key request builders as parameters to the method (instead of executing them), as well as change sets.
  - Use the new method `changeset` that each module for a OData service exposes (see [example for business partner service](https://help.sap.com/doc/505cd8d2cbd340a38eeae8b63b5df753/1.0/en-US/modules/_sap_cloud_sdk_vdm_business_partner_service.html#changeset)) to construct a [change set](https://help.sap.com/doc/505cd8d2cbd340a38eeae8b63b5df753/1.0/en-US/classes/_sap_cloud_sdk_core.odatabatchchangeset.html). Pass prepared create, update, and delete request builders as parameters to the method (instead of executing them). Then, pass the constructed change set to the `batch` method.
  - Execute the batch request like any other request builder using the method [`execute`](https://help.sap.com/doc/505cd8d2cbd340a38eeae8b63b5df753/1.0/en-US/classes/_sap_cloud_sdk_core.odatabatchrequestbuilder.html#execute), which returns a promise of a list of [`BatchResponse`](https://help.sap.com/doc/505cd8d2cbd340a38eeae8b63b5df753/1.0/en-US/modules/_sap_cloud_sdk_core.html#batchresponse).
  - [`BatchResponse`](https://help.sap.com/doc/505cd8d2cbd340a38eeae8b63b5df753/1.0/en-US/modules/_sap_cloud_sdk_core.html#batchresponse) is a union type, representing the response of an indiviual retrieve request or change set that was passed to the batch request. Use `isSuccess` to verify that the retrieve request or change set was successful. Then, use a type assertion like `response as ReadResponse` based on your knowledge of the expected response to further work with the response.
- _OData client for SAP S/4HANA Cloud_: Include CSN files for all SAP S/4HANA Cloud APIs out-of-the-box. They are available from the corresponding folder in `node_modules` after npm-installing an SDK module.
  - CSN files are used in [SAP Cloud Application Programming Model (CAP)](https://cap.cloud.sap/docs/about/) when modeling a business domain using CDS. Having them generated by the generator of the SAP Cloud SDK allows immediately leveraging them in CDS models.

## Improvements

- Validate user access tokens issued by XSUAA with the verification key retrieved from the XSUAA service (online verification), instead of relying on a verification key present in the XSUAA service binding credentials (offline verification). The retrieved key is cached for 15 minutes (depending on feedback, the cache duration may change in the future. If you use the SDK's [`verifyJwt`](https://help.sap.com/doc/505cd8d2cbd340a38eeae8b63b5df753/1.0/en-US/modules/_sap_cloud_sdk_core.html#verifyjwt) method, no action is required.
- The `fromJson` method of entity builders has been improved to properly parse a JSON in the notation used elsewhere in the SDK, with links and attributes in camel-case.

## Fixed Issues

- Fix compilation issues when using any entity builder and `"strictNullChecks": true` is set in the `tsconfig.json` file of the project.

# 1.10.0

Release Date: September 26, 2019<br>
API Docs: https://help.sap.com/doc/eb571f4aff6f49d2a7fd385b5663ec88/1.0/en-US/index.html<br>
Blog: https://blogs.sap.com/2019/09/26/new-versions-of-sap-cloud-sdk-3.4.0-for-java-1.10.0-for-javascript-and-v24-of-continuous-delivery-toolkit/<br>

## New Functionality

- Construct a structured representation of users as a [`Tenant` object](https://help.sap.com/doc/eb571f4aff6f49d2a7fd385b5663ec88/1.0/en-US/interfaces/_sap_cloud_sdk_core.tenant.html) from a JWT with the new method [`tenantFromJwt`](https://help.sap.com/doc/eb571f4aff6f49d2a7fd385b5663ec88/1.0/en-US/modules/_sap_cloud_sdk_core.html#tenantfromjwt).
- Construct a structured representation of users as a [`User` object](https://help.sap.com/doc/eb571f4aff6f49d2a7fd385b5663ec88/1.0/en-US/interfaces/_sap_cloud_sdk_core.user.html) from a JWT with the new method [`userFromJwt`](https://help.sap.com/doc/eb571f4aff6f49d2a7fd385b5663ec88/1.0/en-US/modules/_sap_cloud_sdk_core.html#userfromjwt).

# 1.9.0

Release Date: September 12, 2019<br>
API Docs: https://help.sap.com/doc/c3eb465862914a45adb2c0963287fe0d/1.0/en-US/index.html<br>
Blog: https://blogs.sap.com/2019/09/12/new-versions-of-sap-cloud-sdk-3.3.1-for-java-and-1.9.0-for-javascript/<br>

## Known Issues

-

## Compatibility Notes

-

## New Functionality

- Support destinations with authentication type `ClientCertificateAuthentication`.
- Provide the option to update OData entities using PUT instead of PATCH (which is used by default) via the [`replaceWholeEntityWithPut`](https://help.sap.com/doc/c3eb465862914a45adb2c0963287fe0d/1.0/en-US/classes/_sap_cloud_sdk_core.updaterequestbuilder.html#replacewholeentitywithput) method.

## Improvements

- Support response format used by SAP Cloud for Customer for retrieving a single OData entity by key (in [`GetByKeyRequestBuilder`](https://help.sap.com/doc/c3eb465862914a45adb2c0963287fe0d/1.0/en-US/classes/_sap_cloud_sdk_core.getbykeyrequestbuilder.html)).
- Add an option to ignore version identifiers as part of delete requests by using the [`ignoreVersionIdentifier`](https://help.sap.com/doc/c3eb465862914a45adb2c0963287fe0d/1.0/en-US/classes/_sap_cloud_sdk_core.deleterequestbuilder.html#ignoreversionidentifier) method.
- Support "Location ID" property of Cloud Connector in on-premise destinations. This previously caused the connection to fail if a Location ID was expected by the Cloud Connector.

## Fixed Issues

- Fix an issue with the OData client where it failed if the `x-csrf-token` header was ignored by the destination. Now, a warning will be logged instead and the execution continues to enable compatibility with more systems.
- Fix an issue with the OData client where it failed because a `set-cookie` header was expected but not returned by a destination. Now, a warning will be logged instead and the execution continues to enable compatibility with more systems.
- Fix an issue where TypeScript code generated with the OData client generator ([`@sap-cloud-sdk/generator`](https://help.sap.com/doc/c3eb465862914a45adb2c0963287fe0d/1.0/en-US/modules/_sap_cloud_sdk_generator.html)) did not compile when `"strict": true` is set in the project's `tsconfig.json`.

# 1.8.1

Release Date: August 29, 2019<br>
API Docs: https://help.sap.com/doc/48040536eea541f28499a14a27d976fa/1.0/en-US/index.html<br>
Blog: https://blogs.sap.com/2019/08/29/new-versions-of-sap-cloud-sdk-3.2.0-for-java-1.8.1-for-javascript-and-v23-of-continuous-delivery-toolkit/<br>

## Known Issues

-

## Compatibility Notes

-

## New Functionality

- Add additional selection strategies for retrieving destinations that only select destinations defined in the provider account ([`alwaysProvider`](https://help.sap.com/doc/48040536eea541f28499a14a27d976fa/1.0/en-US/modules/_sap_cloud_sdk_core.html#alwaysprovider)) or in the subscriber account ([`alwaysSubscriber`](https://help.sap.com/doc/48040536eea541f28499a14a27d976fa/1.0/en-US/modules/_sap_cloud_sdk_core.html#alwayssubscriber)). You pass the strategy to use as part of the [`DestinationOptions`](https://help.sap.com/doc/48040536eea541f28499a14a27d976fa/1.0/en-US/interfaces/_sap_cloud_sdk_core.destinationoptions.html) when retrieving a destination, if you do not want to use the default, [`subscriberFirst`](https://help.sap.com/doc/48040536eea541f28499a14a27d976fa/1.0/en-US/modules/_sap_cloud_sdk_core.html#subscriberfirst). All strategies are available from an object helper [`DestinationSelectionStrategies`](https://help.sap.com/doc/48040536eea541f28499a14a27d976fa/1.0/en-US/modules/_sap_cloud_sdk_core.html#destinationselectionstrategies).

## Improvements

-

## Fixed Issues

-

# 1.8.0

Release Date: August 15, 2019<br>
API Docs: https://help.sap.com/doc/387c59ceff9840e48572a430b12d9fe2/1.0/en-US/index.html<br>
Blog: https://blogs.sap.com/2019/08/15/new-versions-of-sap-cloud-sdk-3.1.0-for-java-and-1.8.0-for-javascript/<br>

## Known Issues

## Compatibility Notes

- We have increased the timeout of circuit breakers used to retrieved access tokens and destinations from 3 to 10 seconds.
- As part of the update of the OData VDM to SAP S/4HANA Cloud 1908, the package `@sap/cloud-sdk-vdm-outbound-delivery-service` has been removed from the SAP API Business Hub and, as a consequence, from the SDK. Use [`@sap/cloud-sdk-vdm-outbound-delivery-v2-service`](https://help.sap.com/doc/387c59ceff9840e48572a430b12d9fe2/1.0/en-US/modules/_sap_cloud_sdk_vdm_outbound_delivery_v2_service.html) instead.

## New Functionality

- _OData client_: Update the OData virtual data model to the [newest release 1908 of SAP S/4HANA Cloud](https://news.sap.com/2019/08/sap-s4hana-cloud-1908-new-release/). This includes completely new services (available as usual as [global modules](https://help.sap.com/doc/dfb895df81c04bbc9e7cefc82e92dff7/1.0/en-US/globals.html) called `@sap/cloud-sdk-vdm-*`), new operations in previously existing services, and new entity types. The SDK supports all OData services listed in the [SAP API Business Hub for SAP S/4HANA Cloud](https://api.sap.com/shell/discover/contentpackage/SAPS4HANACloud).

## Improvements

- _OData client_: allow creating OData entities as child of another entity by using the [`asChildOf()`](https://help.sap.com/doc/387c59ceff9840e48572a430b12d9fe2/1.0/en-US/classes/_sap_cloud_sdk_core.createrequestbuilder.html#aschildof) method in `CreateRequestBuilder` class.

## Fixed Issues

- _OData client generator_: Fix an issue where the name of a generated OData entity class could conflict with the name of a function import.
- Correctly verify access tokens retrieved from the XSUAA service.

# 1.7.0

Release Date: August 1, 2019<br>
API Docs: https://help.sap.com/http.svc/rc/4260e18b26494846ad050d296a889781/1.0/en-US/index.html<br>
Blog: https://blogs.sap.com/2019/08/01/new-versions-of-sap-cloud-sdk-3.0.0-for-java-and-1.7.0-for-javascript/<br>

## Known Issues

- Discovered a bug where the name of a generated OData entity class could conflict with the name of an import.

## Compatibility Notes

- When executing an OData request with implicit resolution of destinations, or when using `useOrFetchDestination` or `getDestination` explicitly, service bindings represented as destinations now take precedence over querying the destination service. If you have a service binding with the same name as a destination configured in the SAP Cloud Platform cockpit, this will lead to different behavior in your application, because of the newly introduced support for service bindings. Therefore we recommend using unique names across destinations and service bindings.
- Deprecate the misnamed interface `HttpReponse`. Use [`HttpResponse`](https://help.sap.com/doc/4260e18b26494846ad050d296a889781/1.0/en-US/interfaces/_sap_cloud_sdk_core.httpresponse.html) instead.

## New Functionality

- Support accessing destinations provided as service bindings by SAP Cloud Platform Extension Factory.
  - Transparently support using URL and authentication of service bindings wherever a destination may be resolved, including executing OData requests by supplying a [`DestinationNameAndJwt`](https://help.sap.com/doc/4260e18b26494846ad050d296a889781/1.0/en-US/interfaces/_sap_cloud_sdk_core.destinationnameandjwt.html) as well as in [`useOrFetchDestination`](https://help.sap.com/doc/4260e18b26494846ad050d296a889781/1.0/en-US/modules/_sap_cloud_sdk_core.html#useorfetchdestination) and [`getDestination`](https://help.sap.com/doc/4260e18b26494846ad050d296a889781/1.0/en-US/modules/_sap_cloud_sdk_core.html#getdestination).
  - Introduce a new function [`destinationForServiceBinding`](https://help.sap.com/doc/4260e18b26494846ad050d296a889781/1.0/en-US/modules/_sap_cloud_sdk_core.html#destinationforservicebinding) that accepts the name of a service (as string) and tries to find a service binding with the given name and builds a [`Destination`](https://help.sap.com/doc/4260e18b26494846ad050d296a889781/1.0/en-US/interfaces/_sap_cloud_sdk_core.destination.html) for that service.

## Improvements

- Verify JWTs that are passed to the destination accessor when [fetching destinations from the destination service](https://help.sap.com/doc/4260e18b26494846ad050d296a889781/1.0/en-US/modules/_sap_cloud_sdk_core.html#getdestinationfromdestinationservice) (explicitly or implicitly).
- _OData client_: [Create an OData delete request](https://help.sap.com/doc/4260e18b26494846ad050d296a889781/1.0/en-US/classes/_sap_cloud_sdk_core.deleterequestbuilder.html) by passing the OData entity to delete instead of only the key values. Automatically attach the [version identifier](https://help.sap.com/doc/4260e18b26494846ad050d296a889781/1.0/en-US/classes/_sap_cloud_sdk_core.entity.html#versionidentifier) if present.

## Fixed Issues

- Fix an issue where an error was thrown when trying to build the authorization header for destinations with authentication type _NoAuthentication_.
- Fix issues where the logic to select the correct XSUAA instance differed from the standard logic, as, for example, implemented in the SAP Cloud SDK for Java.
- Rename `HttpReponse` interface to [`HttpResponse`](https://help.sap.com/doc/4260e18b26494846ad050d296a889781/1.0/en-US/interfaces/_sap_cloud_sdk_core.httpresponse.html).<|MERGE_RESOLUTION|>--- conflicted
+++ resolved
@@ -30,11 +30,8 @@
 ## Fixed Issues
 
 - [odata-generator] Fix generation errors, when Enum type field is used as a key of an entity.
-<<<<<<< HEAD
 - [core] Fix parsing of proxy environment variables to allow `-` in the host name.
-=======
 - [odata-generator] Fix action and function import typing, when parameter or return types are nullable.
->>>>>>> 7fe2f4ae
 
 # 1.47.1
 
