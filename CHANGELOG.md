--- conflicted
+++ resolved
@@ -19,11 +19,8 @@
 
 ## New Functionality
 
-<<<<<<< HEAD
-- Add `withOptions` method to configure batch subrequests.
-=======
+- [OData] Add `withOptions` method to configure batch subrequests.
 - [OData] Support batch requests for OData v4.
->>>>>>> 373012ec
 
 ## Improvements
 
