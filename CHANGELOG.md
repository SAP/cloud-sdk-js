--- conflicted
+++ resolved
@@ -26,12 +26,9 @@
 
 ## Improvements
 
-<<<<<<< HEAD
+- [odata] Allow using filter functions with boolean return types directly in the `filter()` of OData request builders without `equals(true)`.
 - [odata-generator] When calling a function/action import that has entity return type referenced by multiple entity sets, an exception is thrown instead of deserializing the response with the first entity set.
 - [odata-generator] When an entity type is shared by multiple entity sets and is used as the return type of function/action imports, an exception will be thrown with the recommendation to use `executeRaw` instead of `execute`.
-=======
-- [odata] Allow using filter functions with boolean return types directly in the `filter()` of OData request builders without `equals(true)`.
->>>>>>> ee5bc9f9
 
 ## Fixed Issues
 
