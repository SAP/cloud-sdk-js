--- conflicted
+++ resolved
@@ -14,22 +14,15 @@
 
 ## Compatibility Notes
 
-<<<<<<< HEAD
-- Deprecated `userApprovedServiceToken`, `refreshTokenGrant` and `userTokenGrant`
-
-## New Functionality
-
-- [http-client] Added an option to the generic http client, so users are able to delegate the csrf token handling for non-get requests.
-- [core] Added support for `jwtBearerToken` and `jwtBearerTokenGrant` authorization
-=======
+- [core] Deprecated `userApprovedServiceToken`, `refreshTokenGrant` and `userTokenGrant`.
 - [openapi-generator] Replace the underlying Java-based OpenAPI generator with a custom implementation. 
 - [odata-generator] The type of one-to-one navigation properties is now optional.
 
 ## New Functionality
 
+- [core] Added support for `jwtBearerToken` and `jwtBearerTokenGrant` authorization.
 - [http-client] Add a `fetchCsrfToken` option to `executeHttpRequest` to allow automatic fetching of CSRF tokens for write operations.
 - [openapi-generator] Fetch CSRF tokens for write operations automatically.
->>>>>>> b3a613bc
 
 ## Improvements
 
