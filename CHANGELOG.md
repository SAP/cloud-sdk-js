--- conflicted
+++ resolved
@@ -22,471 +22,6 @@
 
 ## Improvements
 
-<<<<<<< HEAD
--
-
-## Fixed Issues
-
--
-
-
-# 1.53.0
-
-Release Date: TBD<br>
-API Docs: https://sap.github.io/cloud-sdk/api/1.53.0<br>
-Blog: TBD<br>
-
-## Fixed Issues
-
-- [core] Fix parsing of batch response with HTTP 200 status code and containing empty body.
-- [core] Fix missing `x-tenant` and `x-user-token` header for multiple authorization flows.
-
-# 1.52.0
-
-Release Date: TBD<br>
-API Docs: https://sap.github.io/cloud-sdk/api/1.52.0<br>
-Blog: TBD<br>
-
-## Compatibility Notes
-
-- [core] Switch the default isolation strategy from `IsolationStrategy.Tenant` to `IsolationStrategy.Tenant_User`, when setting `useCache` to true for destination lookup functions like `getDestination`.
-
-## Fixed Issues
-
-- [core] Disable destination cache, when the JWT does not contain necessary information. For example, when using `IsolationStrategy.Tenant_User`, the JWT has to contain both tenant id and user id.
-- [core] Use provider token to retrieve destinations from cache.
-- [core] Overwrite default expiration time of the destination cache with the expiration time of its auth tokens, if available.
-
-# 1.51.0
-
-Release Date: TBD<br>
-API Docs: https://sap.github.io/cloud-sdk/api/1.51.0<br>
-Blog: TBD<br>
-
-## Compatibility Notes
-
-- [core] Tighten the return type of the `getAuthHeaders()` and `buildAuthorizationHeaders()` functions.
-- [openapi-generator] The binary of the `openapi-generator` now calls `./dist/cli.js` instead of `./bin/run`. This will be handled automatically if you install or update the CLI via `node` or run it with `npx`.
-
-## Improvements
-
-- [openapi-generator] Replace `oclif` library with `yargs`. This is a refactoring without functional changes.
-
-## Fixed Issues
-
-- [odata] Fix parsing of `Edm.Time` when some parts of the time are missing, e.g. `PT1H21S`.
-- [util] `setGlobalLogLevel(level)` sets log levels of all existing loggers globally.
-- [util] Fix `equal(item1, item2)` method to return `false` when either object is `null` or `undefined`.
-- [openapi-generator] Existing options per service (`--optionsPerService`) are merged with new options instead of overwriting.
-
-# 1.50.0
-
-Release Date: TBD<br>
-API Docs: https://sap.github.io/cloud-sdk/api/1.50.0<br>
-Blog: TBD<br>
-
-## New Functionality
-
-- [connectivity] Allow token forwarding for local destination stored in the environment variables.
-
-## Improvements
-
-- [generator] Include and exclude options added to the `transpileDirectory()` method
-
-## Fixed Issues
-
-- [core] Fix a type error, when `moment()` is used in filtering an OData field of type `Edm.DateTimeOffset`
-- [core] Fix missing `Proxy-Authorization` header if custom authorization headers are set.
-- [core] Remove wrongly given warning that custom headers are given and will overwrite destination headers.
-
-# 1.49.0
-
-Release Date: TBD<br>
-API Docs: https://sap.github.io/cloud-sdk/api/1.49.0<br>
-Blog: TBD<br>
-
-## Compatibility Notes
-
-- [core] Stop using client credentials to fetch public keys for token verification.
-- [core] Replace own implementation for requesting user tokens and client credential tokens from the XSUAA service with the `@sap/xssec` library.
-
-## New Functionality
-
-- [core] Support authorization through client certificates (X.509) in client credentials grant requests.
-
-## Improvements
-
-- [core] Reduce the number of warnings when selecting an XSUAA instance.
-
-## Fixed Issues
-
-- [core] Fix verification key retrieval to match the given key id (`kid`).
-- [core] Fix the missing export for files under `http-agent` directory.
-- [core] Support using custom http(s)Agent when sending CSRF token requests.
-- [core] Fix URL encoding for `$orderby` query parameter of OData requests.
-
-# 1.48.1
-
-Release Date: TBD<br>
-API Docs: https://sap.github.io/cloud-sdk/api/1.48.1<br>
-Blog: TBD<br>
-
-## Compatibility Notes
-
-- [openapi-generator] Paths referenced in the options per service configuration now use POSIX-style separators (`/`) independent of the operating system. Existing configuration files generated on Windows contain Windows-style separators (`\\`) in the paths. Those paths will not be read correctly and should be updated manually to `/`.
-
-## Fixed Issues
-
-- [core] Fix failing destination retrieval for `OnPremise` proxy type and basic authentication. 
-- [openapi-generator] Fix generation of options per service configuration files to always use POSIX-style file path separators independent of operating system.
-
-# 1.48.0
-
-Release Date: TBD<br>
-API Docs: https://sap.github.io/cloud-sdk/api/1.48.0<br>
-Blog: TBD<br>
-
-## Compatibility Notes
-
-- [odata-generator] Consider the `Nullable` property on action and function import parameters and return types correctly. 
-For parameters this is uncritical because the type is extended from `T` to `T | null` if the property is nullable. 
-For return types the same extension could lead compile errors after client regeneration because the is broadened including `null`. 
-
-## New Functionality
-
-- [core] Support additional headers and query parameters, that are set on destinations.
-- [core] Support authentication type `OAuth2Password`.
-- [core] Support `DestinationOptions` on OpenAPI request builders.
-
-## Improvements
-
-- [odata-generator] Add underlying type and value information as part of the API documentation for enums.
-- [odata-generator] Disallow invalid enum entries or random string parameters when building filters on enum properties.
-- [openapi-generator] Add additional information to the schema documentation, e.g. `maxLength`, `minimum`.
-
-## Fixed Issues
-
-- [odata-generator] Fix generation errors, when Enum type field is used as a key of an entity.
-- [core] Fix parsing of proxy environment variables to allow `-` in the host name.
-- [odata-generator] Fix action and function import typing, when parameter or return types are nullable.
-- [core] Fix URL encoding for get by key, update and delete request builders, when a key of the entity contains special characters like `/`.
-
-# 1.47.1
-
-Release Date: TBD<br>
-API Docs: https://sap.github.io/cloud-sdk/api/1.47.1<br>
-Blog: TBD<br>
-
-# 1.47.0
-
-Release Date: TBD<br>
-API Docs: https://sap.github.io/cloud-sdk/api/1.47.0<br>
-Blog: TBD<br>
-
-## New Functionality
-
-- [core] Support `OAuth2JWTBearer` authentication type.
-
-## Fixed Issues
-
-- [proxy] Fix destination service calls using web proxies.
-- [core] Fix type error to allow `null` values in filters for nullable properties.
-- [core] Fix OData filter runtime error, when using lambda expression with operands like `or`.
-
-# 1.46.0
-
-Release Date: TBD<br>
-API Docs: https://sap.github.io/cloud-sdk/api/1.46.0<br>
-Blog: TBD<br>
-
-## Compatibility Notes
-
-- [eslint-config] Remove `brace-style` rule for compatibility with Prettier 2.3.
-- [openapi-generator] Change the basis for directory, package, and service names, when generating clients. If not specified otherwise, the default is based on the directory name instead of the service name.
-- [core] Deprecate JWT related interfaces in favor of the interfaces provided by the `jsonwebtoken` library.
-The following interfaces were deprecated:
-  - `JWTHeader` (use `JwtHeader` instead, the property `typ` is now optional)
-  - `JWTPayload` (use `JwtPayload` instead)
-  - `CompleteDecodedJWT` (use `Jwt` instead)
-  - `RegisteredJWTClaims`
-  - `RegisteredJWTClaimsBasic`
-  - `RegisteredJWTClaimsTenant`
-  - `RegisteredJWTClaimsUser`
-
-## New Functionality
-
-- [openapi-generator] Add the `-c/--config` command line option to specify options through a configuration file instead of on the command line.
-
-## Improvements
-
-- [core] Support setting custom `SAP-Connectivity-Authentication` headers for Principal Propagation.
-- [openapi-generator] Improve the error message for invalid or unsupported path patterns.
-- [openapi-generator] Improve the error message when detecting invalid Swagger 2.0 specification files. 
-- [core] Improve types in convenience functions for JWT access. See "Compatibility Notes" for details.
-
-## Fixed Issues
-
-- [core] Fix type error to allow filtering on one-to-many navigation properties in lambda expressions.
-- [openapi-generator] Base uniqueness check for directory names on directory names in `optionsPerService` instead of the human readable service name.
-
-# 1.45.0
-
-Release Date: TBD<br>
-API Docs: https://sap.github.io/cloud-sdk/api/1.45.0<br>
-Blog: TBD<br>
-
-## Fixed Issues
-
-- [core] Re-enable the circuit breakers for the destination and XSUAA services.
-- [odata] Fix encoding of filter strings.
-- [core] Add or overwrite the content length header for CSRF fetch requests. As those are always `HEAD` requests, the content length is always set to 0.
-
-# 1.44.0
-
-Release Date: TBD<br>
-API Docs: https://sap.github.io/cloud-sdk/api/1.44.0<br>
-Blog: TBD<br>
-
-## Improvements
-
-- [odata-generator][openapi-generator] Update `typescript` version to `~4.1.2` in the `package.json` of the clients.
-
-# 1.43.0
-
-Release Date: TBD<br>
-API Docs: https://sap.github.io/cloud-sdk/api/1.43.0<br>
-Blog: TBD<br>
-
-## New Functionality
-
-- [odata] Support appending path to the request URL built by the request builders through the `appendPath` method. It can be used for unsupported OData functionality like querying navigation properties.
-
-## Fixed Issues
-
-- [PROXY] Consider the web proxy also in the service call to BTP services like XSUAA and destination service.
-
-# 1.42.0
-
-Release Date: TBD<br>
-API Docs: https://sap.github.io/cloud-sdk/api/1.42.0<br>
-Blog: TBD<br>
-
-## Compatibility Notes
-
-- [core] Use `HEAD` instead of `GET` when fetching CSRF tokens. Change the URL for CSRF token fetching in OData requests from the service URL to the request URL. 
-- [test-util] Use `HEAD` for `mockHeaderRequest()` to align with the core behavior.
-- [core] Remove experimental `Exclude` type, which was accidentally exposed as non-experimental.
-- [openapi-generator] Rename the CLI generator command from `generate-openapi-client` to `openapi-generator`.
-- [openapi-generator] Rename some generator options and default behavior of those options ([details](./knowledge-base/adr/0020-generator-options.md)).
-
-## New Functionality
-
-- [core] Support custom axios options for all request builders.
-- [core] Support disabling csrf token request as an option for all request builders.
-- [odata] Support unary operator `not` in the `filter()` of OData request builders.
-- [openapi-generator] Release the SAP Cloud SDK OpenAPI generator.
-
-## Improvements
-
-- [odata] Allow using filter functions with boolean return types directly in the `filter()` of OData request builders without `equals(true)`.
-- [odata-generator] Disable the `execute` function, when an entity type is shared by multiple entity sets and is used as the return type of function/action imports.
-- [openapi-generator] Introduce `verbose` option to enable verbose logging. 
-- [openapi-generator] Introduce `overwrite` option to allow overwriting of existing files. 
-- [openapi-generator] Introduce `include` option to allow copying files to the generated clients.
-
-# 1.41.0
-
-Release Date: TBD<br>
-API Docs: https://sap.github.io/cloud-sdk/api/1.41.0<br>
-Blog: TBD<br>
-
-## Compatibility Notes
-
-- [core] Deprecated `userApprovedServiceToken`, `refreshTokenGrant` and `userTokenGrant`.
-- [openapi-generator] Replace the underlying Java-based OpenAPI generator with a custom implementation. 
-- [odata-generator] The type of one-to-one navigation properties is now optional.
-
-## New Functionality
-
-- [core] Added support for `jwtBearerToken` and `jwtBearerTokenGrant` authorization.
-- [http-client] Add a `fetchCsrfToken` option to `executeHttpRequest` to allow automatic fetching of CSRF tokens for write operations.
-- [openapi-generator] Fetch CSRF tokens for write operations automatically.
-
-## Fixed Issues
-
-- [odata-generator] Fix a type error of one-to-one navigation properties, so they can set `null` as valid values.
-- [core] Fix a runtime error of `fromJson` function, when passing an object containing one-to-one navigation properties with `null` value.
-- [odata-batch] Fix wrong double encoding of filter values in batch requests.
-- [openapi-generator] Use string as default type for enums.
-
-# 1.40.0
-
-Release Date: TBD<br>
-API Docs: https://sap.github.io/cloud-sdk/api/1.40.0<br>
-Blog: TBD<br>
-
-## Known Issues
-
-- 
-
-## Compatibility Notes
-
-- A mandatory property `request` is added to the `HttpResponse`.
-
-## New Functionality
-
-- [core] Support `executeRaw` in all `RequestBuilder`, which returns `HttpResponse` that contains the raw response and original request.
-
-## Improvements
-
-- [http-agent] Fix client certificate authentication in conjunction with proxies - depends on [this PR](https://github.com/TooTallNate/node-https-proxy-agent/pull/111).
-
-## Fixed Issues
-
-- [core] Fix parsing of empty bodies in batch responses.
-
-# 1.39.0
-
-Release Date: TBD<br>
-API Docs: https://sap.github.io/cloud-sdk/api/1.39.0<br>
-Blog: TBD<br>
-
-## Compatibility Notes
-
-- [core] Deprecated `_customFields` in the `fromJson` method of the entity builders. Instead, add custom fields to the JSON objects directly.
-
-## New Functionality
-
-- [openapi-generator] Support custom API names and operation names by using OpenAPI extensions `x-sap-cloud-sdk-api-name` and `x-sap-cloud-sdk-operation-name`.
-
-## Fixed Issues
-
-- [core] Fix building of entities using `fromJson` with navigation properties.
-- [odata-generator] The exit code of the node process is set to 1 in cases of a generator error.
-- [odata-generator] Fix the false-positive warning message, when functions/actions are not used by any function/action imports.
-
-# 1.38.0
-
-Release Date: TBD<br>
-API Docs: https://sap.github.io/cloud-sdk/api/1.38.0<br>
-Blog: TBD<br>
-
-## New Functionality
-
-- [openapi-generator] Generate multiple API objects based on tags instead of one API per API specification.
-- [openapi-generator] Add option `writeReadme` for generating readme files.
-- [openapi-generator] Support copying files from given paths via a new option `additionalFiles`.
-- [eslint-config] Release a recommended, shareable `eslint` configuration based on the SAP Cloud SDK's internal configuration as `@sap-cloud-sdk/eslint-config`. Follow the [official guide](https://eslint.org/docs/developer-guide/shareable-configs#using-a-shareable-config) for information how to use the config.
-
-## Improvements
-
-- [logger] The stack is included in the logs if `logger.error` is called with an error object.
-
-# 1.37.1
-
-Release Date: TBD<br>
-API Docs: https://sap.github.io/cloud-sdk/api/1.37.1<br>
-Blog: TBD<br>
-
-## New Functionality
-
-- [openapi-generator] Support the generation of transpiled JavaScript OpenAPI clients with the new flags: `generateJs` and `tsConfig`.
-
-## Fixed Issues
-
-- [generator] Allow enhanced generation with OpenAPI files for all valid OData specification file endings (including e. g. .xml and .EDMX).
-
-# 1.37.0
-
-Release Date: TBD<br>
-API Docs: https://sap.github.io/cloud-sdk/api/1.37.0<br>
-Blog: TBD<br>
-
-## Improvements
-
-- [openapi-generator] Improve generation for duplicate operation names and non existing `operationId`s.
-
-## Fixed Issues
-
-- [openapi-generator] Remove the copyright comments from the generated package.json.
-- [util] Don't fail on undefined template arguments when using `codeBlock`.
-
-# 1.36.1
-
-Release Date: TBD<br>
-API Docs: https://sap.github.io/cloud-sdk/api/1.36.1<br>
-Blog: TBD<br>
-
-## Fixed Issues
-
-- [openapi-generator] Fix the error `TypeError: Class constructor Command cannot be invoked without 'new'` due to the incompatibility of ES5 and oclif.
-
-# 1.36.0
-
-Release Date: TBD<br>
-API Docs: https://sap.github.io/cloud-sdk/api/1.36.0<br>
-Blog: TBD<br>
-
-## Compatibility Notes
-
-- [openapi-generator] The `package.json` is generated by default.
-
-## New Functionality
-
-- [openapi-generator] Support `package.json` generation and the service mapping configuration as CLI options.
-- [util] Expose `UniqueNameGenerator` class that stores used names and generates a unique name for each given string.
-
-# 1.35.0
-
-Release Date: TBD<br>
-API Docs: https://sap.github.io/cloud-sdk/api/1.35.0<br>
-Blog: TBD<br>
-
-## Compatibility Notes
-
-- The return type of `Entity.getUpdatedProperties` was incorrect and was corrected to `Record<string, any>`.
-
-## Fixed Issues
-
-- Fix serialization of linked entities with custom fields.
-- Fix setting of remote state on entities to replace old state instead of merging with old state. This also fixes how custom fields are handled in the remote state.
-- Fix return type of `Entity.getUpdatedProperties` to `Record<string, any>`.
-- Ship templates files that are used in the OpenAPI generator.
-
-# 1.34.0
-
-Release Date: TBD<br>
-API Docs: https://sap.github.io/cloud-sdk/api/1.34.0<br>
-Blog: TBD<br>
-
-## Compatibility Notes
-
-- The methods `refreshTokenGrant`,`userTokenGrant` and `clientCredentialsGrant` of the `xsuaa-service` now accept a `string` or `XsuaaServiceCredentials` as first argument.
-  In case it is a `string` it is treated as the URL to fetch the access token from.
-  In case it is an object of type `XsuaaServiceCredentials`, the URL is built by appending `oauth/token` to the `.url` of the given object.
-  In the past this suffix was also appended to inputs of type `string`.
-
-## New Functionality
-
-- Add experimental support for client generation of OpenAPI services. All functionality related to the OpenAPI generator is subject to change.
-- Introduce `ErrorWithCause` for better analysis of errors, their causes and their root causes. All errors that have been caused by other errors through the SDK are based on this class.
-- Support `Destination`s with authentication type [`OAuth2UserTokenExchange`](https://help.sap.com/viewer/cca91383641e40ffbe03bdc78f00f681/Cloud/en-US/39d42654093e4f8db20398a06f7eab2b.html).
-
-## Improvements
-
-- Unify naming of the request builder methods. See [this adr](./knowledge-base/adr/0017-builder-methods-multiple-calls.md) for a list of the changed methods.
-
-## Fixed Issues
-
-- Stop appending `oauth/token` if the service token URL is given to `clientCredentialsGrant()`.
-  See related compatibility note above.
-
-# 1.33.0
-
-Release Date: TBD<br>
-API Docs: https://sap.github.io/cloud-sdk/api/1.33.0<br>
-Blog: TBD<br>
-=======
 - [util] Add `sanitizeRecord` function to `cloud-sdk-logger` which replaces potentially sensitive information in a `Record<string, any>` based on a list of sensistive keys.
 
 ## Fixed Issues
@@ -906,7 +441,6 @@
   - `fetchVerificationKeys` merged with `executeFetchVerificationKeys`, now only accepts url as parameter
 - [http-client] changed the following implementations
   - `executeHttpRequest` fetches CsrfToken for non-GET requests by default.
->>>>>>> f3ef5a37
 
 ## Known Issues
 
