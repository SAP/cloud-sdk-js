--- conflicted
+++ resolved
@@ -26,12 +26,9 @@
 
 ## Fixed Issues
 
-<<<<<<< HEAD
 - [openapi-generator] Add `@sap-cloud-sdk/openapi` as a dependency to the OpenAPI generator to fix errors during generation with `--transpile` enabled.
-=======
 - [connectivity] Fix an issue when using registering destinations with a JWT but without XSUAA service binding.
 - [connectivity] Fix a missing export `DestinationSelectionStrategies`.
->>>>>>> 5d69e435
 
 # 2.0.0
 
