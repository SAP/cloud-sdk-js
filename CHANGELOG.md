--- conflicted
+++ resolved
@@ -32,11 +32,8 @@
 
 - [odata-generator] Fix a type error of one-to-one navigation properties, so they can set `null` as valid values.
 - [core] Fix a runtime error of `fromJson` function, when passing an object containing one-to-one navigation properties with `null` value.
-<<<<<<< HEAD
 - [batch] Fix wrong double encoding of filter values.
-=======
 - [openapi-generator] Use string as default type for enums.
->>>>>>> 4bab9476
 
 
 # 1.40.0
