
[//]: # (Please don't delete the following comments and keep them in the beginning of this document. Also, keep the first line empty.)
[//]: # (Example known issue: Making OData requests using a proxy defined in the environment variables is not possible \(see improvements\).)
[//]: # (Example compatibility note: [core] Rename `entityConstructor`, `linkedEntity`, `fieldName` [properties]\(https://help.sap.com/doc/7f30fcdb8c424be9b1d4ecbfd7dd972f/1.0/en-US/classes/_sap_cloud_sdk_core.entity.html\) in generated entities to `_entityConstructor`, `_linkedEntity`, `_fieldName`.)
[//]: # (Example new functionality: [generator] Support the generation of clients for services using nested complex types.)
[//]: # (Example improvement: Allow setting the log levels of SDK loggers more conveniently through a single function [`setLogLevel\(\)`]\(https://help.sap.com/doc/7f30fcdb8c424be9b1d4ecbfd7dd972f/1.0/en-US/modules/_sap_cloud_sdk_util.html#setloglevel\).)
[//]: # (Example fixed issue: Fix the parameter type of `fromJson` method so that passing a json object with illegal attributes is not allowed. For example, `{ bupa : '1' }` cannot be passed to the method when building a `BusinessPartner`.)

# Next

## Known Issues

-

## Compatibility Notes

-

## New Functionality

-

## Improvements

-

## Fixed Issues

<<<<<<< HEAD
- [PROXY] Consider the web proxy also in the service call to BTP services like XSUAA and destination service.
- [odata] Fix encoding of filter strings.
=======
-


# 1.44.0

Release Date: TBD<br>
API Docs: https://sap.github.io/cloud-sdk/api/1.44.0<br>
Blog: TBD<br>

## Improvements

- [odata-generator][openapi-generator] Update `typescript` version to `~4.1.2` in the `package.json` of the clients.
>>>>>>> c9537263

# 1.43.0

Release Date: TBD<br>
API Docs: https://sap.github.io/cloud-sdk/api/1.43.0<br>
Blog: TBD<br>

## New Functionality

- [odata] Support appending path to the request URL built by the request builders through the `appendPath` method. It can be used for unsupported OData functionality like querying navigation properties.

## Fixed Issues

- [PROXY] Consider the web proxy also in the service call to BTP services like XSUAA and destination service.

# 1.42.0

Release Date: TBD<br>
API Docs: https://sap.github.io/cloud-sdk/api/1.42.0<br>
Blog: TBD<br>

## Compatibility Notes

- [core] Use `HEAD` instead of `GET` when fetching CSRF tokens. Change the URL for CSRF token fetching in OData requests from the service URL to the request URL. 
- [test-util] Use `HEAD` for `mockHeaderRequest()` to align with the core behaviour.
- [core] Remove experimental `Exclude` type, which was accidentally exposed as non-experimental.
- [openapi-generator] Rename the CLI generator command from `generate-openapi-client` to `openapi-generator`.
- [openapi-generator] Rename some generator options and default behavior of those options ([details](./knowledge-base/adr/0020-generator-options.md)).

## New Functionality

- [core] Support custom axios options for all request builders.
- [core] Support disabling csrf token request as an option for all request builders.
- [odata] Support unary operator `not` in the `filter()` of OData request builders.
- [openapi-generator] Release the SAP Cloud SDK OpenAPI generator.

## Improvements

- [odata] Allow using filter functions with boolean return types directly in the `filter()` of OData request builders without `equals(true)`.
- [odata-generator] Disable the `execute` function, when an entity type is shared by multiple entity sets and is used as the return type of function/action imports.
- [openapi-generator] Introduce `verbose` option to enable verbose logging. 
- [openapi-generator] Introduce `overwrite` option to allow overwriting of existing files. 
- [openapi-generator] Introduce `include` option to allow copying files to the generated clients.

# 1.41.0

Release Date: TBD<br>
API Docs: https://sap.github.io/cloud-sdk/api/1.41.0<br>
Blog: TBD<br>

## Compatibility Notes

- [core] Deprecated `userApprovedServiceToken`, `refreshTokenGrant` and `userTokenGrant`.
- [openapi-generator] Replace the underlying Java-based OpenAPI generator with a custom implementation. 
- [odata-generator] The type of one-to-one navigation properties is now optional.

## New Functionality

- [core] Added support for `jwtBearerToken` and `jwtBearerTokenGrant` authorization.
- [http-client] Add a `fetchCsrfToken` option to `executeHttpRequest` to allow automatic fetching of CSRF tokens for write operations.
- [openapi-generator] Fetch CSRF tokens for write operations automatically.

## Fixed Issues

- [odata-generator] Fix a type error of one-to-one navigation properties, so they can set `null` as valid values.
- [core] Fix a runtime error of `fromJson` function, when passing an object containing one-to-one navigation properties with `null` value.
- [odata-batch] Fix wrong double encoding of filter values in batch requests.
- [openapi-generator] Use string as default type for enums.

# 1.40.0

Release Date: TBD<br>
API Docs: https://sap.github.io/cloud-sdk/api/1.40.0<br>
Blog: TBD<br>

## Known Issues

- 

## Compatibility Notes

- A mandatory property `request` is added to the `HttpResponse`.

## New Functionality

- [core] Support `executeRaw` in all `RequestBuilder`, which returns `HttpResponse` that contains the raw response and original request.

## Improvements

- [http-agent] Fix client certificate authentication in conjunction with proxies - depends on [this PR](https://github.com/TooTallNate/node-https-proxy-agent/pull/111).

## Fixed Issues

- [core] Fix parsing of empty bodies in batch responses.

# 1.39.0

Release Date: TBD<br>
API Docs: https://sap.github.io/cloud-sdk/api/1.39.0<br>
Blog: TBD<br>

## Compatibility Notes

- [core] Deprecated `_customFields` in the `fromJson` method of the entity builders. Instead, add custom fields to the JSON objects directly.

## New Functionality

- [openapi-generator] Support custom API names and operation names by using OpenAPI extensions `x-sap-cloud-sdk-api-name` and `x-sap-cloud-sdk-operation-name`.

## Fixed Issues

- [core] Fix building of entities using `fromJson` with navigation properties.
- [odata-generator] The exit code of the node process is set to 1 in cases of a generator error.
- [odata-generator] Fix the false-positive warning message, when functions/actions are not used by any function/action imports.

# 1.38.0

Release Date: TBD<br>
API Docs: https://sap.github.io/cloud-sdk/api/1.38.0<br>
Blog: TBD<br>

## New Functionality

- [openapi-generator] Generate multiple API objects based on tags instead of one API per API specification.
- [openapi-generator] Add option `writeReadme` for generating readme files.
- [openapi-generator] Support copying files from given paths via a new option `additionalFiles`.
- [eslint-config] Release a recommended, shareable `eslint` configuration based on the SAP Cloud SDK's internal configuration as `@sap-cloud-sdk/eslint-config`. Follow the [official guide](https://eslint.org/docs/developer-guide/shareable-configs#using-a-shareable-config) for information how to use the config.

## Improvements

- [logger] The stack is included in the logs if `logger.error` is called with an error object.

# 1.37.1

Release Date: TBD<br>
API Docs: https://sap.github.io/cloud-sdk/api/1.37.1<br>
Blog: TBD<br>

## New Functionality

- [openapi-generator] Support the generation of transpiled JavaScript OpenAPI clients with the new flags: `generateJs` and `tsConfig`.

## Fixed Issues

- [generator] Allow enhanced generation with OpenAPI files for all valid OData specification file endings (including e. g. .xml and .EDMX).

# 1.37.0

Release Date: TBD<br>
API Docs: https://sap.github.io/cloud-sdk/api/1.37.0<br>
Blog: TBD<br>

## Improvements

- [openapi-generator] Improve generation for duplicate operation names and non existing `operationId`s.

## Fixed Issues

- [openapi-generator] Remove the copyright comments from the generated package.json.
- [util] Don't fail on undefined template arguments when using `codeBlock`.

# 1.36.1

Release Date: TBD<br>
API Docs: https://sap.github.io/cloud-sdk/api/1.36.1<br>
Blog: TBD<br>

## Fixed Issues

- [openapi-generator] Fix the error `TypeError: Class constructor Command cannot be invoked without 'new'` due to the incompatibility of ES5 and oclif.

# 1.36.0

Release Date: TBD<br>
API Docs: https://sap.github.io/cloud-sdk/api/1.36.0<br>
Blog: TBD<br>

## Compatibility Notes

- [openapi-generator] The `package.json` is generated by default.

## New Functionality

- [openapi-generator] Support `package.json` generation and the service mapping configuration as CLI options.
- [util] Expose `UniqueNameGenerator` class that stores used names and generates a unique name for each given string.

# 1.35.0

Release Date: TBD<br>
API Docs: https://sap.github.io/cloud-sdk/api/1.35.0<br>
Blog: TBD<br>

## Compatibility Notes

- The return type of `Entity.getUpdatedProperties` was incorrect and was corrected to `Record<string, any>`.

## Fixed Issues

- Fix serialization of linked entities with custom fields.
- Fix setting of remote state on entities to replace old state instead of merging with old state. This also fixes how custom fields are handled in the remote state.
- Fix return type of `Entity.getUpdatedProperties` to `Record<string, any>`.
- Ship templates files that are used in the OpenAPI generator.

# 1.34.0

Release Date: TBD<br>
API Docs: https://sap.github.io/cloud-sdk/api/1.34.0<br>
Blog: TBD<br>

## Compatibility Notes

- The methods `refreshTokenGrant`,`userTokenGrant` and `clientCredentialsGrant` of the `xsuaa-service` now accept a `string` or `XsuaaServiceCredentials` as first argument.
  In case it is a `string` it is treated as the URL to fetch the access token from.
  In case it is an object of type `XsuaaServiceCredentials`, the URL is built by appending `oauth/token` to the `.url` of the given object.
  In the past this suffix was also appended to inputs of type `string`.

## New Functionality

- Add experimental support for client generation of OpenAPI services. All functionality related to the OpenAPI generator is subject to change.
- Introduce `ErrorWithCause` for better analysis of errors, their causes and their root causes. All errors that have been caused by other errors through the SDK are based on this class.
- Support `Destination`s with authentication type [`OAuth2UserTokenExchange`](https://help.sap.com/viewer/cca91383641e40ffbe03bdc78f00f681/Cloud/en-US/39d42654093e4f8db20398a06f7eab2b.html).

## Improvements

- Unify naming of the request builder methods. See [this adr](./knowledge-base/adr/0017-builder-methods-multiple-calls.md) for a list of the changed methods.

## Fixed Issues

- Stop appending `oauth/token` if the service token URL is given to `clientCredentialsGrant()`.
  See related compatibility note above.

# 1.33.0

Release Date: TBD<br>
API Docs: https://sap.github.io/cloud-sdk/api/1.33.0<br>
Blog: TBD<br>

## Known Issues

- [Generator] Using entity type as the parameter of function or action imports is not supported.

## Compatibility Notes

- [Generator] In order to support multi-schema generation, the edmx schema/namespace related types have been extended.
- [Generator] The deprecated static property `_serviceName` will not be generated.

## New Functionality

- [Generator] Support parsing of multiple schemas in the edmx service specification.
- [Util] Add string formatting functions.

## Improvements

- [Generator] Log warnings when generating code for function or action imports with unknown parameters, instead of throwing errors.

## Fixed Issues

- [Destination] Fix the authentication type `OAuth2ClientCredentials` to keep using the token url from the destination without adding the path `/oauth/token` to the end.
- [Destination] Fix `OAuth2SAMLBearerAssertion` flow for technical users and subscriber account destinations.

# 1.32.1

Release Date: TBD<br>
API Docs: https://sap.github.io/cloud-sdk/api/1.32.1<br>
Blog: TBD<br>

## Compatibility Notes

- Version 1.32.0 introduced a breaking change by removing the export of all generic HTTP client functionality. This version adds it again.

## Fixed Issues

- Add missing export for http-client

# 1.32.0

Release Date: TBD<br>
API Docs: https://sap.github.io/cloud-sdk/api/1.32.0<br>
Blog: TBD<br>

## Compatibility Notes

- Batch `ReadResponse.as` does not parse errors anymore, but throws an error if the response in fact was an `ErrorResponse`. To avoid this check `response.isSuccess()` before casting.
- Rename deprecated ODataRequestConfigs e.g. `ODataCreateRequestConfig` -> `ODataCreateRequestConfigLegacy` due to naming conflicts.

## New Functionality

-

## Improvements

- Export the `tenant` interface from the scp-cf module.
- Throw an error when attempting to parse a batch `ReadResponse` that in fact is an `ErrorResponse`.

## Fixed Issues

- [Generator] Fix the enum type (V4), when only one enum member is defined in the metadata.
- [OData] Fix function imports with and without parameters using the OData V4 syntax.

# 1.31.0

Release Date: TBD<br>
API Docs: https://sap.github.io/cloud-sdk/api/1.31.0<br>
Blog: TBD<br>

## Compatibility Notes

- [Generator] Paths referenced in configuration files for the generator are treated as relative to this file as stated in the documentation. Projects relying on the previous erroneous behavior might have to adjust their configuration.

## New Functionality

- Most public methods using variable arguments now also accept arrays as input.

## Improvements

- Remove the `rambda` library to save approx 2MB or 10% of the SDK size.
- [Connectivity] Warn the user when using custom headers for executing http requests.
- Pass through original error message in case of failure when fetching the csrf token.

## Fixed Issues

- [Generator] Fix function imports (OData V2 + V4) and action imports, where the return type is a primitive edm type like `Edm.String`.
- [Generator] Fix path references in generator configuration file to be treated as relative to the configuration file.
- [Core] Fix expiration times in the client credentials cache.
- [Core] Fix csrf request redirects against On-Premise systems

# 1.30.0

Release Date: TBD<br>
API Docs: https://sap.github.io/cloud-sdk/api/1.30.0<br>
Blog: TBD<br>

## Compatibility Notes

- Deprecate setting the content type header in the constructor of `ODataRequest`s.
- [Generator] Files with the same names, but different casing were previously not considered, e. g. when `SomeEntity.ts` and `Someentity.ts` were generated, the second generated file would overwrite the first. In these cases the generator now adds a suffix to the name, e. g. `Someentity_1.ts`.

## New Functionality

- [OData] Add `withSubRequestType` method to configure how batch sub requests are serialized.
- [OData] Support batch requests for OData v4.

## Improvements

- Allow setting default headers in `ODataRequest`s instead of the content type header only.

## Fixed Issues

- [OData] Fix wrong service paths for batch requests.
- [Generator] Fix reference to `execa` dependency.
- [Generator] Fix writing of files with the same names but different casing.
- Fix url encoding in batch requests.

# 1.29.0

Release Date: TBD<br>
API Docs: https://sap.github.io/cloud-sdk/api/1.29.0<br>
Blog: TBD<br>

## Compatibility Notes

- [Generator] The interface `EnityTypeForceMandatory` (e.g., `BusinessPartnerTypeForceMandatory`) is removed.

## New Functionality

- [OData] Support the usage of $count in `getAll` requests e.g.: `Entity.requestBuilder().getAll().count().execute()`.

## Improvements

- [OData] Add warning for deep update attempts in OData v2.
- [Generator] The transpiling after generation is done in chunks to avoid CPU overloads for high numbers of services.

## Fixed Issues

- [OData] Fix parsing the Etag returned from update requests.
- [OData] Fix the entity builder so that it can set `undefined`/`null` for optional properties.

# 1.28.2

Release Date: TBD<br>
API Docs: https://sap.github.io/cloud-sdk/api/1.28.2<br>
Blog: TBD<br>

## New Functionality

- [Util] Allow to mute and unmute loggers.

## Improvements

- [Generator] Generator will fail, when it generates `.ts` files that have compilation errors.

## Fixed Issues

- [OData] Fix deserialization of one to many links, where the navigation property is not wrapped in a `result` object.
- [OData] Fix `$orderby` parameter in expanded subqueries.

# 1.28.1

Release Date: TBD<br>
API Docs: https://sap.github.io/cloud-sdk/api/1.28.1<br>
Blog: TBD<br>

## Improvements

- Adjust the generation of the `$filter` parameter in URL so that parentheses are not removed even logically they are not needed.
  For example, now `$filter=((filterA and filter B) and (filterC and filter D))` will not be flattened to `$filter=(filterA and filter B and filterC and filter D)`.

## Fixed Issues

- [Generator] Remove `Batch.ts` from the index file when the file does not exist.

# 1.28.0

Release Date: TBD<br>
API Docs: https://sap.github.io/cloud-sdk/api/1.28.0<br>
Blog: TBD<br>

## New Functionality

- Move OData v4 support from experimental to GA status.

## Fixed Issues

- [Generator] Skip generation of `Batch.ts` for services without entities.
- [RequestBuilder] Fix serialization of `Edm.Time` fields in OData V4.

# 1.27.0

Release Date: TBD<br>
API Docs: https://sap.github.io/cloud-sdk/api/1.27.0<br>
Blog: TBD<br>

## New Functionality

- Added experimental support for OData V4 enum type. Use the `@sap/cloud-sdk-generator` to generate the type safe client.
- Include fallback `Edm.Any` for previously unsupported edm types like Edm.Geography.
  Type safety and related features like URI conversion are not supported for the fallback type.

## Improvements

- Log a warning in case the destination and the custom request config contain both `authorization` headers.
- Special characters like `'` (single quotes), ` ` (space) and `ä` (umlaut) are encoded properly when used in the `Filter`.

## Fixed Issues

- [Generator] Fix wrong type argument for collection types containing Edm types.

# 1.26.1

Release Date: TBD<br>
API Docs: https://sap.github.io/cloud-sdk/api/1.26.1<br>
Blog: TBD<br>

## Fixed Issues

- Fix links in TSDoc of generated OData clients.

# 1.26.0

Release Date: TBD<br>
API Docs: https://sap.github.io/cloud-sdk/api/1.26.0<br>
Blog: TBD<br>

## Compatibility Notes

- In version 1.25.0 we introduced the property `_complexType` on complex types. This property is removed in this version as it introduced a bug causing some generated OData clients to not be able to compile. OData clients generated using version 1.25.0 will be incompatible with future versions of the SAP Cloud SDK.
- Deprecated the `generateNpmrc` option of the SAP Cloud SDK generator. From now on `@sap` scoped packages do not need the private registry anymore.

## New Functionality

- Support collections in complex types.
- Support unbound actions in OData V4. Note that all OData V4 functionality is still experimental.

## Fixed Issues

- Fix OData client generation for complex types. See compatibility notes.

# 1.25.0

Release Date: TBD<br>
API Docs: https://sap.github.io/cloud-sdk/api/1.25.0<br>
Blog: TBD<br>

## Compatibility Notes

- As the representation of complex types in the generated OData clients has changed. OData clients generated by the SAP Cloud SDK generator should be regenerated as old versions will no longer be maintained.
- _OData client generator_: Reduce public API of the generator.
  Only the service generation remains public.
  The old API is obsolete due to a refactoring (see below) but remains available with status deprecated.

## New Functionality

- Support collection type filter functions.

## Improvements

- Improve complex type handling and its representation in the generated OData clients.
- Improve collection type handling and its representation in the generated OData clients.
- _OData client generator_: Refactor the service generation flow and deprecate the whole previous implementation.

# 1.24.1

Release Date: TBD<br>
API Docs: https://sap.github.io/cloud-sdk/api/1.24.1<br>
Blog: TBD<br>

## Fixed Issues

- Ignore enum properties in complex types to fix generation of OData v4 clients.
- Fix setting ETags, when no ETag was specified by sending no `if-match` header instead of `if-match:false`.

# 1.24.0

Release Date: TBD<br>
API Docs: https://sap.github.io/cloud-sdk/api/1.24.0<br>
Blog: TBD<br>

## Known Issues

- The internal deserialization and serialization of `Edm.TimeOfDay` representations is not lossless for corner cases where the fractional seconds contain trailing zeros. As a sideeffect `12:12:12.0` can potentially be transformed to `12:12:12` when performing a GET and PATCH / PUT request subsequently.
- OData v4 edm types that are unknown to the SAP Cloud SDK are ignored, such that properties and parameters of those types are missing.

## Compatibility Notes

- Experimental `fractionalSeconds` were removed from the `Time` representation and merged with `seconds` instead.

## New Functionality

- Support OData v4 specific parsing of Edm types in the generator.
- Add a static representation for durations on entity classes / namespaces.

## Improvements

- Reduce the number of circular dependencies within the SDK Core.

## Fixed Issues

- Fix type error due to a breaking change from winston version 3.3.2 -> 3.3.3 [see here](https://github.com/winstonjs/winston/issues/1822#event-3508252985) for details.
- Fix serialization error for number values 'INF','-INF' and 'NaN'.

# 1.23.0

Release Date: TBD<br>
API Docs: https://sap.github.io/cloud-sdk/api/1.23.0<br>
Blog: TBD<br>

## Compatibility Notes

- Importing filter functions directly is deprecated, import using `filterFunctions` instead.
- _OData client generator_: Remove the hidden generator option `changelogFile`. Use the new more general options `additionalFiles` instead.

## New Functionality

- Support all string, number and date related filter functions. Import `filterFunctions` and use in a filter, e. g. `.filter(filterFunctions.startsWith(BusinessPartner.FIRST_NAME).equals(true))`.
- Add the option `--additionalFiles <GlobToFiles>` to the generator. If specified, all files matching the glob will be copied to each generated service directory.

# 1.22.0

Release Date: TBD<br>
API Docs: https://sap.github.io/cloud-sdk/api/1.22.0<br>
Blog: TBD<br>

## Compatibility Notes

- The properties `isMulti` of the type`VdmFunctionImportReturnType` and `isMultiLink` as well as `multiplicity` of `VdmNavigationProperty` were deprecated and replaced by `isCollection`.
- The interface `VdmServiceMetadata` now also contains a property `oDataVersion` that is mandatory.
- Due to the fix in the generator regarding the name clash it is possible that the order of suffixes could change.
  If you regenerate a VDM with a name clash the Enitiy_1 and Entity_2 could swap.

## New Functionality

- Add experimental support for OData v4 to the generator.

## Fixed Issues

- Fix the generator so that the builder function for nested complex types is correctly typed.
- Fix the generator so that entity names ending with the word `Type` do not lead to name clashes anymore.

# 1.21.2

Release Date: Jun 11, 2020<br>
API Docs: https://sap.github.io/cloud-sdk/api/1.21.2<br>
Blog: TBD<br>

## Fixed Issues

- Fix missing validation of URL used for obtaining the JWT verification key.

# 1.21.1

Release Date: Jun 2, 2020<br>
API Docs: https://sap.github.io/cloud-sdk/api/1.21.1<br>
Blog: TBD<br>

## Fixed Issues

- Fix the core dependency version when generating aggregated packages.

# 1.21.0

Release Date: May 26, 2020<br>
API Docs: https://sap.github.io/cloud-sdk/api/1.21.0<br>
Blog: TBD<br>

## Compatibility Notes

- New generated OData clients yield more narrow types on the `_keys`, `_keyFields` and `_allFields` properties, that differ from older generated clients. Old clients are still supported but will be deprecated soon.
- Internal directory structure has changed. This is a breaking change for users that reference internal modules directly.

## New Functionality

- Added experimental support for OData v4. All functionality related to OData v4 is subject to change.

## Improvements

- _OData client generator_: Narrow the types of the generated properties `_keys`, `_keyFields` and `_allFields` to the correct types.

## Fixed Issues

- Fix the OData client generator to avoid a compilation error when a complex type only contains complex types.
- Fix the dependency versions in the aggregator package generated by the OData client generator.

# 1.20.1

Release Date: May 12, 2020<br>
API Docs: https://sap.github.io/cloud-sdk/api/1.20.1<br>
Blog: TBD<br>

## Fixed Issues

- Fix the OData client generator to also parse definitions of OpenAPI files with version higher than 3.

# 1.20.0

Release Date: May 6, 2020<br>
API Docs: https://sap.github.io/cloud-sdk/api/1.20.0<br>
Blog: TBD<br>

## Compatibility Notes

- When executing and building requests with the generic `http-client` custom request configurations now take precedence over configurations resulting from the given destination. This applies to all `http-client` related functions: `buildHttpRequest`, `addDestinationToRequestConfig`, `execute` and `executeHttpRequest`.

## New Functionality

- Support setting log levels for all loggers globally. Use `setGlobalLogLevel('debug')` for this. Log levels set individually still take precedence.

## Improvements

- Increase the information shown on VDM generation and parallelize the file creation process.

## Fixed Issues

- Fix logging of error messages that were logged as `undefined` before.
- Fix serialization of EDM type Int64 to return a string instead of an instance of `BigNumber`.
- Fix JWT verification to use the url stored in the `JKU` field of the token's header to fetch the verification key.

# 1.19.0

Release Date: April 8, 2020<br>
API Docs: https://sap.github.io/cloud-sdk/api/1.19.0<br>
Blog: https://blogs.sap.com/?p=1075911<br>

## New Functionality

- Allow setting additional query parameters for OData queries, using `withCustomQueryParameters()`.

# 1.18.1

Release Date: March 26, 2020<br>
API Docs: https://sap.github.io/cloud-sdk/api/1.18.1<br>
Blog: https://blogs.sap.com/?p=1068438<br>

## Compatibility Notes

- Due to the intoroduced validation for destination configurations, destinations of type `HTTP` are expected to contain a `url` or `URL` property. Note that when retrieving a destination from the `destinations` environment variable, all destinations are validated. This validation applies even to destinations that are not read.

## Improvements

- Introduce validation for destinations retrieved from environment variable or destination service.
- Allow configuring the `destinations` environment variable with the same property keys as known from the destination service on SAP Cloud Platform, e.g. now `URL` is considered valid in addition to previously only `url`.

## Fixed Issues

- Fix ordering for complex properties including nested complex properties.
- Fix the generator crashing for services containing function imports without a return type.
- Fix the destination processing so that the user can set `PrincipalPropagation` as authentication scheme for on-premises connectivity.

# 1.18.0

Release Date: March 12, 2020<br>
API Docs: https://sap.github.io/cloud-sdk/api/1.18.0<br>
API Docs (VDM): https://help.sap.com/doc/69202ef7e0a64767833782132648b855/1.0/en-US/index.html<br>
Blog: https://blogs.sap.com/?p=1060707<br>

## Compatibility Notes

- Some packages of the SAP Cloud SDK for JavaScript have been migrated to [external GitHub](https://github.com/SAP/cloud-sdk-js) and are now available as open-source software.
  As a result, the packages have been renamed as shown in the list below.
  No Breaking changes are made.
  The old versions of the packages will not receive further updates, so we heavily encourage switching to the new version of the packages.
  - `@sap/cloud-sdk-util` was renamed to `@sap-cloud-sdk/util`
  - `@sap/cloud-sdk-analytics` was renamed to `@sap-cloud-sdk/analytics`
  - `@sap/cloud-sdk-core` was renamed to `@sap-cloud-sdk/core`
  - `@sap/cloud-sdk-generator` was renamed to `@sap-cloud-sdk/generator`
  - `@sap/cloud-sdk-test-util` was renamed to `@sap-cloud-sdk/test-util`

### How to update your project

1. Search for all your `dependencies`/`devDependencies`/`peerDependencies` in your `package.json`.
1. Replace the old package name e.g., `@sap/cloud-sdk-core` with the new one, `@sap-cloud-sdk/core`.
1. Use the stable version of the open source version e.g., `^1.18.0`.
1. Deleting your `node_modules` and the `package-lock.json`.
1. Install your dependencies again to reflect the changes via e.g., `npm i`.
1. Search for your source code that uses the old packages as import and replace it with new names.

## Improvements

- Allow the definition of a custom version for the gerated `package.json` by passing the desired version to the generator as an argument `versionInPackageJson`.

# 1.17.2

Release Date: February 27, 2020<br>
API Docs: https://help.sap.com/doc/a7b688ee8d9441a8b70da5d384b4248a/1.0/en-US/index.html<br>
Blog: https://blogs.sap.com/?p=1053508<br>

## Known Issues

- Using destinations with authentication type `PrincipalPropagation` and proxy type `OnPremise` (as configured in the SAP Cloud Platform cockpit) will currently throw errors. This can be worked around by setting the authentication type to `NoAuthentication` instead.

## Improvements

- Make the retrieval of constructors for batch responses more reliable.

## Fixed Issues

- Consider proxy environment variables (`HTTP_PROXY`, `HTTPS_PROXY`, `http_proxy`, `https_proxy`) for destinations configured in VCAP service bindings (e.g. when using SAP Extension Factory).
- _OData client generator_ Fix a generation issue, where wrong type names were generated for nested complex types in certain circumstances.
- Fix the return value of OData DELETE requests. It now returns a Promise<void> as indicated by the type instead of the full Axios response.
- Fix the return type of the functions [`asc`](https://help.sap.com/doc/a7b688ee8d9441a8b70da5d384b4248a/1.0/en-US/modules/_sap_cloud_sdk_core.html#asc) and [`desc`](https://help.sap.com/doc/a7b688ee8d9441a8b70da5d384b4248a/1.0/en-US/modules/_sap_cloud_sdk_core.html#desc) to be more specific, now returning [`Order`](https://help.sap.com/doc/a7b688ee8d9441a8b70da5d384b4248a/1.0/en-US/classes/_sap_cloud_sdk_core.order.html) insteaf of [`Orderable`](https://help.sap.com/doc/a7b688ee8d9441a8b70da5d384b4248a/1.0/en-US/modules/_sap_cloud_sdk_core.html#orderable).

# 1.17.0

Release Date: February 13, 2020<br>
API Docs: https://help.sap.com/doc/96ad709a1b7e41f3804fa5040bc83167/1.0/en-US/index.html<br>
Blog: https://blogs.sap.com/?p=1047125<br>

## New Functionality

- _OData client_: Update the OData VDM to the [newest release 2002 of SAP S/4HANA Cloud](https://news.sap.com/2020/01/sap-s4hana-cloud-2002-release/). This includes completely new services (available as usual as [global modules](https://help.sap.com/doc/96ad709a1b7e41f3804fa5040bc83167/1.0/en-US/globals.html) called `@sap/cloud-sdk-vdm-*`), new operations in previously existing services, and new entity types. The SDK supports all OData services listed in the [SAP API Business Hub for SAP S/4HANA Cloud](https://api.sap.com/shell/discover/contentpackage/SAPS4HANACloud).

- Consider variables `http_proxy` and `https_proxy` for configuring proxy settings for outbound requests, that do not use the SAP Cloud Connector. The `no_proxy` variables can be used to exclude certain destinations from using the proxy. See [`ProxyConfiguration`](https://help.sap.com/doc/96ad709a1b7e41f3804fa5040bc83167/1.0/en-US/interfaces/_sap_cloud_sdk_core.proxyconfiguration.html) for more details.

## Fixed Issues

- Fix an issue with the generation of OData clients for `.edmx` files that contain entities ending with "Type".

# 1.16.0

Release Date: January 30, 2020<br>
API Docs: https://help.sap.com/doc/101ace914463482b816b6fb265daa879/1.0/en-US/index.html<br>
Blog: https://blogs.sap.com/?p=1039650<br>

## Known Issues

- Making OData requests using a proxy defined in the environment variables is not possible (see improvements). This issue is resolved with the SAP Cloud SDK version `1.17.0`.

## New Functionality

- Add common [OData V2](https://www.odata.org/documentation/odata-version-2-0/uri-conventions/) filter functions, i. e. `bool substringof(string po, string p1)`, `string substring(string p0, int pos)` and `int length(string p0)`. For filtering with those functions use: `SomeEntity.filter(length(SomeEntity.FIELD).greaterThan(10));`
- Support building custom OData filter functions for filtering. Use the [`filterFunction`](https://help.sap.com/doc/101ace914463482b816b6fb265daa879/1.0/en-US/modules/_sap_cloud_sdk_core.html#filterfunction-1) factory function to filter using any of the OData v2 filter functions generically:
  `SomeEntity.filter(filterFunction('concat', 'string', 'prefix', SomeEntity.FIELD).equals('prefixSomeName'))`. As for the common filter function, filtering over different levels of navigation is not supported.

## Improvements

- Disable the faulty Axios http_proxy parsing from environment variables used by the OData-requests, because it was not working under any circumstances. Requests that do not need a proxy will now not be broken due to environment variables (see also known issues).

## Fixed Issues

- Fix an issue with faulty Axios `http_proxy` environment variable parsing used by the OData requests. Requests that do not need a proxy will now not be broken due to environment variables (see also known issues).
- Fix an issue where the dependencies of the `@sap-cloud-sdk/core` module were recorded by analytics instead of the dependencies of the project that installed the SDK.

# 1.15.1

Release Date: January 16, 2020<br>
API Docs: https://help.sap.com/doc/b2233eb282ec40e49a8661febf18348a/1.0/en-US/index.html<br>
Blog: https://blogs.sap.com/?p=1031865<br>

## Fixed Issues

- Fix an issue when creating `batch` request with `changeset`. Now a `batch` can contain `changeset` regarding one service instead of different services.
- Fix an issue regarding serialization and deserialization of OData payloads that contain numbers. Number types are correctly supported now.
- Fix `HttpRequestConfig` interface which previously used `body` instead of `data`. This led to data not being added to the request.
- Fix the parameter type of `fromJson` method so that passing a json object with illegal attributes is not allowed. For example, `{ bupa : '1' }` cannot be passed to the method when building a `BusinessPartner`.

# 1.15.0

Release Date: December 19, 2019<br>
API Docs: https://help.sap.com/doc/1fd0ac329d664076acfd210249536594/1.0/en-US/index.html<br>
Blog: https://blogs.sap.com/?p=1019658<br>

## New Functionality

- Add new scaffold to [SAP Cloud SDK CLI](https://github.com/SAP/cloud-sdk-cli) offering out-of-the-box support for the [CI/CD toolkit](https://github.com/SAP/cloud-s4-sdk-pipeline), including coverage reports. Further improvements to the CLI are listed in the [CLI release notes](https://github.com/SAP/cloud-sdk-cli/releases).

## Improvements

- Disable the faulty axios http_proxy parsing from environment variables used by the odata-requests, because it was not working under any circumstances.
  Requests that do not need a proxy will now not be broken due to environment variables (see also known issues).

## Fixed Issues

- Fix an issue in retrieving cached destinations with certificates, additional OAuth tokens and proxy configurations.
- Fix an issue where collecting usage analytics data was prevented on Windows systems by an incompatible path manipulation.
- Correct the default path for the `service-mapping.json` file in the VDM generator. It failed on Windows systems due to a hard coded `/`.
- Increase the version of the http-proxy-agent to 3.0.0, to fix a side effect with the `https` node module. This affected GET requests built from a URL object.
- Enable applications on Kubernetes to use the SDK to integrate with SAP Cloud Platform services (experimental).

# 1.14.0

Release Date: December 5, 2019<br>
API Docs: https://help.sap.com/doc/7f30fcdb8c424be9b1d4ecbfd7dd972f/1.0/en-US/index.html<br>
Blog: https://blogs.sap.com/?p=906845<br>

## Compatibility Notes

- _OData client generator_: Rename `entityConstructor`, `linkedEntity`, `fieldName` [properties](https://help.sap.com/doc/7f30fcdb8c424be9b1d4ecbfd7dd972f/1.0/en-US/classes/_sap_cloud_sdk_core.entity.html) in generated entities to `_entityConstructor`, `_linkedEntity`, `_fieldName`.
- _OData client generator_: Running the generator on Windows without providing a path to the `service-mapping.json` fails. This is fixed in version 1.15.0.

## New Functionality

- _OData client generator_: Support the generation of clients for services using nested complex types.

## Improvements

- Allow setting the log levels of SDK loggers more conveniently through a single function [`setLogLevel()`](https://help.sap.com/doc/7f30fcdb8c424be9b1d4ecbfd7dd972f/1.0/en-US/modules/_sap_cloud_sdk_util.html#setloglevel).

## Fixed Issues

- Allow setting empty string and other falsy values for non nullable properties as this is supported by SAP S/4HANA Cloud.
- Fix an issue when the literal `fieldName` is defined as the name of a property in an entity.
- Allow http-agent to be used without `esModuleInterop` compilation flag.
- Remove unsupported `contains()` function from filter expressions in the OData request builder.

# 1.13.1

Release Date: November 21, 2019<br>
API Docs: https://help.sap.com/doc/7e044f5dba0c4007afa148c74ff79a33/1.0/en-US/index.html<br>
Blog: https://blogs.sap.com/?p=899516<br>

## Compatibility Notes

- Introduce new module `@sap-cloud-sdk/analytics` to provide insights into the SDK usage for further improving the SDK in the future.
  - To review what data is collected and enable analytics, you need to opt-in as described [here](https://github.com/SAP/cloud-sdk-cli/blob/main/usage-analytics.md).
  - No data about your projects will be collected as long as you don't opt-in. We never collect personal data.
- Due to a change of the naming strategy for entity classes in the OData client generator, entities that were previously named using the pattern `EntityType_<number>` might now have a different name when regenerated.

## New Functionality

- _OData client_: Update the OData VDM to the [newest release 1911 of SAP S/4HANA Cloud](https://news.sap.com/2019/11/sap-s4hana-cloud-1911-intelligent-enterprise-experience-economy/). The SDK supports all OData services listed in the [SAP API Business Hub for SAP S/4HANA Cloud](https://api.sap.com/shell/discover/contentpackage/SAPS4HANACloud).

## Improvements

- _OData client generator_: Consistently use the entity set name instead of the entity type name for determining the generated entity class name.

## Fixed Issues

- Fix a bug where the location ID of a destination for on-premise connectivity was ignored when trying to fetch CSRF tokens.
- Fix a bug with the lookup of test destination files on windows systems related to a hard coded `/`.
- Fix an issue when [`sanitizeDestination`](https://help.sap.com/doc/7e044f5dba0c4007afa148c74ff79a33/1.0/en-US/modules/_sap_cloud_sdk_core.html#sanitizedestination) led to an error when called multiple times on the same destination object.
- Fix an OData client generation bug where the number of generated entities with default name pattern was unintenionally limited to 10.

# 1.12.0

Release Date: November 7, 2019<br>
API Docs: https://help.sap.com/doc/15b6f206672d42ad852fa1466d6ad0d5/1.0/en-US/index.html<br>
Blog: https://blogs.sap.com/2019/11/08/new-versions-of-sap-cloud-sdk-3.7.0-for-java-and-1.12.0-for-javascript/<br>

## Compatibility Notes

- Due to the introduction of an SDK-specific logger, the format of log messages created by the SAP Cloud SDK has changed.

## New Functionality

- Release SAP Cloud SDK Command Line Interface (CLI) `@sap-cloud-sdk/cli` on the [central registry npmjs.com](https://www.npmjs.com/package/@sap-cloud-sdk/cli). The CLI makes it easy to add the SAP Cloud SDK for JavaScript to an existing project and simplifies several other tasks when building applications on SAP Cloud Platform.
  - Install the CLI via [npm](https://www.npmjs.com/package/@sap-cloud-sdk/cli) (`npm install @sap-cloud-sdk/cli`).
  - For more information on how to use the CLI, take a look at the [Readme](https://github.com/SAP/cloud-sdk-cli/blob/main/README.md) or call `sap-cloud-sdk --help` after installing.
  - The CLI is available as open source under Apache License 2.0 from the [github.com repository](https://github.com/SAP/cloud-sdk-cli). Contributions are welcome.
- Add an [SDK-specific logger](https://help.sap.com/doc/15b6f206672d42ad852fa1466d6ad0d5/1.0/en-US/modules/_sap_cloud_sdk_util.html#createlogger) based on [winston](https://github.com/winstonjs/winston) that produces filterable logs in Kibana / on SAP Cloud Platform as well as better formatted logs locally. It is consistently used within the SDK and can be used for application code as well.
- Support the handling of destinations with `OAuth2SAMLBearerAssertion` authentication type that include a property `SystemUser`. The system user will be used instead of the currently logged in user to retrieve an access token to the destination. That is, no principal propagation takes place. As a consequence, no user JWT is required.

## Improvements

- Include URL of requested service in error messages of failed OData requests.

## Fixed Issues

- Use correct type [`DestinationOptions`](https://help.sap.com/doc/15b6f206672d42ad852fa1466d6ad0d5/1.0/en-US/modules/_sap_cloud_sdk_core.html#destinationoptions) in `execute` method of OData VDM request builders. The type used previously was overly restrictive, which prevented passing of valid objects like a [`selectionStrategy`](https://help.sap.com/doc/15b6f206672d42ad852fa1466d6ad0d5/1.0/en-US/interfaces/_sap_cloud_sdk_core.destinationaccessoroptions.html#selectionstrategy), even though the code actually handles it.
- Improve error handling and console output for the systems and credentials defined for local testing in the `systems.json` and `credentials.json` files, respectively.

# 1.11.3

Release Date: October 24, 2019<br>
API Docs: https://help.sap.com/doc/adc5a5f757c44aa48cee5142617549b0/1.0/en-US/index.html<br>
Blog: https://blogs.sap.com/2019/10/24/new-versions-of-sap-cloud-sdk-3.6.0-for-java-and-1.11.3-for-javascript/<br>

## New Functionality

- _OData client generator_: Support batch requests (introduced in [1.11.2](#version-1.11.2) for pre-delivered SAP S/4HANA Cloud APIs) also for generated OData clients.
- _OData client generator_: Support generating [Core Data Services Schema Notation (CSN)](https://cap.cloud.sap/docs/cds/csn) files based on the metadata of each OData service.
  - CSN files are used in [SAP Cloud Application Programming Model (CAP)](https://cap.cloud.sap/docs/about/) when modeling a business domain using CDS. Having them generated by the generator of the SAP Cloud SDK allows immediately leveraging them in CDS models.
  - To generate CSN files in addition to the OData client code, pass the command line parameter `--generateCSN=true`. The default value is false.
  - The generated file is located in the folder for the service. That is, for a service named `my-service` the CSN will be in `my-service/my-service-csn.json`.

# 1.11.2

Release Date: October 10, 2019<br>
API Docs: https://help.sap.com/doc/505cd8d2cbd340a38eeae8b63b5df753/1.0/en-US/index.html<br>
Blog: https://blogs.sap.com/2019/08/10/new-versions-of-sap-cloud-sdk-3.5.0-for-java-1.11.2-for-javascript-and-v25-of-continuous-delivery-toolkit/<br>

## Known Issues

- Please note that we have not released a new version 1.11.2 of the OData client generator (module `@sap-cloud-sdk/generator`) due to technical reasons. 1.10.0 remains the current version of the generator. As a consequence, the new features of the OData client mentioned below (batch and CSN files) are not yet available for custom OData clients generated by the generator.

## Compatibility Notes

- In preparation for an upcoming change to the way how the XSUAA service supplies verification keys to applications, the SAP Cloud SDK from version 1.11.2 onwards retrieves the key from the XSUAA service instead of relying on a verification key present in the XSUAA service binding credentials.
- Previous versions of the SDK only recognized an access token in the authorization header if "`Bearer`" was spelled in title case. Now, [`retrieveJwt`](https://help.sap.com/doc/505cd8d2cbd340a38eeae8b63b5df753/1.0/en-US/modules/_sap_cloud_sdk_core.html#retrievejwt) does a case insensitive check for "`bearer`". That means, "bearer" and "Bearer" are now equally supported as correct authorization header.

## New Functionality

- Support [OData batch requests](https://www.odata.org/documentation/odata-version-2-0/batch-processing/>) for batch processing that allows grouping several operations into one single request, resulting in better performance.
  - Support create, update and delete requests as part of change sets within a batch request that group a set of write operations into a transaction.
  - Support retrieve requests within batch requests.
  - Use the new method `batch` that each module for a OData service exposes (see [example for business partner service](https://help.sap.com/doc/505cd8d2cbd340a38eeae8b63b5df753/1.0/en-US/modules/_sap_cloud_sdk_vdm_business_partner_service.html#batch)) to [construct a batch request](https://help.sap.com/doc/505cd8d2cbd340a38eeae8b63b5df753/1.0/en-US/classes/_sap_cloud_sdk_core.odatabatchrequestbuilder.html). Pass prepared query and by-key request builders as parameters to the method (instead of executing them), as well as change sets.
  - Use the new method `changeset` that each module for a OData service exposes (see [example for business partner service](https://help.sap.com/doc/505cd8d2cbd340a38eeae8b63b5df753/1.0/en-US/modules/_sap_cloud_sdk_vdm_business_partner_service.html#changeset)) to construct a [change set](https://help.sap.com/doc/505cd8d2cbd340a38eeae8b63b5df753/1.0/en-US/classes/_sap_cloud_sdk_core.odatabatchchangeset.html). Pass prepared create, update, and delete request builders as parameters to the method (instead of executing them). Then, pass the constructed change set to the `batch` method.
  - Execute the batch request like any other request builder using the method [`execute`](https://help.sap.com/doc/505cd8d2cbd340a38eeae8b63b5df753/1.0/en-US/classes/_sap_cloud_sdk_core.odatabatchrequestbuilder.html#execute), which returns a promise of a list of [`BatchResponse`](https://help.sap.com/doc/505cd8d2cbd340a38eeae8b63b5df753/1.0/en-US/modules/_sap_cloud_sdk_core.html#batchresponse).
  - [`BatchResponse`](https://help.sap.com/doc/505cd8d2cbd340a38eeae8b63b5df753/1.0/en-US/modules/_sap_cloud_sdk_core.html#batchresponse) is a union type, representing the response of an indiviual retrieve request or change set that was passed to the batch request. Use `isSuccess` to verify that the retrieve request or change set was successful. Then, use a type assertion like `response as ReadResponse` based on your knowledge of the expected response to further work with the response.
- _OData client for SAP S/4HANA Cloud_: Include CSN files for all SAP S/4HANA Cloud APIs out-of-the-box. They are available from the corresponding folder in `node_modules` after npm-installing an SDK module.
  - CSN files are used in [SAP Cloud Application Programming Model (CAP)](https://cap.cloud.sap/docs/about/) when modeling a business domain using CDS. Having them generated by the generator of the SAP Cloud SDK allows immediately leveraging them in CDS models.

## Improvements

- Validate user access tokens issued by XSUAA with the verification key retrieved from the XSUAA service (online verification), instead of relying on a verification key present in the XSUAA service binding credentials (offline verification). The retrieved key is cached for 15 minutes (depending on feedback, the cache duration may change in the future. If you use the SDK's [`verifyJwt`](https://help.sap.com/doc/505cd8d2cbd340a38eeae8b63b5df753/1.0/en-US/modules/_sap_cloud_sdk_core.html#verifyjwt) method, no action is required.
- The `fromJson` method of entity builders has been improved to properly parse a JSON in the notation used elsewhere in the SDK, with links and attributes in camel-case.

## Fixed Issues

- Fix compilation issues when using any entity builder and `"strictNullChecks": true` is set in the `tsconfig.json` file of the project.

# 1.10.0

Release Date: September 26, 2019<br>
API Docs: https://help.sap.com/doc/eb571f4aff6f49d2a7fd385b5663ec88/1.0/en-US/index.html<br>
Blog: https://blogs.sap.com/2019/09/26/new-versions-of-sap-cloud-sdk-3.4.0-for-java-1.10.0-for-javascript-and-v24-of-continuous-delivery-toolkit/<br>

## New Functionality

- Construct a structured representation of users as a [`Tenant` object](https://help.sap.com/doc/eb571f4aff6f49d2a7fd385b5663ec88/1.0/en-US/interfaces/_sap_cloud_sdk_core.tenant.html) from a JWT with the new method [`tenantFromJwt`](https://help.sap.com/doc/eb571f4aff6f49d2a7fd385b5663ec88/1.0/en-US/modules/_sap_cloud_sdk_core.html#tenantfromjwt).
- Construct a structured representation of users as a [`User` object](https://help.sap.com/doc/eb571f4aff6f49d2a7fd385b5663ec88/1.0/en-US/interfaces/_sap_cloud_sdk_core.user.html) from a JWT with the new method [`userFromJwt`](https://help.sap.com/doc/eb571f4aff6f49d2a7fd385b5663ec88/1.0/en-US/modules/_sap_cloud_sdk_core.html#userfromjwt).

# 1.9.0

Release Date: September 12, 2019<br>
API Docs: https://help.sap.com/doc/c3eb465862914a45adb2c0963287fe0d/1.0/en-US/index.html<br>
Blog: https://blogs.sap.com/2019/09/12/new-versions-of-sap-cloud-sdk-3.3.1-for-java-and-1.9.0-for-javascript/<br>

## Known Issues

-

## Compatibility Notes

-

## New Functionality

- Support destinations with authentication type `ClientCertificateAuthentication`.
- Provide the option to update OData entities using PUT instead of PATCH (which is used by default) via the [`replaceWholeEntityWithPut`](https://help.sap.com/doc/c3eb465862914a45adb2c0963287fe0d/1.0/en-US/classes/_sap_cloud_sdk_core.updaterequestbuilder.html#replacewholeentitywithput) method.

## Improvements

- Support response format used by SAP Cloud for Customer for retrieving a single OData entity by key (in [`GetByKeyRequestBuilder`](https://help.sap.com/doc/c3eb465862914a45adb2c0963287fe0d/1.0/en-US/classes/_sap_cloud_sdk_core.getbykeyrequestbuilder.html)).
- Add an option to ignore version identifiers as part of delete requests by using the [`ignoreVersionIdentifier`](https://help.sap.com/doc/c3eb465862914a45adb2c0963287fe0d/1.0/en-US/classes/_sap_cloud_sdk_core.deleterequestbuilder.html#ignoreversionidentifier) method.
- Support "Location ID" property of Cloud Connector in on-premise destinations. This previously caused the connection to fail if a Location ID was expected by the Cloud Connector.

## Fixed Issues

- Fix an issue with the OData client where it failed if the `x-csrf-token` header was ignored by the destination. Now, a warning will be logged instead and the execution continues to enable compatibility with more systems.
- Fix an issue with the OData client where it failed because a `set-cookie` header was expected but not returned by a destination. Now, a warning will be logged instead and the execution continues to enable compatibility with more systems.
- Fix an issue where TypeScript code generated with the OData client generator ([`@sap-cloud-sdk/generator`](https://help.sap.com/doc/c3eb465862914a45adb2c0963287fe0d/1.0/en-US/modules/_sap_cloud_sdk_generator.html)) did not compile when `"strict": true` is set in the project's `tsconfig.json`.

# 1.8.1

Release Date: August 29, 2019<br>
API Docs: https://help.sap.com/doc/48040536eea541f28499a14a27d976fa/1.0/en-US/index.html<br>
Blog: https://blogs.sap.com/2019/08/29/new-versions-of-sap-cloud-sdk-3.2.0-for-java-1.8.1-for-javascript-and-v23-of-continuous-delivery-toolkit/<br>

## Known Issues

-

## Compatibility Notes

-

## New Functionality

- Add additional selection strategies for retrieving destinations that only select destinations defined in the provider account ([`alwaysProvider`](https://help.sap.com/doc/48040536eea541f28499a14a27d976fa/1.0/en-US/modules/_sap_cloud_sdk_core.html#alwaysprovider)) or in the subscriber account ([`alwaysSubscriber`](https://help.sap.com/doc/48040536eea541f28499a14a27d976fa/1.0/en-US/modules/_sap_cloud_sdk_core.html#alwayssubscriber)). You pass the strategy to use as part of the [`DestinationOptions`](https://help.sap.com/doc/48040536eea541f28499a14a27d976fa/1.0/en-US/interfaces/_sap_cloud_sdk_core.destinationoptions.html) when retrieving a destination, if you do not want to use the default, [`subscriberFirst`](https://help.sap.com/doc/48040536eea541f28499a14a27d976fa/1.0/en-US/modules/_sap_cloud_sdk_core.html#subscriberfirst). All strategies are available from an object helper [`DestinationSelectionStrategies`](https://help.sap.com/doc/48040536eea541f28499a14a27d976fa/1.0/en-US/modules/_sap_cloud_sdk_core.html#destinationselectionstrategies).

## Improvements

-

## Fixed Issues

-

# 1.8.0

Release Date: August 15, 2019<br>
API Docs: https://help.sap.com/doc/387c59ceff9840e48572a430b12d9fe2/1.0/en-US/index.html<br>
Blog: https://blogs.sap.com/2019/08/15/new-versions-of-sap-cloud-sdk-3.1.0-for-java-and-1.8.0-for-javascript/<br>

## Known Issues

## Compatibility Notes

- We have increased the timeout of circuit breakers used to retrieved access tokens and destinations from 3 to 10 seconds.
- As part of the update of the OData VDM to SAP S/4HANA Cloud 1908, the package `@sap/cloud-sdk-vdm-outbound-delivery-service` has been removed from the SAP API Business Hub and, as a consequence, from the SDK. Use [`@sap/cloud-sdk-vdm-outbound-delivery-v2-service`](https://help.sap.com/doc/387c59ceff9840e48572a430b12d9fe2/1.0/en-US/modules/_sap_cloud_sdk_vdm_outbound_delivery_v2_service.html) instead.

## New Functionality

- _OData client_: Update the OData virtual data model to the [newest release 1908 of SAP S/4HANA Cloud](https://news.sap.com/2019/08/sap-s4hana-cloud-1908-new-release/). This includes completely new services (available as usual as [global modules](https://help.sap.com/doc/dfb895df81c04bbc9e7cefc82e92dff7/1.0/en-US/globals.html) called `@sap/cloud-sdk-vdm-*`), new operations in previously existing services, and new entity types. The SDK supports all OData services listed in the [SAP API Business Hub for SAP S/4HANA Cloud](https://api.sap.com/shell/discover/contentpackage/SAPS4HANACloud).

## Improvements

- _OData client_: allow creating OData entities as child of another entity by using the [`asChildOf()`](https://help.sap.com/doc/387c59ceff9840e48572a430b12d9fe2/1.0/en-US/classes/_sap_cloud_sdk_core.createrequestbuilder.html#aschildof) method in `CreateRequestBuilder` class.

## Fixed Issues

- _OData client generator_: Fix an issue where the name of a generated OData entity class could conflict with the name of a function import.
- Correctly verify access tokens retrieved from the XSUAA service.

# 1.7.0

Release Date: August 1, 2019<br>
API Docs: https://help.sap.com/http.svc/rc/4260e18b26494846ad050d296a889781/1.0/en-US/index.html<br>
Blog: https://blogs.sap.com/2019/08/01/new-versions-of-sap-cloud-sdk-3.0.0-for-java-and-1.7.0-for-javascript/<br>

## Known Issues

- Discovered a bug where the name of a generated OData entity class could conflict with the name of an import.

## Compatibility Notes

- When executing an OData request with implicit resolution of destinations, or when using `useOrFetchDestination` or `getDestination` explicitly, service bindings represented as destinations now take precedence over querying the destination service. If you have a service binding with the same name as a destination configured in the SAP Cloud Platform cockpit, this will lead to different behavior in your application, because of the newly introduced support for service bindings. Therefore we recommend using unique names across destinations and service bindings.
- Deprecate the misnamed interface `HttpReponse`. Use [`HttpResponse`](https://help.sap.com/doc/4260e18b26494846ad050d296a889781/1.0/en-US/interfaces/_sap_cloud_sdk_core.httpresponse.html) instead.

## New Functionality

- Support accessing destinations provided as service bindings by SAP Cloud Platform Extension Factory.
  - Transparently support using URL and authentication of service bindings wherever a destination may be resolved, including executing OData requests by supplying a [`DestinationNameAndJwt`](https://help.sap.com/doc/4260e18b26494846ad050d296a889781/1.0/en-US/interfaces/_sap_cloud_sdk_core.destinationnameandjwt.html) as well as in [`useOrFetchDestination`](https://help.sap.com/doc/4260e18b26494846ad050d296a889781/1.0/en-US/modules/_sap_cloud_sdk_core.html#useorfetchdestination) and [`getDestination`](https://help.sap.com/doc/4260e18b26494846ad050d296a889781/1.0/en-US/modules/_sap_cloud_sdk_core.html#getdestination).
  - Introduce a new function [`destinationForServiceBinding`](https://help.sap.com/doc/4260e18b26494846ad050d296a889781/1.0/en-US/modules/_sap_cloud_sdk_core.html#destinationforservicebinding) that accepts the name of a service (as string) and tries to find a service binding with the given name and builds a [`Destination`](https://help.sap.com/doc/4260e18b26494846ad050d296a889781/1.0/en-US/interfaces/_sap_cloud_sdk_core.destination.html) for that service.

## Improvements

- Verify JWTs that are passed to the destination accessor when [fetching destinations from the destination service](https://help.sap.com/doc/4260e18b26494846ad050d296a889781/1.0/en-US/modules/_sap_cloud_sdk_core.html#getdestinationfromdestinationservice) (explicitly or implicitly).
- _OData client_: [Create an OData delete request](https://help.sap.com/doc/4260e18b26494846ad050d296a889781/1.0/en-US/classes/_sap_cloud_sdk_core.deleterequestbuilder.html) by passing the OData entity to delete instead of only the key values. Automatically attach the [version identifier](https://help.sap.com/doc/4260e18b26494846ad050d296a889781/1.0/en-US/classes/_sap_cloud_sdk_core.entity.html#versionidentifier) if present.

## Fixed Issues

- Fix an issue where an error was thrown when trying to build the authorization header for destinations with authentication type _NoAuthentication_.
- Fix issues where the logic to select the correct XSUAA instance differed from the standard logic, as, for example, implemented in the SAP Cloud SDK for Java.
- Rename `HttpReponse` interface to [`HttpResponse`](https://help.sap.com/doc/4260e18b26494846ad050d296a889781/1.0/en-US/interfaces/_sap_cloud_sdk_core.httpresponse.html).<|MERGE_RESOLUTION|>--- conflicted
+++ resolved
@@ -26,11 +26,7 @@
 
 ## Fixed Issues
 
-<<<<<<< HEAD
-- [PROXY] Consider the web proxy also in the service call to BTP services like XSUAA and destination service.
 - [odata] Fix encoding of filter strings.
-=======
--
 
 
 # 1.44.0
@@ -42,7 +38,6 @@
 ## Improvements
 
 - [odata-generator][openapi-generator] Update `typescript` version to `~4.1.2` in the `package.json` of the clients.
->>>>>>> c9537263
 
 # 1.43.0
 
