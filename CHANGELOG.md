
[//]: # (Please don't delete the following comments and keep them in the beginning of this document. Also, keep the first line empty.)
[//]: # (Example known issue: Making OData requests using a proxy defined in the environment variables is not possible \(see improvements\).)
[//]: # (Example compatibility note: "_OData client generator_: Rename `entityConstructor`, `linkedEntity`, `fieldName` [properties]\(https://help.sap.com/doc/7f30fcdb8c424be9b1d4ecbfd7dd972f/1.0/en-US/classes/_sap_cloud_sdk_core.entity.html\) in generated entities to `_entityConstructor`, `_linkedEntity`, `_fieldName`.")
[//]: # (Example new functionality: _OData client generator_: Support the generation of clients for services using nested complex types.)
[//]: # (Example improvement: Allow setting the log levels of SDK loggers more conveniently through a single function [`setLogLevel\(\)`]\(https://help.sap.com/doc/7f30fcdb8c424be9b1d4ecbfd7dd972f/1.0/en-US/modules/_sap_cloud_sdk_util.html#setloglevel\).)
[//]: # (Example fixed issue: "Fix the parameter type of `fromJson` method so that passing a json object with illegal attributes is not allowed. For example, `{ bupa : '1' }` cannot be passed to the method when building a `BusinessPartner`.")

# Next

## Known Issues

-

## Compatibility Notes

-

## New Functionality

-

## Improvements

-

## Fixed Issues

<<<<<<< HEAD
- Ignore enum properties in complex types to fix generation of OData v4 clients.
=======
- Fix setting ETags, when no ETag was specified by sending no `if-match` header instead of `if-match:false`.
>>>>>>> b2eea534


# 1.24.0

Release Date: TBD<br>
API Docs: https://sap.github.io/cloud-sdk/api/1.24.0<br>
Blog: TBD<br>

## Known Issues

- The internal deserialization and serialization of `Edm.TimeOfDay` representations is not lossless for corner cases where the fractional seconds contain trailing zeros. As a sideeffect `12:12:12.0` can potentially be transformed to `12:12:12` when performing a GET and PATCH / PUT request subsequently.
- OData v4 edm types that are unknown to the SAP Cloud SDK are ignored, such that properties and parameters of those types are missing.

## Compatibility Notes

- Experimental `fractionalSeconds` were removed from the `Time` representation and merged with `seconds` instead.

## New Functionality

- Support OData v4 specific parsing of Edm types in the generator.
- Add a static representation for durations on entity classes / namespaces.

## Improvements

- Reduce the number of circular dependencies within the SDK Core.

## Fixed Issues

- Fix type error due to a breaking change from winston version 3.3.2 -> 3.3.3 [see here](https://github.com/winstonjs/winston/issues/1822#event-3508252985) for details.
- Fix serialization error for number values 'INF','-INF' and 'NaN'.

# 1.23.0

Release Date: TBD<br>
API Docs: https://sap.github.io/cloud-sdk/api/1.23.0<br>
Blog: TBD<br>

## Compatibility Notes

- Importing filter functions directly is deprecated, import using `filterFunctions` instead.
- _OData client generator_: Remove the hidden generator option `changelogFile`. Use the new more general options `additionalFiles` instead.

## New Functionality

- Support all string, number and date related filter functions. Import `filterFunctions` and use in a filter, e. g.  `.filter(filterFunctions.startsWith(BusinessPartner.FIRST_NAME).equals(true))`.
- Add the option `--additionalFiles <GlobToFiles>` to the generator. If specified, all files matching the glob will be copied to each generated service directory.

# 1.22.0

Release Date: TBD<br>
API Docs: https://sap.github.io/cloud-sdk/api/1.22.0<br>
Blog: TBD<br>

## Compatibility Notes

- The properties `isMulti` of the type`VdmFunctionImportReturnType` and `isMultiLink` as well as `multiplicity` of `VdmNavigationProperty` were deprecated and replaced by `isCollection`.
- The interface `VdmServiceMetadata` now also contains a property `oDataVersion` that is mandatory.
- Due to the fix in the generator regarding the name clash it is possible that the order of suffixes could change.
If you regenerate a VDM with a name clash the Enitiy_1 and Entity_2 could swap.

## New Functionality

- Add experimental support for OData v4 to the generator.

## Fixed Issues

- Fix the generator so that the builder function for nested complex types is correctly typed.
- Fix the generator so that entity names ending with the word `Type` do not lead to name clashes anymore.

# 1.21.2

Release Date: Jun 11, 2020<br>
API Docs: https://sap.github.io/cloud-sdk/api/1.21.2<br>
Blog: TBD<br>

## Fixed Issues

- Fix missing validation of URL used for obtaining the JWT verification key.

# 1.21.1

Release Date: Jun 2, 2020<br>
API Docs: https://sap.github.io/cloud-sdk/api/1.21.1<br>
Blog: TBD<br>

## Fixed Issues

- Fix the core dependency version when generating aggregated packages.

# 1.21.0

Release Date: May 26, 2020<br>
API Docs: https://sap.github.io/cloud-sdk/api/1.21.0<br>
Blog: TBD<br>

## Compatibility Notes

- New generated OData clients yield more narrow types on the `_keys`, `_keyFields` and `_allFields` properties, that differ from older generated clients. Old clients are still supported but will be deprecated soon.
- Internal directory structure has changed. This is a breaking change for users that reference internal modules directly.

## New Functionality

- Added experimental support for OData v4. All functionality related to OData v4 is subject to change.

## Improvements

- _OData client generator_: Narrow the types of the generated properties `_keys`, `_keyFields` and `_allFields` to the correct types.

## Fixed Issues

- Fix the OData client generator to avoid a compilation error when a complex type only contains complex types.
- Fix the dependency versions in the aggregator package generated by the OData client generator.

# 1.20.1

Release Date: May 12, 2020<br>
API Docs: https://sap.github.io/cloud-sdk/api/1.20.1<br>
Blog: TBD<br>

## Fixed Issues

- Fix the OData client generator to also parse definitions of OpenAPI files with version higher than 3.

# 1.20.0

Release Date: May 6, 2020<br>
API Docs: https://sap.github.io/cloud-sdk/api/1.20.0<br>
Blog: TBD<br>

## Compatibility Notes

- When executing and building requests with the generic `http-client` custom request configurations now take precedence over configurations resulting from the given destination. This applies to all `http-client` related functions: `buildHttpRequest`, `addDestinationToRequestConfig`, `execute` and `executeHttpRequest`.

## New Functionality

- Support setting log levels for all loggers globally. Use `setGlobalLogLevel('debug')` for this. Log levels set individually still take precedence.

## Improvements

- Increase the information shown on VDM generation and parallelize the file creation process.

## Fixed Issues

- Fix logging of error messages that were logged as `undefined` before.
- Fix serialization of EDM type Int64 to return a string instead of an instance of `BigNumber`.
- Fix JWT verification to use the url stored in the `JKU` field of the token's header to fetch the verification key.

# 1.19.0

Release Date: April 8, 2020<br>
API Docs: https://sap.github.io/cloud-sdk/api/1.19.0<br>
Blog: https://blogs.sap.com/?p=1075911<br>

## New Functionality

- Allow setting additional query parameters for OData queries, using `withCustomQueryParameters()`.

# 1.18.1

Release Date: March 26, 2020<br>
API Docs: https://sap.github.io/cloud-sdk/api/1.18.1<br>
Blog: https://blogs.sap.com/?p=1068438<br>

## Compatibility Notes

- Due to the intoroduced validation for destination configurations, destinations of type `HTTP` are expected to contain a `url` or `URL` property. Note that when retrieving a destination from the `destinations` environment variable, all destinations are validated. This validation applies even to destinations that are not read.

## Improvements

- Introduce validation for destinations retrieved from environment variable or destination service.
- Allow configuring the `destinations` environment variable with the same property keys as known from the destination service on SAP Cloud Platform, e.g. now `URL` is considered valid in addition to previously only `url`.

## Fixed Issues

- Fix ordering for complex properties including nested complex properties.
- Fix the generator crashing for services containing function imports without a return type.
- Fix the destination processing so that the user can set `PrincipalPropagation` as authentication scheme for on-premises connectivity.

# 1.18.0

Release Date: March 12, 2020<br>
API Docs: https://sap.github.io/cloud-sdk/api/1.18.0<br>
API Docs (VDM): https://help.sap.com/doc/69202ef7e0a64767833782132648b855/1.0/en-US/index.html<br>
Blog: https://blogs.sap.com/?p=1060707<br>

## Compatibility Notes

- Some packages of the SAP Cloud SDK for JavaScript have been migrated to [external GitHub](https://github.com/SAP/cloud-sdk) and are now available as open-source software.
As a result, the packages have been renamed as shown in the list below.
No Breaking changes are made.
The old versions of the packages will not receive further updates, so we heavily encourage switching to the new version of the packages.
  - `@sap/cloud-sdk-util` was renamed to `@sap-cloud-sdk/util`
  - `@sap/cloud-sdk-analytics` was renamed to `@sap-cloud-sdk/analytics`
  - `@sap/cloud-sdk-core` was renamed to `@sap-cloud-sdk/core`
  - `@sap/cloud-sdk-generator` was renamed to `@sap-cloud-sdk/generator`
  - `@sap/cloud-sdk-test-util` was renamed to `@sap-cloud-sdk/test-util`

### How to update your project
1. Search for all your `dependencies`/`devDependencies`/`peerDependencies` in your `package.json`.
1. Replace the old package name e.g., `@sap/cloud-sdk-core` with the new one, `@sap-cloud-sdk/core`.
1. Use the stable version of the open source version e.g., `^1.18.0`.
1. Deleting your `node_modules` and the `package-lock.json`.
1. Install your dependencies again to reflect the changes via e.g., `npm i`.
1. Search for your source code that uses the old packages as import and replace it with new names.

## Improvements

- Allow the definition of a custom version for the gerated `package.json` by passing the desired version to the generator as an argument `versionInPackageJson`.

# 1.17.2

Release Date: February 27, 2020<br>
API Docs: https://help.sap.com/doc/a7b688ee8d9441a8b70da5d384b4248a/1.0/en-US/index.html<br>
Blog: https://blogs.sap.com/?p=1053508<br>

## Known Issues

- Using destinations with authentication type `PrincipalPropagation` and proxy type `OnPremise` (as configured in the SAP Cloud Platform cockpit) will currently throw errors. This can be worked around by setting the authentication type to `NoAuthentication` instead.

## Improvements

- Make the retrieval of constructors for batch responses more reliable.

## Fixed Issues

- Consider proxy environment variables (`HTTP_PROXY`, `HTTPS_PROXY`, `http_proxy`, `https_proxy`) for destinations configured in VCAP service bindings (e.g. when using SAP Extension Factory).
- _OData client generator_ Fix a generation issue, where wrong type names were generated for nested complex types in certain circumstances.
- Fix the return value of OData DELETE requests. It now returns a Promise<void> as indicated by the type instead of the full Axios response.
- Fix the return type of the functions [`asc`](https://help.sap.com/doc/a7b688ee8d9441a8b70da5d384b4248a/1.0/en-US/modules/_sap_cloud_sdk_core.html#asc) and [`desc`](https://help.sap.com/doc/a7b688ee8d9441a8b70da5d384b4248a/1.0/en-US/modules/_sap_cloud_sdk_core.html#desc) to be more specific, now returning [`Order`](https://help.sap.com/doc/a7b688ee8d9441a8b70da5d384b4248a/1.0/en-US/classes/_sap_cloud_sdk_core.order.html) insteaf of [`Orderable`](https://help.sap.com/doc/a7b688ee8d9441a8b70da5d384b4248a/1.0/en-US/modules/_sap_cloud_sdk_core.html#orderable).

# 1.17.0

Release Date: February 13, 2020<br>
API Docs: https://help.sap.com/doc/96ad709a1b7e41f3804fa5040bc83167/1.0/en-US/index.html<br>
Blog: https://blogs.sap.com/?p=1047125<br>

## New Functionality

- _OData client_: Update the OData VDM to the [newest release 2002 of SAP S/4HANA Cloud](https://news.sap.com/2020/01/sap-s4hana-cloud-2002-release/). This includes completely new services (available as usual as [global modules](https://help.sap.com/doc/96ad709a1b7e41f3804fa5040bc83167/1.0/en-US/globals.html) called `@sap/cloud-sdk-vdm-*`), new operations in previously existing services, and new entity types. The SDK supports all OData services listed in the [SAP API Business Hub for SAP S/4HANA Cloud](https://api.sap.com/shell/discover/contentpackage/SAPS4HANACloud).

- Consider variables `http_proxy` and `https_proxy` for configuring proxy settings for outbound requests, that do not use the SAP Cloud Connector. The `no_proxy` variables can be used to exclude certain destinations from using the proxy. See [`ProxyConfiguration`](https://help.sap.com/doc/96ad709a1b7e41f3804fa5040bc83167/1.0/en-US/interfaces/_sap_cloud_sdk_core.proxyconfiguration.html) for more details.

## Fixed Issues

- Fix an issue with the generation of OData clients for `.edmx` files that contain entities ending with "Type".

# 1.16.0

Release Date: January 30, 2020<br>
API Docs: https://help.sap.com/doc/101ace914463482b816b6fb265daa879/1.0/en-US/index.html<br>
Blog: https://blogs.sap.com/?p=1039650<br>

## Known Issues

- Making OData requests using a proxy defined in the environment variables is not possible (see improvements). This issue is resolved with the SAP Cloud SDK version `1.17.0`.

## New Functionality

- Add common [OData V2](https://www.odata.org/documentation/odata-version-2-0/uri-conventions/) filter functions, i. e. `bool substringof(string po, string p1)`, `string substring(string p0, int pos)` and `int length(string p0)`. For filtering with those functions use: `SomeEntity.filter(length(SomeEntity.FIELD).greaterThan(10));`
- Support building custom OData filter functions for filtering. Use the [`filterFunction`](https://help.sap.com/doc/101ace914463482b816b6fb265daa879/1.0/en-US/modules/_sap_cloud_sdk_core.html#filterfunction-1) factory function to filter using any of the OData v2 filter functions generically:
`SomeEntity.filter(filterFunction('concat', 'string', 'prefix', SomeEntity.FIELD).equals('prefixSomeName'))`. As for the common filter function, filtering over different levels of navigation is not supported.

## Improvements

- Disable the faulty Axios http_proxy parsing from environment variables used by the OData-requests, because it was not working under any circumstances. Requests that do not need a proxy will now not be broken due to environment variables (see also known issues).

## Fixed Issues

- Fix an issue with faulty Axios `http_proxy` environment variable parsing used by the OData requests. Requests that do not need a proxy will now not be broken due to environment variables (see also known issues).
- Fix an issue where the dependencies of the `@sap-cloud-sdk/core` module were recorded by analytics instead of the dependencies of the project that installed the SDK.

# 1.15.1

Release Date: January 16, 2020<br>
API Docs: https://help.sap.com/doc/b2233eb282ec40e49a8661febf18348a/1.0/en-US/index.html<br>
Blog: https://blogs.sap.com/?p=1031865<br>

## Fixed Issues

- Fix an issue when creating `batch` request with `changeset`. Now a `batch` can contain `changeset` regarding one service instead of different services.
- Fix an issue regarding serialization and deserialization of OData payloads that contain numbers. Number types are correctly supported now.
- Fix `HttpRequestConfig` interface which previously used `body` instead of `data`. This led to data not being added to the request.
- Fix the parameter type of `fromJson` method so that passing a json object with illegal attributes is not allowed. For example, `{ bupa : '1' }` cannot be passed to the method when building a `BusinessPartner`.

# 1.15.0

Release Date: December 19, 2019<br>
API Docs: https://help.sap.com/doc/1fd0ac329d664076acfd210249536594/1.0/en-US/index.html<br>
Blog: https://blogs.sap.com/?p=1019658<br>

## New Functionality

- Add new scaffold to [SAP Cloud SDK CLI](https://github.com/SAP/cloud-sdk-cli) offering out-of-the-box support for the [CI/CD toolkit](https://github.com/SAP/cloud-s4-sdk-pipeline), including coverage reports. Further improvements to the CLI are listed in the [CLI release notes](https://github.com/SAP/cloud-sdk-cli/releases).

## Improvements

- Disable the faulty axios http_proxy parsing from environment variables used by the odata-requests, because it was not working under any circumstances.
  Requests that do not need a proxy will now not be broken due to environment variables (see also known issues).

## Fixed Issues

- Fix an issue in retrieving cached destinations with certificates, additional OAuth tokens and proxy configurations.
- Fix an issue where collecting usage analytics data was prevented on Windows systems by an incompatible path manipulation.
- Correct the default path for the `service-mapping.json` file in the VDM generator. It failed on Windows systems due to a hard coded `/`.
- Increase the version of the http-proxy-agent to 3.0.0, to fix a side effect with the `https` node module. This affected GET requests built from a URL object.
- Enable applications on Kubernetes to use the SDK to integrate with SAP Cloud Platform services (experimental).

# 1.14.0

Release Date: December 5, 2019<br>
API Docs: https://help.sap.com/doc/7f30fcdb8c424be9b1d4ecbfd7dd972f/1.0/en-US/index.html<br>
Blog: https://blogs.sap.com/?p=906845<br>

## Compatibility Notes

- _OData client generator_: Rename `entityConstructor`, `linkedEntity`, `fieldName` [properties](https://help.sap.com/doc/7f30fcdb8c424be9b1d4ecbfd7dd972f/1.0/en-US/classes/_sap_cloud_sdk_core.entity.html) in generated entities to `_entityConstructor`, `_linkedEntity`, `_fieldName`.
- _OData client generator_: Running the generator on Windows without providing a path to the `service-mapping.json` fails. This is fixed in version 1.15.0.

## New Functionality

- _OData client generator_: Support the generation of clients for services using nested complex types.

## Improvements

- Allow setting the log levels of SDK loggers more conveniently through a single function [`setLogLevel()`](https://help.sap.com/doc/7f30fcdb8c424be9b1d4ecbfd7dd972f/1.0/en-US/modules/_sap_cloud_sdk_util.html#setloglevel).

## Fixed Issues

- Allow setting empty string and other falsy values for non nullable properties as this is supported by SAP S/4HANA Cloud.
- Fix an issue when the literal `fieldName` is defined as the name of a property in an entity.
- Allow http-agent to be used without `esModuleInterop` compilation flag.
- Remove unsupported `contains()` function from filter expressions in the OData request builder.

# 1.13.1

Release Date: November 21, 2019<br>
API Docs: https://help.sap.com/doc/7e044f5dba0c4007afa148c74ff79a33/1.0/en-US/index.html<br>
Blog: https://blogs.sap.com/?p=899516<br>

## Compatibility Notes

- Introduce new module `@sap-cloud-sdk/analytics` to provide insights into the SDK usage for further improving the SDK in the future.
  - To review what data is collected and enable analytics, you need to opt-in as described [here](https://github.com/SAP/cloud-sdk-cli/blob/master/usage-analytics.md).
  - No data about your projects will be collected as long as you don't opt-in. We never collect personal data.
- Due to a change of the naming strategy for entity classes in the OData client generator, entities that were previously named using the pattern `EntityType_<number>` might now have a different name when regenerated.

## New Functionality

- _OData client_: Update the OData VDM to the [newest release 1911 of SAP S/4HANA Cloud](https://news.sap.com/2019/11/sap-s4hana-cloud-1911-intelligent-enterprise-experience-economy/). The SDK supports all OData services listed in the [SAP API Business Hub for SAP S/4HANA Cloud](https://api.sap.com/shell/discover/contentpackage/SAPS4HANACloud).

## Improvements

- _OData client generator_: Consistently use the entity set name instead of the entity type name for determining the generated entity class name.

## Fixed Issues

- Fix a bug where the location ID of a destination for on-premise connectivity was ignored when trying to fetch CSRF tokens.
- Fix a bug with the lookup of test destination files on windows systems related to a hard coded `/`.
- Fix an issue when [`sanitizeDestination`](https://help.sap.com/doc/7e044f5dba0c4007afa148c74ff79a33/1.0/en-US/modules/_sap_cloud_sdk_core.html#sanitizedestination) led to an error when called multiple times on the same destination object.
- Fix an OData client generation bug where the number of generated entities with default name pattern was unintenionally limited to 10.

# 1.12.0

Release Date: November 7, 2019<br>
API Docs: https://help.sap.com/doc/15b6f206672d42ad852fa1466d6ad0d5/1.0/en-US/index.html<br>
Blog: https://blogs.sap.com/2019/11/08/new-versions-of-sap-cloud-sdk-3.7.0-for-java-and-1.12.0-for-javascript/<br>

## Compatibility Notes

- Due to the introduction of an SDK-specific logger, the format of log messages created by the SAP Cloud SDK has changed.

## New Functionality

- Release SAP Cloud SDK Command Line Interface (CLI) `@sap-cloud-sdk/cli` on the [central registry npmjs.com](https://www.npmjs.com/package/@sap-cloud-sdk/cli). The CLI makes it easy to add the SAP Cloud SDK for JavaScript to an existing project and simplifies several other tasks when building applications on SAP Cloud Platform.
  - Install the CLI via [npm](https://www.npmjs.com/package/@sap-cloud-sdk/cli) (`npm install @sap-cloud-sdk/cli`).
  - For more information on how to use the CLI, take a look at the [Readme](https://github.com/SAP/cloud-sdk-cli/blob/master/README.md) or call `sap-cloud-sdk --help` after installing.
  - The CLI is available as open source under Apache License 2.0 from the [github.com repository](https://github.com/SAP/cloud-sdk-cli). Contributions are welcome.
- Add an [SDK-specific logger](https://help.sap.com/doc/15b6f206672d42ad852fa1466d6ad0d5/1.0/en-US/modules/_sap_cloud_sdk_util.html#createlogger) based on [winston](https://github.com/winstonjs/winston) that produces filterable logs in Kibana / on SAP Cloud Platform as well as better formatted logs locally. It is consistently used within the SDK and can be used for application code as well.
- Support the handling of destinations with `OAuth2SAMLBearerAssertion` authentication type that include a property `SystemUser`. The system user will be used instead of the currently logged in user to retrieve an access token to the destination. That is, no principal propagation takes place. As a consequence, no user JWT is required.

## Improvements

- Include URL of requested service in error messages of failed OData requests.

## Fixed Issues

- Use correct type [`DestinationOptions`](https://help.sap.com/doc/15b6f206672d42ad852fa1466d6ad0d5/1.0/en-US/modules/_sap_cloud_sdk_core.html#destinationoptions) in `execute` method of OData VDM request builders. The type used previously was overly restrictive, which prevented passing of valid objects like a [`selectionStrategy`](https://help.sap.com/doc/15b6f206672d42ad852fa1466d6ad0d5/1.0/en-US/interfaces/_sap_cloud_sdk_core.destinationaccessoroptions.html#selectionstrategy), even though the code actually handles it.
- Improve error handling and console output for the systems and credentials defined for local testing in the `systems.json` and `credentials.json` files, respectively.

# 1.11.3

Release Date: October 24, 2019<br>
API Docs: https://help.sap.com/doc/adc5a5f757c44aa48cee5142617549b0/1.0/en-US/index.html<br>
Blog: https://blogs.sap.com/2019/10/24/new-versions-of-sap-cloud-sdk-3.6.0-for-java-and-1.11.3-for-javascript/<br>

## New Functionality

- _OData client generator_: Support batch requests (introduced in [1.11.2](#version-1.11.2) for pre-delivered SAP S/4HANA Cloud APIs) also for generated OData clients.
- _OData client generator_: Support generating [Core Data Services Schema Notation (CSN)](https://cap.cloud.sap/docs/cds/csn) files based on the metadata of each OData service.
  - CSN files are used in [SAP Cloud Application Programming Model (CAP)](https://cap.cloud.sap/docs/about/) when modeling a business domain using CDS. Having them generated by the generator of the SAP Cloud SDK allows immediately leveraging them in CDS models.
  - To generate CSN files in addition to the OData client code, pass the command line parameter `--generateCSN=true`. The default value is false.
  - The generated file is located in the folder for the service. That is, for a service named `my-service` the CSN will be in `my-service/my-service-csn.json`.

# 1.11.2

Release Date: October 10, 2019<br>
API Docs: https://help.sap.com/doc/505cd8d2cbd340a38eeae8b63b5df753/1.0/en-US/index.html<br>
Blog: https://blogs.sap.com/2019/08/10/new-versions-of-sap-cloud-sdk-3.5.0-for-java-1.11.2-for-javascript-and-v25-of-continuous-delivery-toolkit/<br>

## Known Issues

- Please note that we have not released a new version 1.11.2 of the OData client generator (module `@sap-cloud-sdk/generator`) due to technical reasons. 1.10.0 remains the current version of the generator. As a consequence, the new features of the OData client mentioned below (batch and CSN files) are not yet available for custom OData clients generated by the generator.

## Compatibility Notes

- In preparation for an upcoming change to the way how the XSUAA service supplies verification keys to applications, the SAP Cloud SDK from version 1.11.2 onwards retrieves the key from the XSUAA service instead of relying on a verification key present in the XSUAA service binding credentials.
- Previous versions of the SDK only recognized an access token in the authorization header if "`Bearer`" was spelled in title case. Now, [`retrieveJwt`](https://help.sap.com/doc/505cd8d2cbd340a38eeae8b63b5df753/1.0/en-US/modules/_sap_cloud_sdk_core.html#retrievejwt) does a case insensitive check for "`bearer`". That means, "bearer" and "Bearer" are now equally supported as correct authorization header.

## New Functionality

- Support [OData batch requests](https://www.odata.org/documentation/odata-version-2-0/batch-processing/>) for batch processing that allows grouping several operations into one single request, resulting in better performance.
  - Support create, update and delete requests as part of change sets within a batch request that group a set of write operations into a transaction.
  - Support retrieve requests within batch requests.
  - Use the new method `batch` that each module for a OData service exposes (see [example for business partner service](https://help.sap.com/doc/505cd8d2cbd340a38eeae8b63b5df753/1.0/en-US/modules/_sap_cloud_sdk_vdm_business_partner_service.html#batch)) to [construct a batch request](https://help.sap.com/doc/505cd8d2cbd340a38eeae8b63b5df753/1.0/en-US/classes/_sap_cloud_sdk_core.odatabatchrequestbuilder.html). Pass prepared query and by-key request builders as parameters to the method (instead of executing them), as well as change sets.
  - Use the new method `changeset` that each module for a OData service exposes (see [example for business partner service](https://help.sap.com/doc/505cd8d2cbd340a38eeae8b63b5df753/1.0/en-US/modules/_sap_cloud_sdk_vdm_business_partner_service.html#changeset)) to construct a [change set](https://help.sap.com/doc/505cd8d2cbd340a38eeae8b63b5df753/1.0/en-US/classes/_sap_cloud_sdk_core.odatabatchchangeset.html). Pass prepared create, update, and delete request builders as parameters to the method (instead of executing them). Then, pass the constructed change set to the `batch` method.
  - Execute the batch request like any other request builder using the method [`execute`](https://help.sap.com/doc/505cd8d2cbd340a38eeae8b63b5df753/1.0/en-US/classes/_sap_cloud_sdk_core.odatabatchrequestbuilder.html#execute), which returns a promise of a list of [`BatchResponse`](https://help.sap.com/doc/505cd8d2cbd340a38eeae8b63b5df753/1.0/en-US/modules/_sap_cloud_sdk_core.html#batchresponse).
  - [`BatchResponse`](https://help.sap.com/doc/505cd8d2cbd340a38eeae8b63b5df753/1.0/en-US/modules/_sap_cloud_sdk_core.html#batchresponse) is a union type, representing the response of an indiviual retrieve request or change set that was passed to the batch request. Use `isSuccess` to verify that the retrieve request or change set was successful. Then, use a type assertion like `response as ReadResponse` based on your knowledge of the expected response to further work with the response.
- _OData client for SAP S/4HANA Cloud_: Include CSN files for all SAP S/4HANA Cloud APIs out-of-the-box. They are available from the corresponding folder in `node_modules` after npm-installing an SDK module.
  - CSN files are used in [SAP Cloud Application Programming Model (CAP)](https://cap.cloud.sap/docs/about/) when modeling a business domain using CDS. Having them generated by the generator of the SAP Cloud SDK allows immediately leveraging them in CDS models.

## Improvements

- Validate user access tokens issued by XSUAA with the verification key retrieved from the XSUAA service (online verification), instead of relying on a verification key present in the XSUAA service binding credentials (offline verification). The retrieved key is cached for 15 minutes (depending on feedback, the cache duration may change in the future. If you use the SDK's [`verifyJwt`](https://help.sap.com/doc/505cd8d2cbd340a38eeae8b63b5df753/1.0/en-US/modules/_sap_cloud_sdk_core.html#verifyjwt) method, no action is required.
- The `fromJson` method of entity builders has been improved to properly parse a JSON in the notation used elsewhere in the SDK, with links and attributes in camel-case.

## Fixed Issues

- Fix compilation issues when using any entity builder and `"strictNullChecks": true` is set in the `tsconfig.json` file of the project.

# 1.10.0

Release Date: September 26, 2019<br>
API Docs: https://help.sap.com/doc/eb571f4aff6f49d2a7fd385b5663ec88/1.0/en-US/index.html<br>
Blog: https://blogs.sap.com/2019/09/26/new-versions-of-sap-cloud-sdk-3.4.0-for-java-1.10.0-for-javascript-and-v24-of-continuous-delivery-toolkit/<br>

## New Functionality

- Construct a structured representation of users as a [`Tenant` object](https://help.sap.com/doc/eb571f4aff6f49d2a7fd385b5663ec88/1.0/en-US/interfaces/_sap_cloud_sdk_core.tenant.html) from a JWT with the new method [`tenantFromJwt`](https://help.sap.com/doc/eb571f4aff6f49d2a7fd385b5663ec88/1.0/en-US/modules/_sap_cloud_sdk_core.html#tenantfromjwt).
- Construct a structured representation of users as a [`User` object](https://help.sap.com/doc/eb571f4aff6f49d2a7fd385b5663ec88/1.0/en-US/interfaces/_sap_cloud_sdk_core.user.html) from a JWT with the new method [`userFromJwt`](https://help.sap.com/doc/eb571f4aff6f49d2a7fd385b5663ec88/1.0/en-US/modules/_sap_cloud_sdk_core.html#userfromjwt).

# 1.9.0

Release Date: September 12, 2019<br>
API Docs: https://help.sap.com/doc/c3eb465862914a45adb2c0963287fe0d/1.0/en-US/index.html<br>
Blog: https://blogs.sap.com/2019/09/12/new-versions-of-sap-cloud-sdk-3.3.1-for-java-and-1.9.0-for-javascript/<br>

## Known Issues

-

## Compatibility Notes

-

## New Functionality

- Support destinations with authentication type `ClientCertificateAuthentication`.
- Provide the option to update OData entities using PUT instead of PATCH (which is used by default) via the [`replaceWholeEntityWithPut`](https://help.sap.com/doc/c3eb465862914a45adb2c0963287fe0d/1.0/en-US/classes/_sap_cloud_sdk_core.updaterequestbuilder.html#replacewholeentitywithput) method.

## Improvements

- Support response format used by SAP Cloud for Customer for retrieving a single OData entity by key (in [`GetByKeyRequestBuilder`](https://help.sap.com/doc/c3eb465862914a45adb2c0963287fe0d/1.0/en-US/classes/_sap_cloud_sdk_core.getbykeyrequestbuilder.html)).
- Add an option to ignore version identifiers as part of delete requests by using the [`ignoreVersionIdentifier`](https://help.sap.com/doc/c3eb465862914a45adb2c0963287fe0d/1.0/en-US/classes/_sap_cloud_sdk_core.deleterequestbuilder.html#ignoreversionidentifier) method.
- Support "Location ID" property of Cloud Connector in on-premise destinations. This previously caused the connection to fail if a Location ID was expected by the Cloud Connector.

## Fixed Issues

- Fix an issue with the OData client where it failed if the `x-csrf-token` header was ignored by the destination. Now, a warning will be logged instead and the execution continues to enable compatibility with more systems.
- Fix an issue with the OData client where it failed because a `set-cookie` header was expected but not returned by a destination. Now, a warning will be logged instead and the execution continues to enable compatibility with more systems.
- Fix an issue where TypeScript code generated with the OData client generator ([`@sap-cloud-sdk/generator`](https://help.sap.com/doc/c3eb465862914a45adb2c0963287fe0d/1.0/en-US/modules/_sap_cloud_sdk_generator.html)) did not compile when `"strict": true` is set in the project's `tsconfig.json`.

# 1.8.1

Release Date: August 29, 2019<br>
API Docs: https://help.sap.com/doc/48040536eea541f28499a14a27d976fa/1.0/en-US/index.html<br>
Blog: https://blogs.sap.com/2019/08/29/new-versions-of-sap-cloud-sdk-3.2.0-for-java-1.8.1-for-javascript-and-v23-of-continuous-delivery-toolkit/<br>

## Known Issues

-

## Compatibility Notes

-

## New Functionality

- Add additional selection strategies for retrieving destinations that only select destinations defined in the provider account ([`alwaysProvider`](https://help.sap.com/doc/48040536eea541f28499a14a27d976fa/1.0/en-US/modules/_sap_cloud_sdk_core.html#alwaysprovider)) or in the subscriber account ([`alwaysSubscriber`](https://help.sap.com/doc/48040536eea541f28499a14a27d976fa/1.0/en-US/modules/_sap_cloud_sdk_core.html#alwayssubscriber)). You pass the strategy to use as part of the [`DestinationOptions`](https://help.sap.com/doc/48040536eea541f28499a14a27d976fa/1.0/en-US/interfaces/_sap_cloud_sdk_core.destinationoptions.html) when retrieving a destination, if you do not want to use the default, [`subscriberFirst`](https://help.sap.com/doc/48040536eea541f28499a14a27d976fa/1.0/en-US/modules/_sap_cloud_sdk_core.html#subscriberfirst). All strategies are available from an object helper [`DestinationSelectionStrategies`](https://help.sap.com/doc/48040536eea541f28499a14a27d976fa/1.0/en-US/modules/_sap_cloud_sdk_core.html#destinationselectionstrategies).

## Improvements

-

## Fixed Issues

-

# 1.8.0

Release Date: August 15, 2019<br>
API Docs: https://help.sap.com/doc/387c59ceff9840e48572a430b12d9fe2/1.0/en-US/index.html<br>
Blog: https://blogs.sap.com/2019/08/15/new-versions-of-sap-cloud-sdk-3.1.0-for-java-and-1.8.0-for-javascript/<br>

## Known Issues

## Compatibility Notes

- We have increased the timeout of circuit breakers used to retrieved access tokens and destinations from 3 to 10 seconds.
- As part of the update of the OData VDM to SAP S/4HANA Cloud 1908, the package `@sap/cloud-sdk-vdm-outbound-delivery-service` has been removed from the SAP API Business Hub and, as a consequence, from the SDK. Use [`@sap/cloud-sdk-vdm-outbound-delivery-v2-service`](https://help.sap.com/doc/387c59ceff9840e48572a430b12d9fe2/1.0/en-US/modules/_sap_cloud_sdk_vdm_outbound_delivery_v2_service.html) instead.

## New Functionality

- _OData client_: Update the OData virtual data model to the [newest release 1908 of SAP S/4HANA Cloud](https://news.sap.com/2019/08/sap-s4hana-cloud-1908-new-release/). This includes completely new services (available as usual as [global modules](https://help.sap.com/doc/dfb895df81c04bbc9e7cefc82e92dff7/1.0/en-US/globals.html) called `@sap/cloud-sdk-vdm-*`), new operations in previously existing services, and new entity types. The SDK supports all OData services listed in the [SAP API Business Hub for SAP S/4HANA Cloud](https://api.sap.com/shell/discover/contentpackage/SAPS4HANACloud).

## Improvements

- _OData client_: allow creating OData entities as child of another entity by using the [`asChildOf()`](https://help.sap.com/doc/387c59ceff9840e48572a430b12d9fe2/1.0/en-US/classes/_sap_cloud_sdk_core.createrequestbuilder.html#aschildof) method in `CreateRequestBuilder` class.

## Fixed Issues

- _OData client generator_: Fix an issue where the name of a generated OData entity class could conflict with the name of a function import.
- Correctly verify access tokens retrieved from the XSUAA service.

# 1.7.0

Release Date: August 1, 2019<br>
API Docs: https://help.sap.com/http.svc/rc/4260e18b26494846ad050d296a889781/1.0/en-US/index.html<br>
Blog: https://blogs.sap.com/2019/08/01/new-versions-of-sap-cloud-sdk-3.0.0-for-java-and-1.7.0-for-javascript/<br>

## Known Issues

- Discovered a bug where the name of a generated OData entity class could conflict with the name of an import.

## Compatibility Notes

- When executing an OData request with implicit resolution of destinations, or when using `useOrFetchDestination` or `getDestination` explicitly, service bindings represented as destinations now take precedence over querying the destination service. If you have a service binding with the same name as a destination configured in the SAP Cloud Platform cockpit, this will lead to different behavior in your application, because of the newly introduced support for service bindings. Therefore we recommend using unique names across destinations and service bindings.
- Deprecate the misnamed interface `HttpReponse`. Use [`HttpResponse`](https://help.sap.com/doc/4260e18b26494846ad050d296a889781/1.0/en-US/interfaces/_sap_cloud_sdk_core.httpresponse.html) instead.

## New Functionality

- Support accessing destinations provided as service bindings by SAP Cloud Platform Extension Factory.
  - Transparently support using URL and authentication of service bindings wherever a destination may be resolved, including executing OData requests by supplying a [`DestinationNameAndJwt`](https://help.sap.com/doc/4260e18b26494846ad050d296a889781/1.0/en-US/interfaces/_sap_cloud_sdk_core.destinationnameandjwt.html) as well as in [`useOrFetchDestination`](https://help.sap.com/doc/4260e18b26494846ad050d296a889781/1.0/en-US/modules/_sap_cloud_sdk_core.html#useorfetchdestination) and [`getDestination`](https://help.sap.com/doc/4260e18b26494846ad050d296a889781/1.0/en-US/modules/_sap_cloud_sdk_core.html#getdestination).
  - Introduce a new function [`destinationForServiceBinding`](https://help.sap.com/doc/4260e18b26494846ad050d296a889781/1.0/en-US/modules/_sap_cloud_sdk_core.html#destinationforservicebinding) that accepts the name of a service (as string) and tries to find a service binding with the given name and builds a [`Destination`](https://help.sap.com/doc/4260e18b26494846ad050d296a889781/1.0/en-US/interfaces/_sap_cloud_sdk_core.destination.html) for that service.

## Improvements

- Verify JWTs that are passed to the destination accessor when [fetching destinations from the destination service](https://help.sap.com/doc/4260e18b26494846ad050d296a889781/1.0/en-US/modules/_sap_cloud_sdk_core.html#getdestinationfromdestinationservice) (explicitly or implicitly).
- _OData client_: [Create an OData delete request](https://help.sap.com/doc/4260e18b26494846ad050d296a889781/1.0/en-US/classes/_sap_cloud_sdk_core.deleterequestbuilder.html) by passing the OData entity to delete instead of only the key values. Automatically attach the [version identifier](https://help.sap.com/doc/4260e18b26494846ad050d296a889781/1.0/en-US/classes/_sap_cloud_sdk_core.entity.html#versionidentifier) if present.

## Fixed Issues

- Fix an issue where an error was thrown when trying to build the authorization header for destinations with authentication type _NoAuthentication_.
- Fix issues where the logic to select the correct XSUAA instance differed from the standard logic, as, for example, implemented in the SAP Cloud SDK for Java.
- Rename `HttpReponse` interface to [`HttpResponse`](https://help.sap.com/doc/4260e18b26494846ad050d296a889781/1.0/en-US/interfaces/_sap_cloud_sdk_core.httpresponse.html).<|MERGE_RESOLUTION|>--- conflicted
+++ resolved
@@ -26,12 +26,8 @@
 
 ## Fixed Issues
 
-<<<<<<< HEAD
 - Ignore enum properties in complex types to fix generation of OData v4 clients.
-=======
 - Fix setting ETags, when no ETag was specified by sending no `if-match` header instead of `if-match:false`.
->>>>>>> b2eea534
-
 
 # 1.24.0
 
