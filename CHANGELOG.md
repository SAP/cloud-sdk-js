
[//]: # (Please don't delete the following comments and keep them in the beginning of this document. Also, keep the first line empty.)
[//]: # (Example known issue: Making OData requests using a proxy defined in the environment variables is not possible \(see improvements\).)
[//]: # (Example compatibility note: [core] Rename `entityConstructor`, `linkedEntity`, `fieldName` [properties]\(https://help.sap.com/doc/7f30fcdb8c424be9b1d4ecbfd7dd972f/1.0/en-US/classes/_sap_cloud_sdk_core.entity.html\) in generated entities to `_entityConstructor`, `_linkedEntity`, `_fieldName`.)
[//]: # (Example new functionality: [generator] Support the generation of clients for services using nested complex types.)
[//]: # (Example improvement: Allow setting the log levels of SDK loggers more conveniently through a single function [`setLogLevel\(\)`]\(https://help.sap.com/doc/7f30fcdb8c424be9b1d4ecbfd7dd972f/1.0/en-US/modules/_sap_cloud_sdk_util.html#setloglevel\).)
[//]: # (Example fixed issue: Fix the parameter type of `fromJson` method so that passing a json object with illegal attributes is not allowed. For example, `{ bupa : '1' }` cannot be passed to the method when building a `BusinessPartner`.)

# Next

## Known Issues

-

## Compatibility Notes

- [openapi-generator] Paths referenced in the options per service configuration now use POSIX-style separators (`/`) independent of the operating system. Existing configuration files generated on Windows contain Windows-style separators (`\\`) in the paths. Those paths will not be read correctly and should be updated manually to `/`.

## New Functionality

-

## Improvements

-

## Fixed Issues

<<<<<<< HEAD
- [core] Fix failing destination retrieval for `OnPremise` proxy type and basic authentication. 
=======
- [openapi-generator] Fix generation of options per service configuration files to always use POSIX-style file path separators independent of operating system.
>>>>>>> ef1edaaf


# 1.48.0

Release Date: TBD<br>
API Docs: https://sap.github.io/cloud-sdk/api/1.48.0<br>
Blog: TBD<br>

## Compatibility Notes

- [odata-generator] Consider the `Nullable` property on action and function import parameters and return types correctly. 
For parameters this is uncritical because the type is extended from `T` to `T | null` if the property is nullable. 
For return types the same extension could lead compile errors after client regeneration because the is broadened including `null`. 

## New Functionality

- [core] Support additional headers and query parameters, that are set on destinations.
- [core] Support authentication type `OAuth2Password`.

## Improvements

- [odata-generator] Add underlying type and value information as part of the API documentation for enums.
- [odata-generator] Disallow invalid enum entries or random string parameters when building filters on enum properties.
- [openapi-generator] Add additional information to the schema documentation, e.g. `maxLength`, `minimum`.

## Fixed Issues

- [odata-generator] Fix generation errors, when Enum type field is used as a key of an entity.
- [core] Fix parsing of proxy environment variables to allow `-` in the host name.
- [odata-generator] Fix action and function import typing, when parameter or return types are nullable.
- [core] Fix URL encoding for get by key, update and delete request builders, when a key of the entity contains special characters like `/`.

# 1.47.1

Release Date: TBD<br>
API Docs: https://sap.github.io/cloud-sdk/api/1.47.1<br>
Blog: TBD<br>

# 1.47.0

Release Date: TBD<br>
API Docs: https://sap.github.io/cloud-sdk/api/1.47.0<br>
Blog: TBD<br>

## New Functionality

- [core] Support `OAuth2JWTBearer` authentication type.

## Fixed Issues

- [proxy] Fix destination service calls using web proxies.
- [core] Fix type error to allow `null` values in filters for nullable properties.
- [core] Fix OData filter runtime error, when using lambda expression with operands like `or`.

# 1.46.0

Release Date: TBD<br>
API Docs: https://sap.github.io/cloud-sdk/api/1.46.0<br>
Blog: TBD<br>

## Compatibility Notes

- [eslint-config] Remove `brace-style` rule for compatibility with Prettier 2.3.
- [openapi-generator] Change the basis for directory, package, and service names, when generating clients. If not specified otherwise, the default is based on the directory name instead of the service name.
- [core] Deprecate JWT related interfaces in favor of the interfaces provided by the `jsonwebtoken` library.
The following interfaces were deprecated:
  - `JWTHeader` (use `JwtHeader` instead, the property `typ` is now optional)
  - `JWTPayload` (use `JwtPayload` instead)
  - `CompleteDecodedJWT` (use `Jwt` instead)
  - `RegisteredJWTClaims`
  - `RegisteredJWTClaimsBasic`
  - `RegisteredJWTClaimsTenant`
  - `RegisteredJWTClaimsUser`

## New Functionality

- [openapi-generator] Add the `-c/--config` command line option to specify options through a configuration file instead of on the command line.

## Improvements

- [core] Support setting custom `SAP-Connectivity-Authentication` headers for Principal Propagation.
- [openapi-generator] Improve the error message for invalid or unsupported path patterns.
- [openapi-generator] Improve the error message when detecting invalid Swagger 2.0 specification files. 
- [core] Improve types in convenience functions for JWT access. See "Compatibility Notes" for details.

## Fixed Issues

- [core] Fix type error to allow filtering on one-to-many navigation properties in lambda expressions.
- [openapi-generator] Base uniqueness check for directory names on directory names in `optionsPerService` instead of the human readable service name.

# 1.45.0

Release Date: TBD<br>
API Docs: https://sap.github.io/cloud-sdk/api/1.45.0<br>
Blog: TBD<br>

## Fixed Issues

- [core] Re-enable the circuit breakers for the destination and XSUAA services.
- [odata] Fix encoding of filter strings.
- [core] Add or overwrite the content length header for CSRF fetch requests. As those are always `HEAD` requests, the content length is always set to 0.

# 1.44.0

Release Date: TBD<br>
API Docs: https://sap.github.io/cloud-sdk/api/1.44.0<br>
Blog: TBD<br>

## Improvements

- [odata-generator][openapi-generator] Update `typescript` version to `~4.1.2` in the `package.json` of the clients.

# 1.43.0

Release Date: TBD<br>
API Docs: https://sap.github.io/cloud-sdk/api/1.43.0<br>
Blog: TBD<br>

## New Functionality

- [odata] Support appending path to the request URL built by the request builders through the `appendPath` method. It can be used for unsupported OData functionality like querying navigation properties.

## Fixed Issues

- [PROXY] Consider the web proxy also in the service call to BTP services like XSUAA and destination service.

# 1.42.0

Release Date: TBD<br>
API Docs: https://sap.github.io/cloud-sdk/api/1.42.0<br>
Blog: TBD<br>

## Compatibility Notes

- [core] Use `HEAD` instead of `GET` when fetching CSRF tokens. Change the URL for CSRF token fetching in OData requests from the service URL to the request URL. 
- [test-util] Use `HEAD` for `mockHeaderRequest()` to align with the core behavior.
- [core] Remove experimental `Exclude` type, which was accidentally exposed as non-experimental.
- [openapi-generator] Rename the CLI generator command from `generate-openapi-client` to `openapi-generator`.
- [openapi-generator] Rename some generator options and default behavior of those options ([details](./knowledge-base/adr/0020-generator-options.md)).

## New Functionality

- [core] Support custom axios options for all request builders.
- [core] Support disabling csrf token request as an option for all request builders.
- [odata] Support unary operator `not` in the `filter()` of OData request builders.
- [openapi-generator] Release the SAP Cloud SDK OpenAPI generator.

## Improvements

- [odata] Allow using filter functions with boolean return types directly in the `filter()` of OData request builders without `equals(true)`.
- [odata-generator] Disable the `execute` function, when an entity type is shared by multiple entity sets and is used as the return type of function/action imports.
- [openapi-generator] Introduce `verbose` option to enable verbose logging. 
- [openapi-generator] Introduce `overwrite` option to allow overwriting of existing files. 
- [openapi-generator] Introduce `include` option to allow copying files to the generated clients.

# 1.41.0

Release Date: TBD<br>
API Docs: https://sap.github.io/cloud-sdk/api/1.41.0<br>
Blog: TBD<br>

## Compatibility Notes

- [core] Deprecated `userApprovedServiceToken`, `refreshTokenGrant` and `userTokenGrant`.
- [openapi-generator] Replace the underlying Java-based OpenAPI generator with a custom implementation. 
- [odata-generator] The type of one-to-one navigation properties is now optional.

## New Functionality

- [core] Added support for `jwtBearerToken` and `jwtBearerTokenGrant` authorization.
- [http-client] Add a `fetchCsrfToken` option to `executeHttpRequest` to allow automatic fetching of CSRF tokens for write operations.
- [openapi-generator] Fetch CSRF tokens for write operations automatically.

## Fixed Issues

- [odata-generator] Fix a type error of one-to-one navigation properties, so they can set `null` as valid values.
- [core] Fix a runtime error of `fromJson` function, when passing an object containing one-to-one navigation properties with `null` value.
- [odata-batch] Fix wrong double encoding of filter values in batch requests.
- [openapi-generator] Use string as default type for enums.

# 1.40.0

Release Date: TBD<br>
API Docs: https://sap.github.io/cloud-sdk/api/1.40.0<br>
Blog: TBD<br>

## Known Issues

- 

## Compatibility Notes

- A mandatory property `request` is added to the `HttpResponse`.

## New Functionality

- [core] Support `executeRaw` in all `RequestBuilder`, which returns `HttpResponse` that contains the raw response and original request.

## Improvements

- [http-agent] Fix client certificate authentication in conjunction with proxies - depends on [this PR](https://github.com/TooTallNate/node-https-proxy-agent/pull/111).

## Fixed Issues

- [core] Fix parsing of empty bodies in batch responses.

# 1.39.0

Release Date: TBD<br>
API Docs: https://sap.github.io/cloud-sdk/api/1.39.0<br>
Blog: TBD<br>

## Compatibility Notes

- [core] Deprecated `_customFields` in the `fromJson` method of the entity builders. Instead, add custom fields to the JSON objects directly.

## New Functionality

- [openapi-generator] Support custom API names and operation names by using OpenAPI extensions `x-sap-cloud-sdk-api-name` and `x-sap-cloud-sdk-operation-name`.

## Fixed Issues

- [core] Fix building of entities using `fromJson` with navigation properties.
- [odata-generator] The exit code of the node process is set to 1 in cases of a generator error.
- [odata-generator] Fix the false-positive warning message, when functions/actions are not used by any function/action imports.

# 1.38.0

Release Date: TBD<br>
API Docs: https://sap.github.io/cloud-sdk/api/1.38.0<br>
Blog: TBD<br>

## New Functionality

- [openapi-generator] Generate multiple API objects based on tags instead of one API per API specification.
- [openapi-generator] Add option `writeReadme` for generating readme files.
- [openapi-generator] Support copying files from given paths via a new option `additionalFiles`.
- [eslint-config] Release a recommended, shareable `eslint` configuration based on the SAP Cloud SDK's internal configuration as `@sap-cloud-sdk/eslint-config`. Follow the [official guide](https://eslint.org/docs/developer-guide/shareable-configs#using-a-shareable-config) for information how to use the config.

## Improvements

- [logger] The stack is included in the logs if `logger.error` is called with an error object.

# 1.37.1

Release Date: TBD<br>
API Docs: https://sap.github.io/cloud-sdk/api/1.37.1<br>
Blog: TBD<br>

## New Functionality

- [openapi-generator] Support the generation of transpiled JavaScript OpenAPI clients with the new flags: `generateJs` and `tsConfig`.

## Fixed Issues

- [generator] Allow enhanced generation with OpenAPI files for all valid OData specification file endings (including e. g. .xml and .EDMX).

# 1.37.0

Release Date: TBD<br>
API Docs: https://sap.github.io/cloud-sdk/api/1.37.0<br>
Blog: TBD<br>

## Improvements

- [openapi-generator] Improve generation for duplicate operation names and non existing `operationId`s.

## Fixed Issues

- [openapi-generator] Remove the copyright comments from the generated package.json.
- [util] Don't fail on undefined template arguments when using `codeBlock`.

# 1.36.1

Release Date: TBD<br>
API Docs: https://sap.github.io/cloud-sdk/api/1.36.1<br>
Blog: TBD<br>

## Fixed Issues

- [openapi-generator] Fix the error `TypeError: Class constructor Command cannot be invoked without 'new'` due to the incompatibility of ES5 and oclif.

# 1.36.0

Release Date: TBD<br>
API Docs: https://sap.github.io/cloud-sdk/api/1.36.0<br>
Blog: TBD<br>

## Compatibility Notes

- [openapi-generator] The `package.json` is generated by default.

## New Functionality

- [openapi-generator] Support `package.json` generation and the service mapping configuration as CLI options.
- [util] Expose `UniqueNameGenerator` class that stores used names and generates a unique name for each given string.

# 1.35.0

Release Date: TBD<br>
API Docs: https://sap.github.io/cloud-sdk/api/1.35.0<br>
Blog: TBD<br>

## Compatibility Notes

- The return type of `Entity.getUpdatedProperties` was incorrect and was corrected to `Record<string, any>`.

## Fixed Issues

- Fix serialization of linked entities with custom fields.
- Fix setting of remote state on entities to replace old state instead of merging with old state. This also fixes how custom fields are handled in the remote state.
- Fix return type of `Entity.getUpdatedProperties` to `Record<string, any>`.
- Ship templates files that are used in the OpenAPI generator.

# 1.34.0

Release Date: TBD<br>
API Docs: https://sap.github.io/cloud-sdk/api/1.34.0<br>
Blog: TBD<br>

## Compatibility Notes

- The methods `refreshTokenGrant`,`userTokenGrant` and `clientCredentialsGrant` of the `xsuaa-service` now accept a `string` or `XsuaaServiceCredentials` as first argument.
  In case it is a `string` it is treated as the URL to fetch the access token from.
  In case it is an object of type `XsuaaServiceCredentials`, the URL is built by appending `oauth/token` to the `.url` of the given object.
  In the past this suffix was also appended to inputs of type `string`.

## New Functionality

- Add experimental support for client generation of OpenAPI services. All functionality related to the OpenAPI generator is subject to change.
- Introduce `ErrorWithCause` for better analysis of errors, their causes and their root causes. All errors that have been caused by other errors through the SDK are based on this class.
- Support `Destination`s with authentication type [`OAuth2UserTokenExchange`](https://help.sap.com/viewer/cca91383641e40ffbe03bdc78f00f681/Cloud/en-US/39d42654093e4f8db20398a06f7eab2b.html).

## Improvements

- Unify naming of the request builder methods. See [this adr](./knowledge-base/adr/0017-builder-methods-multiple-calls.md) for a list of the changed methods.

## Fixed Issues

- Stop appending `oauth/token` if the service token URL is given to `clientCredentialsGrant()`.
  See related compatibility note above.

# 1.33.0

Release Date: TBD<br>
API Docs: https://sap.github.io/cloud-sdk/api/1.33.0<br>
Blog: TBD<br>

## Known Issues

- [Generator] Using entity type as the parameter of function or action imports is not supported.

## Compatibility Notes

- [Generator] In order to support multi-schema generation, the EDMX schema/namespace related types have been extended.
- [Generator] The deprecated static property `_serviceName` will not be generated.

## New Functionality

- [Generator] Support parsing of multiple schemas in the EDMX service specification.
- [Util] Add string formatting functions.

## Improvements

- [Generator] Log warnings when generating code for function or action imports with unknown parameters, instead of throwing errors.

## Fixed Issues

- [Destination] Fix the authentication type `OAuth2ClientCredentials` to keep using the token url from the destination without adding the path `/oauth/token` to the end.
- [Destination] Fix `OAuth2SAMLBearerAssertion` flow for technical users and subscriber account destinations.

# 1.32.1

Release Date: TBD<br>
API Docs: https://sap.github.io/cloud-sdk/api/1.32.1<br>
Blog: TBD<br>

## Compatibility Notes

- Version 1.32.0 introduced a breaking change by removing the export of all generic HTTP client functionality. This version adds it again.

## Fixed Issues

- Add missing export for http-client

# 1.32.0

Release Date: TBD<br>
API Docs: https://sap.github.io/cloud-sdk/api/1.32.0<br>
Blog: TBD<br>

## Compatibility Notes

- Batch `ReadResponse.as` does not parse errors anymore, but throws an error if the response in fact was an `ErrorResponse`. To avoid this check `response.isSuccess()` before casting.
- Rename deprecated ODataRequestConfigs e.g. `ODataCreateRequestConfig` -> `ODataCreateRequestConfigLegacy` due to naming conflicts.

## New Functionality

-

## Improvements

- Export the `tenant` interface from the scp-cf module.
- Throw an error when attempting to parse a batch `ReadResponse` that in fact is an `ErrorResponse`.

## Fixed Issues

- [Generator] Fix the enum type (V4), when only one enum member is defined in the metadata.
- [OData] Fix function imports with and without parameters using the OData V4 syntax.

# 1.31.0

Release Date: TBD<br>
API Docs: https://sap.github.io/cloud-sdk/api/1.31.0<br>
Blog: TBD<br>

## Compatibility Notes

- [Generator] Paths referenced in configuration files for the generator are treated as relative to this file as stated in the documentation. Projects relying on the previous erroneous behavior might have to adjust their configuration.

## New Functionality

- Most public methods using variable arguments now also accept arrays as input.

## Improvements

- Remove the `rambda` library to save approx 2MB or 10% of the SDK size.
- [Connectivity] Warn the user when using custom headers for executing http requests.
- Pass through original error message in case of failure when fetching the csrf token.

## Fixed Issues

- [Generator] Fix function imports (OData V2 + V4) and action imports, where the return type is a primitive EDM type like `Edm.String`.
- [Generator] Fix path references in generator configuration file to be treated as relative to the configuration file.
- [Core] Fix expiration times in the client credentials cache.
- [Core] Fix csrf request redirects against On-Premise systems

# 1.30.0

Release Date: TBD<br>
API Docs: https://sap.github.io/cloud-sdk/api/1.30.0<br>
Blog: TBD<br>

## Compatibility Notes

- Deprecate setting the content type header in the constructor of `ODataRequest`s.
- [Generator] Files with the same names, but different casing were previously not considered, e. g. when `SomeEntity.ts` and `Someentity.ts` were generated, the second generated file would overwrite the first. In these cases the generator now adds a suffix to the name, e. g. `Someentity_1.ts`.

## New Functionality

- [OData] Add `withSubRequestType` method to configure how batch sub requests are serialized.
- [OData] Support batch requests for OData v4.

## Improvements

- Allow setting default headers in `ODataRequest`s instead of the content type header only.

## Fixed Issues

- [OData] Fix wrong service paths for batch requests.
- [Generator] Fix reference to `execa` dependency.
- [Generator] Fix writing of files with the same names but different casing.
- Fix url encoding in batch requests.

# 1.29.0

Release Date: TBD<br>
API Docs: https://sap.github.io/cloud-sdk/api/1.29.0<br>
Blog: TBD<br>

## Compatibility Notes

- [Generator] The interface `EntityTypeForceMandatory` (e.g., `BusinessPartnerTypeForceMandatory`) is removed.

## New Functionality

- [OData] Support the usage of $count in `getAll` requests e.g.: `Entity.requestBuilder().getAll().count().execute()`.

## Improvements

- [OData] Add warning for deep update attempts in OData v2.
- [Generator] The transpiling after generation is done in chunks to avoid CPU overloads for high numbers of services.

## Fixed Issues

- [OData] Fix parsing the Etag returned from update requests.
- [OData] Fix the entity builder so that it can set `undefined`/`null` for optional properties.

# 1.28.2

Release Date: TBD<br>
API Docs: https://sap.github.io/cloud-sdk/api/1.28.2<br>
Blog: TBD<br>

## New Functionality

- [Util] Allow to mute and unmute loggers.

## Improvements

- [Generator] Generator will fail, when it generates `.ts` files that have compilation errors.

## Fixed Issues

- [OData] Fix deserialization of one to many links, where the navigation property is not wrapped in a `result` object.
- [OData] Fix `$orderby` parameter in expanded subqueries.

# 1.28.1

Release Date: TBD<br>
API Docs: https://sap.github.io/cloud-sdk/api/1.28.1<br>
Blog: TBD<br>

## Improvements

- Adjust the generation of the `$filter` parameter in URL so that parentheses are not removed even logically they are not needed.
  For example, now `$filter=((filterA and filter B) and (filterC and filter D))` will not be flattened to `$filter=(filterA and filter B and filterC and filter D)`.

## Fixed Issues

- [Generator] Remove `Batch.ts` from the index file when the file does not exist.

# 1.28.0

Release Date: TBD<br>
API Docs: https://sap.github.io/cloud-sdk/api/1.28.0<br>
Blog: TBD<br>

## New Functionality

- Move OData v4 support from experimental to GA status.

## Fixed Issues

- [Generator] Skip generation of `Batch.ts` for services without entities.
- [RequestBuilder] Fix serialization of `Edm.Time` fields in OData V4.

# 1.27.0

Release Date: TBD<br>
API Docs: https://sap.github.io/cloud-sdk/api/1.27.0<br>
Blog: TBD<br>

## New Functionality

- Added experimental support for OData V4 enum type. Use the `@sap/cloud-sdk-generator` to generate the type safe client.
- Include fallback `Edm.Any` for previously unsupported EDM types like Edm.Geography.
  Type safety and related features like URI conversion are not supported for the fallback type.

## Improvements

- Log a warning in case the destination and the custom request config contain both `authorization` headers.
- Special characters like `'` (single quotes), ` ` (space) and `ä` (umlaut) are encoded properly when used in the `Filter`.

## Fixed Issues

- [Generator] Fix wrong type argument for collection types containing Edm types.

# 1.26.1

Release Date: TBD<br>
API Docs: https://sap.github.io/cloud-sdk/api/1.26.1<br>
Blog: TBD<br>

## Fixed Issues

- Fix links in TSDoc of generated OData clients.

# 1.26.0

Release Date: TBD<br>
API Docs: https://sap.github.io/cloud-sdk/api/1.26.0<br>
Blog: TBD<br>

## Compatibility Notes

- In version 1.25.0 we introduced the property `_complexType` on complex types. This property is removed in this version as it introduced a bug causing some generated OData clients to not be able to compile. OData clients generated using version 1.25.0 will be incompatible with future versions of the SAP Cloud SDK.
- Deprecated the `generateNpmrc` option of the SAP Cloud SDK generator. From now on `@sap` scoped packages do not need the private registry anymore.

## New Functionality

- Support collections in complex types.
- Support unbound actions in OData V4. Note that all OData V4 functionality is still experimental.

## Fixed Issues

- Fix OData client generation for complex types. See compatibility notes.

# 1.25.0

Release Date: TBD<br>
API Docs: https://sap.github.io/cloud-sdk/api/1.25.0<br>
Blog: TBD<br>

## Compatibility Notes

- As the representation of complex types in the generated OData clients has changed. OData clients generated by the SAP Cloud SDK generator should be regenerated as old versions will no longer be maintained.
- _OData client generator_: Reduce public API of the generator.
  Only the service generation remains public.
  The old API is obsolete due to a refactoring (see below) but remains available with status deprecated.

## New Functionality

- Support collection type filter functions.

## Improvements

- Improve complex type handling and its representation in the generated OData clients.
- Improve collection type handling and its representation in the generated OData clients.
- _OData client generator_: Refactor the service generation flow and deprecate the whole previous implementation.

# 1.24.1

Release Date: TBD<br>
API Docs: https://sap.github.io/cloud-sdk/api/1.24.1<br>
Blog: TBD<br>

## Fixed Issues

- Ignore enum properties in complex types to fix generation of OData v4 clients.
- Fix setting ETags, when no ETag was specified by sending no `if-match` header instead of `if-match:false`.

# 1.24.0

Release Date: TBD<br>
API Docs: https://sap.github.io/cloud-sdk/api/1.24.0<br>
Blog: TBD<br>

## Known Issues

- The internal deserialization and serialization of `Edm.TimeOfDay` representations is not lossless for corner cases where the fractional seconds contain trailing zeros. As a side effect `12:12:12.0` can potentially be transformed to `12:12:12` when performing a GET and PATCH / PUT request subsequently.
- OData v4 EDM types that are unknown to the SAP Cloud SDK are ignored, such that properties and parameters of those types are missing.

## Compatibility Notes

- Experimental `fractionalSeconds` were removed from the `Time` representation and merged with `seconds` instead.

## New Functionality

- Support OData v4 specific parsing of Edm types in the generator.
- Add a static representation for durations on entity classes / namespaces.

## Improvements

- Reduce the number of circular dependencies within the SDK Core.

## Fixed Issues

- Fix type error due to a breaking change from winston version 3.3.2 -> 3.3.3 [see here](https://github.com/winstonjs/winston/issues/1822#event-3508252985) for details.
- Fix serialization error for number values 'INF','-INF' and 'NaN'.

# 1.23.0

Release Date: TBD<br>
API Docs: https://sap.github.io/cloud-sdk/api/1.23.0<br>
Blog: TBD<br>

## Compatibility Notes

- Importing filter functions directly is deprecated, import using `filterFunctions` instead.
- _OData client generator_: Remove the hidden generator option `changelogFile`. Use the new more general options `additionalFiles` instead.

## New Functionality

- Support all string, number and date related filter functions. Import `filterFunctions` and use in a filter, e. g. `.filter(filterFunctions.startsWith(BusinessPartner.FIRST_NAME).equals(true))`.
- Add the option `--additionalFiles <GlobToFiles>` to the generator. If specified, all files matching the glob will be copied to each generated service directory.

# 1.22.0

Release Date: TBD<br>
API Docs: https://sap.github.io/cloud-sdk/api/1.22.0<br>
Blog: TBD<br>

## Compatibility Notes

- The properties `isMulti` of the type`VdmFunctionImportReturnType` and `isMultiLink` as well as `multiplicity` of `VdmNavigationProperty` were deprecated and replaced by `isCollection`.
- The interface `VdmServiceMetadata` now also contains a property `oDataVersion` that is mandatory.
- Due to the fix in the generator regarding the name clash it is possible that the order of suffixes could change.
  If you regenerate a VDM with a name clash the Entity_1 and Entity_2 could swap.

## New Functionality

- Add experimental support for OData v4 to the generator.

## Fixed Issues

- Fix the generator so that the builder function for nested complex types is correctly typed.
- Fix the generator so that entity names ending with the word `Type` do not lead to name clashes anymore.

# 1.21.2

Release Date: Jun 11, 2020<br>
API Docs: https://sap.github.io/cloud-sdk/api/1.21.2<br>
Blog: TBD<br>

## Fixed Issues

- Fix missing validation of URL used for obtaining the JWT verification key.

# 1.21.1

Release Date: Jun 2, 2020<br>
API Docs: https://sap.github.io/cloud-sdk/api/1.21.1<br>
Blog: TBD<br>

## Fixed Issues

- Fix the core dependency version when generating aggregated packages.

# 1.21.0

Release Date: May 26, 2020<br>
API Docs: https://sap.github.io/cloud-sdk/api/1.21.0<br>
Blog: TBD<br>

## Compatibility Notes

- New generated OData clients yield more narrow types on the `_keys`, `_keyFields` and `_allFields` properties, that differ from older generated clients. Old clients are still supported but will be deprecated soon.
- Internal directory structure has changed. This is a breaking change for users that reference internal modules directly.

## New Functionality

- Added experimental support for OData v4. All functionality related to OData v4 is subject to change.

## Improvements

- _OData client generator_: Narrow the types of the generated properties `_keys`, `_keyFields` and `_allFields` to the correct types.

## Fixed Issues

- Fix the OData client generator to avoid a compilation error when a complex type only contains complex types.
- Fix the dependency versions in the aggregator package generated by the OData client generator.

# 1.20.1

Release Date: May 12, 2020<br>
API Docs: https://sap.github.io/cloud-sdk/api/1.20.1<br>
Blog: TBD<br>

## Fixed Issues

- Fix the OData client generator to also parse definitions of OpenAPI files with version higher than 3.

# 1.20.0

Release Date: May 6, 2020<br>
API Docs: https://sap.github.io/cloud-sdk/api/1.20.0<br>
Blog: TBD<br>

## Compatibility Notes

- When executing and building requests with the generic `http-client` custom request configurations now take precedence over configurations resulting from the given destination. This applies to all `http-client` related functions: `buildHttpRequest`, `addDestinationToRequestConfig`, `execute` and `executeHttpRequest`.

## New Functionality

- Support setting log levels for all loggers globally. Use `setGlobalLogLevel('debug')` for this. Log levels set individually still take precedence.

## Improvements

- Increase the information shown on VDM generation and parallelize the file creation process.

## Fixed Issues

- Fix logging of error messages that were logged as `undefined` before.
- Fix serialization of EDM type Int64 to return a string instead of an instance of `BigNumber`.
- Fix JWT verification to use the url stored in the `JKU` field of the token's header to fetch the verification key.

# 1.19.0

Release Date: April 8, 2020<br>
API Docs: https://sap.github.io/cloud-sdk/api/1.19.0<br>
Blog: https://blogs.sap.com/?p=1075911<br>

## New Functionality

- Allow setting additional query parameters for OData queries, using `withCustomQueryParameters()`.

# 1.18.1

Release Date: March 26, 2020<br>
API Docs: https://sap.github.io/cloud-sdk/api/1.18.1<br>
Blog: https://blogs.sap.com/?p=1068438<br>

## Compatibility Notes

- Due to the introduced validation for destination configurations, destinations of type `HTTP` are expected to contain a `url` or `URL` property. Note that when retrieving a destination from the `destinations` environment variable, all destinations are validated. This validation applies even to destinations that are not read.

## Improvements

- Introduce validation for destinations retrieved from environment variable or destination service.
- Allow configuring the `destinations` environment variable with the same property keys as known from the destination service on SAP Cloud Platform, e.g. now `URL` is considered valid in addition to previously only `url`.

## Fixed Issues

- Fix ordering for complex properties including nested complex properties.
- Fix the generator crashing for services containing function imports without a return type.
- Fix the destination processing so that the user can set `PrincipalPropagation` as authentication scheme for on-premises connectivity.

# 1.18.0

Release Date: March 12, 2020<br>
API Docs: https://sap.github.io/cloud-sdk/api/1.18.0<br>
API Docs (VDM): https://help.sap.com/doc/69202ef7e0a64767833782132648b855/1.0/en-US/index.html<br>
Blog: https://blogs.sap.com/?p=1060707<br>

## Compatibility Notes

- Some packages of the SAP Cloud SDK for JavaScript have been migrated to [external GitHub](https://github.com/SAP/cloud-sdk-js) and are now available as open-source software.
  As a result, the packages have been renamed as shown in the list below.
  No Breaking changes are made.
  The old versions of the packages will not receive further updates, so we heavily encourage switching to the new version of the packages.
  - `@sap/cloud-sdk-util` was renamed to `@sap-cloud-sdk/util`
  - `@sap/cloud-sdk-analytics` was renamed to `@sap-cloud-sdk/analytics`
  - `@sap/cloud-sdk-core` was renamed to `@sap-cloud-sdk/core`
  - `@sap/cloud-sdk-generator` was renamed to `@sap-cloud-sdk/generator`
  - `@sap/cloud-sdk-test-util` was renamed to `@sap-cloud-sdk/test-util`

### How to update your project

1. Search for all your `dependencies`/`devDependencies`/`peerDependencies` in your `package.json`.
1. Replace the old package name e.g., `@sap/cloud-sdk-core` with the new one, `@sap-cloud-sdk/core`.
1. Use the stable version of the open source version e.g., `^1.18.0`.
1. Deleting your `node_modules` and the `package-lock.json`.
1. Install your dependencies again to reflect the changes via e.g., `npm i`.
1. Search for your source code that uses the old packages as import and replace it with new names.

## Improvements

- Allow the definition of a custom version for the generated `package.json` by passing the desired version to the generator as an argument `versionInPackageJson`.

# 1.17.2

Release Date: February 27, 2020<br>
API Docs: https://help.sap.com/doc/a7b688ee8d9441a8b70da5d384b4248a/1.0/en-US/index.html<br>
Blog: https://blogs.sap.com/?p=1053508<br>

## Known Issues

- Using destinations with authentication type `PrincipalPropagation` and proxy type `OnPremise` (as configured in the SAP Cloud Platform cockpit) will currently throw errors. This can be worked around by setting the authentication type to `NoAuthentication` instead.

## Improvements

- Make the retrieval of constructors for batch responses more reliable.

## Fixed Issues

- Consider proxy environment variables (`HTTP_PROXY`, `HTTPS_PROXY`, `http_proxy`, `https_proxy`) for destinations configured in VCAP service bindings (e.g. when using SAP Extension Factory).
- _OData client generator_ Fix a generation issue, where wrong type names were generated for nested complex types in certain circumstances.
- Fix the return value of OData DELETE requests. It now returns a Promise<void> as indicated by the type instead of the full Axios response.
- Fix the return type of the functions [`asc`](https://help.sap.com/doc/a7b688ee8d9441a8b70da5d384b4248a/1.0/en-US/modules/_sap_cloud_sdk_core.html#asc) and [`desc`](https://help.sap.com/doc/a7b688ee8d9441a8b70da5d384b4248a/1.0/en-US/modules/_sap_cloud_sdk_core.html#desc) to be more specific, now returning [`Order`](https://help.sap.com/doc/a7b688ee8d9441a8b70da5d384b4248a/1.0/en-US/classes/_sap_cloud_sdk_core.order.html) instead of [`Orderable`](https://help.sap.com/doc/a7b688ee8d9441a8b70da5d384b4248a/1.0/en-US/modules/_sap_cloud_sdk_core.html#orderable).

# 1.17.0

Release Date: February 13, 2020<br>
API Docs: https://help.sap.com/doc/96ad709a1b7e41f3804fa5040bc83167/1.0/en-US/index.html<br>
Blog: https://blogs.sap.com/?p=1047125<br>

## New Functionality

- _OData client_: Update the OData VDM to the [newest release 2002 of SAP S/4HANA Cloud](https://news.sap.com/2020/01/sap-s4hana-cloud-2002-release/). This includes completely new services (available as usual as [global modules](https://help.sap.com/doc/96ad709a1b7e41f3804fa5040bc83167/1.0/en-US/globals.html) called `@sap/cloud-sdk-vdm-*`), new operations in previously existing services, and new entity types. The SDK supports all OData services listed in the [SAP API Business Hub for SAP S/4HANA Cloud](https://api.sap.com/shell/discover/contentpackage/SAPS4HANACloud).

- Consider variables `http_proxy` and `https_proxy` for configuring proxy settings for outbound requests, that do not use the SAP Cloud Connector. The `no_proxy` variables can be used to exclude certain destinations from using the proxy. See [`ProxyConfiguration`](https://help.sap.com/doc/96ad709a1b7e41f3804fa5040bc83167/1.0/en-US/interfaces/_sap_cloud_sdk_core.proxyconfiguration.html) for more details.

## Fixed Issues

- Fix an issue with the generation of OData clients for `.edmx` files that contain entities ending with "Type".

# 1.16.0

Release Date: January 30, 2020<br>
API Docs: https://help.sap.com/doc/101ace914463482b816b6fb265daa879/1.0/en-US/index.html<br>
Blog: https://blogs.sap.com/?p=1039650<br>

## Known Issues

- Making OData requests using a proxy defined in the environment variables is not possible (see improvements). This issue is resolved with the SAP Cloud SDK version `1.17.0`.

## New Functionality

- Add common [OData V2](https://www.odata.org/documentation/odata-version-2-0/uri-conventions/) filter functions, i. e. `bool substringof(string po, string p1)`, `string substring(string p0, int pos)` and `int length(string p0)`. For filtering with those functions use: `SomeEntity.filter(length(SomeEntity.FIELD).greaterThan(10));`
- Support building custom OData filter functions for filtering. Use the [`filterFunction`](https://help.sap.com/doc/101ace914463482b816b6fb265daa879/1.0/en-US/modules/_sap_cloud_sdk_core.html#filterfunction-1) factory function to filter using any of the OData v2 filter functions generically:
  `SomeEntity.filter(filterFunction('concat', 'string', 'prefix', SomeEntity.FIELD).equals('prefixSomeName'))`. As for the common filter function, filtering over different levels of navigation is not supported.

## Improvements

- Disable the faulty Axios http_proxy parsing from environment variables used by the OData-requests, because it was not working under any circumstances. Requests that do not need a proxy will now not be broken due to environment variables (see also known issues).

## Fixed Issues

- Fix an issue with faulty Axios `http_proxy` environment variable parsing used by the OData requests. Requests that do not need a proxy will now not be broken due to environment variables (see also known issues).
- Fix an issue where the dependencies of the `@sap-cloud-sdk/core` module were recorded by analytics instead of the dependencies of the project that installed the SDK.

# 1.15.1

Release Date: January 16, 2020<br>
API Docs: https://help.sap.com/doc/b2233eb282ec40e49a8661febf18348a/1.0/en-US/index.html<br>
Blog: https://blogs.sap.com/?p=1031865<br>

## Fixed Issues

- Fix an issue when creating `batch` request with `changeset`. Now a `batch` can contain `changeset` regarding one service instead of different services.
- Fix an issue regarding serialization and deserialization of OData payloads that contain numbers. Number types are correctly supported now.
- Fix `HttpRequestConfig` interface which previously used `body` instead of `data`. This led to data not being added to the request.
- Fix the parameter type of `fromJson` method so that passing a json object with illegal attributes is not allowed. For example, `{ bupa : '1' }` cannot be passed to the method when building a `BusinessPartner`.

# 1.15.0

Release Date: December 19, 2019<br>
API Docs: https://help.sap.com/doc/1fd0ac329d664076acfd210249536594/1.0/en-US/index.html<br>
Blog: https://blogs.sap.com/?p=1019658<br>

## New Functionality

- Add new scaffold to [SAP Cloud SDK CLI](https://github.com/SAP/cloud-sdk-cli) offering out-of-the-box support for the [CI/CD toolkit](https://github.com/SAP/cloud-s4-sdk-pipeline), including coverage reports. Further improvements to the CLI are listed in the [CLI release notes](https://github.com/SAP/cloud-sdk-cli/releases).

## Improvements

- Disable the faulty axios http_proxy parsing from environment variables used by the odata-requests, because it was not working under any circumstances.
  Requests that do not need a proxy will now not be broken due to environment variables (see also known issues).

## Fixed Issues

- Fix an issue in retrieving cached destinations with certificates, additional OAuth tokens and proxy configurations.
- Fix an issue where collecting usage analytics data was prevented on Windows systems by an incompatible path manipulation.
- Correct the default path for the `service-mapping.json` file in the VDM generator. It failed on Windows systems due to a hard coded `/`.
- Increase the version of the http-proxy-agent to 3.0.0, to fix a side effect with the `https` node module. This affected GET requests built from a URL object.
- Enable applications on Kubernetes to use the SDK to integrate with SAP Cloud Platform services (experimental).

# 1.14.0

Release Date: December 5, 2019<br>
API Docs: https://help.sap.com/doc/7f30fcdb8c424be9b1d4ecbfd7dd972f/1.0/en-US/index.html<br>
Blog: https://blogs.sap.com/?p=906845<br>

## Compatibility Notes

- _OData client generator_: Rename `entityConstructor`, `linkedEntity`, `fieldName` [properties](https://help.sap.com/doc/7f30fcdb8c424be9b1d4ecbfd7dd972f/1.0/en-US/classes/_sap_cloud_sdk_core.entity.html) in generated entities to `_entityConstructor`, `_linkedEntity`, `_fieldName`.
- _OData client generator_: Running the generator on Windows without providing a path to the `service-mapping.json` fails. This is fixed in version 1.15.0.

## New Functionality

- _OData client generator_: Support the generation of clients for services using nested complex types.

## Improvements

- Allow setting the log levels of SDK loggers more conveniently through a single function [`setLogLevel()`](https://help.sap.com/doc/7f30fcdb8c424be9b1d4ecbfd7dd972f/1.0/en-US/modules/_sap_cloud_sdk_util.html#setloglevel).

## Fixed Issues

- Allow setting empty string and other falsy values for non nullable properties as this is supported by SAP S/4HANA Cloud.
- Fix an issue when the literal `fieldName` is defined as the name of a property in an entity.
- Allow http-agent to be used without `esModuleInterop` compilation flag.
- Remove unsupported `contains()` function from filter expressions in the OData request builder.

# 1.13.1

Release Date: November 21, 2019<br>
API Docs: https://help.sap.com/doc/7e044f5dba0c4007afa148c74ff79a33/1.0/en-US/index.html<br>
Blog: https://blogs.sap.com/?p=899516<br>

## Compatibility Notes

- Introduce new module `@sap-cloud-sdk/analytics` to provide insights into the SDK usage for further improving the SDK in the future.
  - To review what data is collected and enable analytics, you need to opt-in as described [here](https://github.com/SAP/cloud-sdk-cli/blob/main/usage-analytics.md).
  - No data about your projects will be collected as long as you don't opt-in. We never collect personal data.
- Due to a change of the naming strategy for entity classes in the OData client generator, entities that were previously named using the pattern `EntityType_<number>` might now have a different name when regenerated.

## New Functionality

- _OData client_: Update the OData VDM to the [newest release 1911 of SAP S/4HANA Cloud](https://news.sap.com/2019/11/sap-s4hana-cloud-1911-intelligent-enterprise-experience-economy/). The SDK supports all OData services listed in the [SAP API Business Hub for SAP S/4HANA Cloud](https://api.sap.com/shell/discover/contentpackage/SAPS4HANACloud).

## Improvements

- _OData client generator_: Consistently use the entity set name instead of the entity type name for determining the generated entity class name.

## Fixed Issues

- Fix a bug where the location ID of a destination for on-premise connectivity was ignored when trying to fetch CSRF tokens.
- Fix a bug with the lookup of test destination files on windows systems related to a hard coded `/`.
- Fix an issue when [`sanitizeDestination`](https://help.sap.com/doc/7e044f5dba0c4007afa148c74ff79a33/1.0/en-US/modules/_sap_cloud_sdk_core.html#sanitizedestination) led to an error when called multiple times on the same destination object.
- Fix an OData client generation bug where the number of generated entities with default name pattern was unintentionally limited to 10.

# 1.12.0

Release Date: November 7, 2019<br>
API Docs: https://help.sap.com/doc/15b6f206672d42ad852fa1466d6ad0d5/1.0/en-US/index.html<br>
Blog: https://blogs.sap.com/2019/11/08/new-versions-of-sap-cloud-sdk-3.7.0-for-java-and-1.12.0-for-javascript/<br>

## Compatibility Notes

- Due to the introduction of an SDK-specific logger, the format of log messages created by the SAP Cloud SDK has changed.

## New Functionality

- Release SAP Cloud SDK Command Line Interface (CLI) `@sap-cloud-sdk/cli` on the [central registry npmjs.com](https://www.npmjs.com/package/@sap-cloud-sdk/cli). The CLI makes it easy to add the SAP Cloud SDK for JavaScript to an existing project and simplifies several other tasks when building applications on SAP Cloud Platform.
  - Install the CLI via [npm](https://www.npmjs.com/package/@sap-cloud-sdk/cli) (`npm install @sap-cloud-sdk/cli`).
  - For more information on how to use the CLI, take a look at the [Readme](https://github.com/SAP/cloud-sdk-cli/blob/main/README.md) or call `sap-cloud-sdk --help` after installing.
  - The CLI is available as open source under Apache License 2.0 from the [github.com repository](https://github.com/SAP/cloud-sdk-cli). Contributions are welcome.
- Add an [SDK-specific logger](https://help.sap.com/doc/15b6f206672d42ad852fa1466d6ad0d5/1.0/en-US/modules/_sap_cloud_sdk_util.html#createlogger) based on [winston](https://github.com/winstonjs/winston) that produces filterable logs in Kibana / on SAP Cloud Platform as well as better formatted logs locally. It is consistently used within the SDK and can be used for application code as well.
- Support the handling of destinations with `OAuth2SAMLBearerAssertion` authentication type that include a property `SystemUser`. The system user will be used instead of the currently logged in user to retrieve an access token to the destination. That is, no principal propagation takes place. As a consequence, no user JWT is required.

## Improvements

- Include URL of requested service in error messages of failed OData requests.

## Fixed Issues

- Use correct type [`DestinationOptions`](https://help.sap.com/doc/15b6f206672d42ad852fa1466d6ad0d5/1.0/en-US/modules/_sap_cloud_sdk_core.html#destinationoptions) in `execute` method of OData VDM request builders. The type used previously was overly restrictive, which prevented passing of valid objects like a [`selectionStrategy`](https://help.sap.com/doc/15b6f206672d42ad852fa1466d6ad0d5/1.0/en-US/interfaces/_sap_cloud_sdk_core.destinationaccessoroptions.html#selectionstrategy), even though the code actually handles it.
- Improve error handling and console output for the systems and credentials defined for local testing in the `systems.json` and `credentials.json` files, respectively.

# 1.11.3

Release Date: October 24, 2019<br>
API Docs: https://help.sap.com/doc/adc5a5f757c44aa48cee5142617549b0/1.0/en-US/index.html<br>
Blog: https://blogs.sap.com/2019/10/24/new-versions-of-sap-cloud-sdk-3.6.0-for-java-and-1.11.3-for-javascript/<br>

## New Functionality

- _OData client generator_: Support batch requests (introduced in [1.11.2](#version-1.11.2) for pre-delivered SAP S/4HANA Cloud APIs) also for generated OData clients.
- _OData client generator_: Support generating [Core Data Services Schema Notation (CSN)](https://cap.cloud.sap/docs/cds/csn) files based on the metadata of each OData service.
  - CSN files are used in [SAP Cloud Application Programming Model (CAP)](https://cap.cloud.sap/docs/about/) when modeling a business domain using CDS. Having them generated by the generator of the SAP Cloud SDK allows immediately leveraging them in CDS models.
  - To generate CSN files in addition to the OData client code, pass the command line parameter `--generateCSN=true`. The default value is false.
  - The generated file is located in the folder for the service. That is, for a service named `my-service` the CSN will be in `my-service/my-service-csn.json`.

# 1.11.2

Release Date: October 10, 2019<br>
API Docs: https://help.sap.com/doc/505cd8d2cbd340a38eeae8b63b5df753/1.0/en-US/index.html<br>
Blog: https://blogs.sap.com/2019/08/10/new-versions-of-sap-cloud-sdk-3.5.0-for-java-1.11.2-for-javascript-and-v25-of-continuous-delivery-toolkit/<br>

## Known Issues

- Please note that we have not released a new version 1.11.2 of the OData client generator (module `@sap-cloud-sdk/generator`) due to technical reasons. 1.10.0 remains the current version of the generator. As a consequence, the new features of the OData client mentioned below (batch and CSN files) are not yet available for custom OData clients generated by the generator.

## Compatibility Notes

- In preparation for an upcoming change to the way how the XSUAA service supplies verification keys to applications, the SAP Cloud SDK from version 1.11.2 onwards retrieves the key from the XSUAA service instead of relying on a verification key present in the XSUAA service binding credentials.
- Previous versions of the SDK only recognized an access token in the authorization header if "`Bearer`" was spelled in title case. Now, [`retrieveJwt`](https://help.sap.com/doc/505cd8d2cbd340a38eeae8b63b5df753/1.0/en-US/modules/_sap_cloud_sdk_core.html#retrievejwt) does a case insensitive check for "`bearer`". That means, "bearer" and "Bearer" are now equally supported as correct authorization header.

## New Functionality

- Support [OData batch requests](https://www.odata.org/documentation/odata-version-2-0/batch-processing/>) for batch processing that allows grouping several operations into one single request, resulting in better performance.
  - Support create, update and delete requests as part of change sets within a batch request that group a set of write operations into a transaction.
  - Support retrieve requests within batch requests.
  - Use the new method `batch` that each module for a OData service exposes (see [example for business partner service](https://help.sap.com/doc/505cd8d2cbd340a38eeae8b63b5df753/1.0/en-US/modules/_sap_cloud_sdk_vdm_business_partner_service.html#batch)) to [construct a batch request](https://help.sap.com/doc/505cd8d2cbd340a38eeae8b63b5df753/1.0/en-US/classes/_sap_cloud_sdk_core.odatabatchrequestbuilder.html). Pass prepared query and by-key request builders as parameters to the method (instead of executing them), as well as change sets.
  - Use the new method `changeset` that each module for a OData service exposes (see [example for business partner service](https://help.sap.com/doc/505cd8d2cbd340a38eeae8b63b5df753/1.0/en-US/modules/_sap_cloud_sdk_vdm_business_partner_service.html#changeset)) to construct a [change set](https://help.sap.com/doc/505cd8d2cbd340a38eeae8b63b5df753/1.0/en-US/classes/_sap_cloud_sdk_core.odatabatchchangeset.html). Pass prepared create, update, and delete request builders as parameters to the method (instead of executing them). Then, pass the constructed change set to the `batch` method.
  - Execute the batch request like any other request builder using the method [`execute`](https://help.sap.com/doc/505cd8d2cbd340a38eeae8b63b5df753/1.0/en-US/classes/_sap_cloud_sdk_core.odatabatchrequestbuilder.html#execute), which returns a promise of a list of [`BatchResponse`](https://help.sap.com/doc/505cd8d2cbd340a38eeae8b63b5df753/1.0/en-US/modules/_sap_cloud_sdk_core.html#batchresponse).
  - [`BatchResponse`](https://help.sap.com/doc/505cd8d2cbd340a38eeae8b63b5df753/1.0/en-US/modules/_sap_cloud_sdk_core.html#batchresponse) is a union type, representing the response of an individual retrieve request or change set that was passed to the batch request. Use `isSuccess` to verify that the retrieve request or change set was successful. Then, use a type assertion like `response as ReadResponse` based on your knowledge of the expected response to further work with the response.
- _OData client for SAP S/4HANA Cloud_: Include CSN files for all SAP S/4HANA Cloud APIs out-of-the-box. They are available from the corresponding folder in `node_modules` after npm-installing an SDK module.
  - CSN files are used in [SAP Cloud Application Programming Model (CAP)](https://cap.cloud.sap/docs/about/) when modeling a business domain using CDS. Having them generated by the generator of the SAP Cloud SDK allows immediately leveraging them in CDS models.

## Improvements

- Validate user access tokens issued by XSUAA with the verification key retrieved from the XSUAA service (online verification), instead of relying on a verification key present in the XSUAA service binding credentials (offline verification). The retrieved key is cached for 15 minutes (depending on feedback, the cache duration may change in the future. If you use the SDK's [`verifyJwt`](https://help.sap.com/doc/505cd8d2cbd340a38eeae8b63b5df753/1.0/en-US/modules/_sap_cloud_sdk_core.html#verifyjwt) method, no action is required.
- The `fromJson` method of entity builders has been improved to properly parse a JSON in the notation used elsewhere in the SDK, with links and attributes in camel-case.

## Fixed Issues

- Fix compilation issues when using any entity builder and `"strictNullChecks": true` is set in the `tsconfig.json` file of the project.

# 1.10.0

Release Date: September 26, 2019<br>
API Docs: https://help.sap.com/doc/eb571f4aff6f49d2a7fd385b5663ec88/1.0/en-US/index.html<br>
Blog: https://blogs.sap.com/2019/09/26/new-versions-of-sap-cloud-sdk-3.4.0-for-java-1.10.0-for-javascript-and-v24-of-continuous-delivery-toolkit/<br>

## New Functionality

- Construct a structured representation of users as a [`Tenant` object](https://help.sap.com/doc/eb571f4aff6f49d2a7fd385b5663ec88/1.0/en-US/interfaces/_sap_cloud_sdk_core.tenant.html) from a JWT with the new method [`tenantFromJwt`](https://help.sap.com/doc/eb571f4aff6f49d2a7fd385b5663ec88/1.0/en-US/modules/_sap_cloud_sdk_core.html#tenantfromjwt).
- Construct a structured representation of users as a [`User` object](https://help.sap.com/doc/eb571f4aff6f49d2a7fd385b5663ec88/1.0/en-US/interfaces/_sap_cloud_sdk_core.user.html) from a JWT with the new method [`userFromJwt`](https://help.sap.com/doc/eb571f4aff6f49d2a7fd385b5663ec88/1.0/en-US/modules/_sap_cloud_sdk_core.html#userfromjwt).

# 1.9.0

Release Date: September 12, 2019<br>
API Docs: https://help.sap.com/doc/c3eb465862914a45adb2c0963287fe0d/1.0/en-US/index.html<br>
Blog: https://blogs.sap.com/2019/09/12/new-versions-of-sap-cloud-sdk-3.3.1-for-java-and-1.9.0-for-javascript/<br>

## Known Issues

-

## Compatibility Notes

-

## New Functionality

- Support destinations with authentication type `ClientCertificateAuthentication`.
- Provide the option to update OData entities using PUT instead of PATCH (which is used by default) via the [`replaceWholeEntityWithPut`](https://help.sap.com/doc/c3eb465862914a45adb2c0963287fe0d/1.0/en-US/classes/_sap_cloud_sdk_core.updaterequestbuilder.html#replacewholeentitywithput) method.

## Improvements

- Support response format used by SAP Cloud for Customer for retrieving a single OData entity by key (in [`GetByKeyRequestBuilder`](https://help.sap.com/doc/c3eb465862914a45adb2c0963287fe0d/1.0/en-US/classes/_sap_cloud_sdk_core.getbykeyrequestbuilder.html)).
- Add an option to ignore version identifiers as part of delete requests by using the [`ignoreVersionIdentifier`](https://help.sap.com/doc/c3eb465862914a45adb2c0963287fe0d/1.0/en-US/classes/_sap_cloud_sdk_core.deleterequestbuilder.html#ignoreversionidentifier) method.
- Support "Location ID" property of Cloud Connector in on-premise destinations. This previously caused the connection to fail if a Location ID was expected by the Cloud Connector.

## Fixed Issues

- Fix an issue with the OData client where it failed if the `x-csrf-token` header was ignored by the destination. Now, a warning will be logged instead and the execution continues to enable compatibility with more systems.
- Fix an issue with the OData client where it failed because a `set-cookie` header was expected but not returned by a destination. Now, a warning will be logged instead and the execution continues to enable compatibility with more systems.
- Fix an issue where TypeScript code generated with the OData client generator ([`@sap-cloud-sdk/generator`](https://help.sap.com/doc/c3eb465862914a45adb2c0963287fe0d/1.0/en-US/modules/_sap_cloud_sdk_generator.html)) did not compile when `"strict": true` is set in the project's `tsconfig.json`.

# 1.8.1

Release Date: August 29, 2019<br>
API Docs: https://help.sap.com/doc/48040536eea541f28499a14a27d976fa/1.0/en-US/index.html<br>
Blog: https://blogs.sap.com/2019/08/29/new-versions-of-sap-cloud-sdk-3.2.0-for-java-1.8.1-for-javascript-and-v23-of-continuous-delivery-toolkit/<br>

## Known Issues

-

## Compatibility Notes

-

## New Functionality

- Add additional selection strategies for retrieving destinations that only select destinations defined in the provider account ([`alwaysProvider`](https://help.sap.com/doc/48040536eea541f28499a14a27d976fa/1.0/en-US/modules/_sap_cloud_sdk_core.html#alwaysprovider)) or in the subscriber account ([`alwaysSubscriber`](https://help.sap.com/doc/48040536eea541f28499a14a27d976fa/1.0/en-US/modules/_sap_cloud_sdk_core.html#alwayssubscriber)). You pass the strategy to use as part of the [`DestinationOptions`](https://help.sap.com/doc/48040536eea541f28499a14a27d976fa/1.0/en-US/interfaces/_sap_cloud_sdk_core.destinationoptions.html) when retrieving a destination, if you do not want to use the default, [`subscriberFirst`](https://help.sap.com/doc/48040536eea541f28499a14a27d976fa/1.0/en-US/modules/_sap_cloud_sdk_core.html#subscriberfirst). All strategies are available from an object helper [`DestinationSelectionStrategies`](https://help.sap.com/doc/48040536eea541f28499a14a27d976fa/1.0/en-US/modules/_sap_cloud_sdk_core.html#destinationselectionstrategies).

## Improvements

-

## Fixed Issues

-

# 1.8.0

Release Date: August 15, 2019<br>
API Docs: https://help.sap.com/doc/387c59ceff9840e48572a430b12d9fe2/1.0/en-US/index.html<br>
Blog: https://blogs.sap.com/2019/08/15/new-versions-of-sap-cloud-sdk-3.1.0-for-java-and-1.8.0-for-javascript/<br>

## Known Issues

## Compatibility Notes

- We have increased the timeout of circuit breakers used to retrieved access tokens and destinations from 3 to 10 seconds.
- As part of the update of the OData VDM to SAP S/4HANA Cloud 1908, the package `@sap/cloud-sdk-vdm-outbound-delivery-service` has been removed from the SAP API Business Hub and, as a consequence, from the SDK. Use [`@sap/cloud-sdk-vdm-outbound-delivery-v2-service`](https://help.sap.com/doc/387c59ceff9840e48572a430b12d9fe2/1.0/en-US/modules/_sap_cloud_sdk_vdm_outbound_delivery_v2_service.html) instead.

## New Functionality

- _OData client_: Update the OData virtual data model to the [newest release 1908 of SAP S/4HANA Cloud](https://news.sap.com/2019/08/sap-s4hana-cloud-1908-new-release/). This includes completely new services (available as usual as [global modules](https://help.sap.com/doc/dfb895df81c04bbc9e7cefc82e92dff7/1.0/en-US/globals.html) called `@sap/cloud-sdk-vdm-*`), new operations in previously existing services, and new entity types. The SDK supports all OData services listed in the [SAP API Business Hub for SAP S/4HANA Cloud](https://api.sap.com/shell/discover/contentpackage/SAPS4HANACloud).

## Improvements

- _OData client_: allow creating OData entities as child of another entity by using the [`asChildOf()`](https://help.sap.com/doc/387c59ceff9840e48572a430b12d9fe2/1.0/en-US/classes/_sap_cloud_sdk_core.createrequestbuilder.html#aschildof) method in `CreateRequestBuilder` class.

## Fixed Issues

- _OData client generator_: Fix an issue where the name of a generated OData entity class could conflict with the name of a function import.
- Correctly verify access tokens retrieved from the XSUAA service.

# 1.7.0

Release Date: August 1, 2019<br>
API Docs: https://help.sap.com/http.svc/rc/4260e18b26494846ad050d296a889781/1.0/en-US/index.html<br>
Blog: https://blogs.sap.com/2019/08/01/new-versions-of-sap-cloud-sdk-3.0.0-for-java-and-1.7.0-for-javascript/<br>

## Known Issues

- Discovered a bug where the name of a generated OData entity class could conflict with the name of an import.

## Compatibility Notes

- When executing an OData request with implicit resolution of destinations, or when using `useOrFetchDestination` or `getDestination` explicitly, service bindings represented as destinations now take precedence over querying the destination service. If you have a service binding with the same name as a destination configured in the SAP Cloud Platform cockpit, this will lead to different behavior in your application, because of the newly introduced support for service bindings. Therefore we recommend using unique names across destinations and service bindings.
- Deprecate the misnamed interface `HttpReponse`. Use [`HttpResponse`](https://help.sap.com/doc/4260e18b26494846ad050d296a889781/1.0/en-US/interfaces/_sap_cloud_sdk_core.httpresponse.html) instead.

## New Functionality

- Support accessing destinations provided as service bindings by SAP Cloud Platform Extension Factory.
  - Transparently support using URL and authentication of service bindings wherever a destination may be resolved, including executing OData requests by supplying a [`DestinationNameAndJwt`](https://help.sap.com/doc/4260e18b26494846ad050d296a889781/1.0/en-US/interfaces/_sap_cloud_sdk_core.destinationnameandjwt.html) as well as in [`useOrFetchDestination`](https://help.sap.com/doc/4260e18b26494846ad050d296a889781/1.0/en-US/modules/_sap_cloud_sdk_core.html#useorfetchdestination) and [`getDestination`](https://help.sap.com/doc/4260e18b26494846ad050d296a889781/1.0/en-US/modules/_sap_cloud_sdk_core.html#getdestination).
  - Introduce a new function [`destinationForServiceBinding`](https://help.sap.com/doc/4260e18b26494846ad050d296a889781/1.0/en-US/modules/_sap_cloud_sdk_core.html#destinationforservicebinding) that accepts the name of a service (as string) and tries to find a service binding with the given name and builds a [`Destination`](https://help.sap.com/doc/4260e18b26494846ad050d296a889781/1.0/en-US/interfaces/_sap_cloud_sdk_core.destination.html) for that service.

## Improvements

- Verify JWTs that are passed to the destination accessor when [fetching destinations from the destination service](https://help.sap.com/doc/4260e18b26494846ad050d296a889781/1.0/en-US/modules/_sap_cloud_sdk_core.html#getdestinationfromdestinationservice) (explicitly or implicitly).
- _OData client_: [Create an OData delete request](https://help.sap.com/doc/4260e18b26494846ad050d296a889781/1.0/en-US/classes/_sap_cloud_sdk_core.deleterequestbuilder.html) by passing the OData entity to delete instead of only the key values. Automatically attach the [version identifier](https://help.sap.com/doc/4260e18b26494846ad050d296a889781/1.0/en-US/classes/_sap_cloud_sdk_core.entity.html#versionidentifier) if present.

## Fixed Issues

- Fix an issue where an error was thrown when trying to build the authorization header for destinations with authentication type _NoAuthentication_.
- Fix issues where the logic to select the correct XSUAA instance differed from the standard logic, as, for example, implemented in the SAP Cloud SDK for Java.
- Rename `HttpReponse` interface to [`HttpResponse`](https://help.sap.com/doc/4260e18b26494846ad050d296a889781/1.0/en-US/interfaces/_sap_cloud_sdk_core.httpresponse.html).<|MERGE_RESOLUTION|>--- conflicted
+++ resolved
@@ -26,11 +26,8 @@
 
 ## Fixed Issues
 
-<<<<<<< HEAD
 - [core] Fix failing destination retrieval for `OnPremise` proxy type and basic authentication. 
-=======
 - [openapi-generator] Fix generation of options per service configuration files to always use POSIX-style file path separators independent of operating system.
->>>>>>> ef1edaaf
 
 
 # 1.48.0
