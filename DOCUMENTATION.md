--- conflicted
+++ resolved
@@ -1,8 +1,4 @@
-<<<<<<< HEAD
-## Version: 1.53.0
-=======
 ## Version: 2.0.0
->>>>>>> f3ef5a37
 
 The SAP Cloud SDK for JavaScript and TypeScript consists of multiple libraries to enable you to write side-by-side extensions on SAP Business Technology Platform.
 
