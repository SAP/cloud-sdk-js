--- conflicted
+++ resolved
@@ -63,10 +63,9 @@
 
 #### Package `@sap-cloud-sdk/generator` <!-- omit from toc -->
 
-<<<<<<< HEAD
 The deprecated option `generateCSN` is removed.
 If you need a schema notation (CSN) of your service use the [cds import](https://cap.cloud.sap/docs/guides/using-services?q=edmx#import-api) command directly.
-=======
+
 The options `versionInPackageJson` and `licenseInPackageJson`, that allowed setting custom values in generated `package.json` files are removed.
 When the `packageJson` option is enabled, a `package.json` file with version `1.0.0` and license `UNLICENSED` is created.
 If you want to set custom values, use the `include` option to add a custom `package.json`.
@@ -76,7 +75,6 @@
 The deprecated generator options `versionInPackageJson` and `licenseInPackageJson` are removed.
 In a generated `package.json` the version `1.0.0` and license `UNLICENSED` are used.
 Use the `include` option to add a `package.json` with custom values.
->>>>>>> bcf06f4c
 
 ### Package `@sap-cloud-sdk/odata-common` <!-- omit from toc -->
 
