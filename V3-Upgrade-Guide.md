--- conflicted
+++ resolved
@@ -219,14 +219,6 @@
 The `service-mapping.json` file is now named `options-per-service.json`.
 The file will no longer be generated into the input directory by default, unlike previous versions.
 
-<<<<<<< HEAD
-If you want to continue generating the `optionsPerService`, set it to either:
-
-- The file path containing the options per service (e.g. `options.json`).
-  If the file does not exist, it will be created.
-- The directory from which the file is read/created (e.g. `someDir`).
-  This will create a file named `options-per-service.json` in `someDir`.
-=======
 If the generator should consider options, it is **mandatory** to set the `optionsPerService` argument.
 You can set the value to either:
 
@@ -270,7 +262,6 @@
 - Re-run the generator.
 This will generate a fresh file with the new relative paths and new property names with default values.
 - Adjust the default values for packageName, directoryName and basePath with values fitting your needs.   
->>>>>>> 4f1a255a
 
 ## Set `basePath` in `options-per-service.json`
 
