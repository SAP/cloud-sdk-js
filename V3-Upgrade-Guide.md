# SAP Cloud SDK for JavaScript Version 3 Upgrade Guide <!-- omit from toc -->

The purpose of this document is to collect information on Cloud SDK version 2 to version 3 migration information.
It should include information on all steps a user needs to take when updating the SDK version from 2 to 3.

This document should be written in a style which addresses the consumer of the SDK.
It will eventually end up in the SDK docs portal and release notes for version 3.

Please add you items below when creating a change which will involve manual tasks for the user when performing the upgrade.
Add sections to the document as you see fit.

<!-- Everything below this line should be written in the style of end user documentation. If you need to add hints for SDK developers, to that above. -->

# How to Upgrade to Version 3 of the SAP Cloud SDK for JavaScript <!-- omit from toc -->

This document will guide you through the steps necessary to upgrade to version 3 of the SAP Cloud SDK. Depending on your project, some steps might not be applicable. The To-Do list is:

- [Update Your Project Dependencies](#update-your-project-dependencies)
- [Update to Node 18 or Newer](#update-to-node-18-or-newer)
- [Replace Removed Functionality](#replace-removed-functionality)
- [Switch to Middlewares for Timeouts](#switch-to-middlewares-for-timeouts)
- [Update Transpilation Options in OData Client Generator](#update-transpilation-options-in-odata-client-generator)
- [Use Service Function instead of API Constructor](#use-service-function-instead-of-api-constructor)
- [Adjust Operation Names Starting With `_` in Generated OData Clients](#adjust-operation-names-starting-with-_-in-generated-odata-clients)

## Update Your Project Dependencies

Search for occurrences of `@sap-cloud-sdk/[some module]` in your `package.json` files.
Replace the version numbers with `^3`.
Depending on if you're using `npm` or `yarn`, run `npm install` or `yarn` in the directories of your `package.json` files to update the `package-lock.json` or `yarn.lock` file.

Running your tests or deploying your application might fail at this point in time if you need to adapt to any breaking changes.
We recommend updating your applications in one commit or pull request and making sure everything still works using your existing test suite.

### Important Dependency Updates <!-- omit from toc -->

The [axios HTTP client](https://github.com/axios/axios) has been updated from version 0.27 to 1.2.

## Update to Node 18 or Newer

All SAP Cloud SDK for JavaScript libraries now support node 18 (LTS) as the **minimum** node version.
If you are using a node version older than 18, update your runtime environment to a newer version.
On Cloud Foundry you can do this by [setting the node engine in your `package.json`](https://docs.cloudfoundry.org/buildpacks/node/index.html#runtime).
Note, that the transpilation target of the SDK changed from `es2019` to `es2021`.

## Replace Removed Functionality

Most of the removed functionality had been deprecated in version 2.
The following sub-sections describe affected modules, functions and interfaces with instructions on how to replace them.

### Package `@sap-cloud-sdk/http-client` <!-- omit from toc -->

<<<<<<< HEAD
### Adjust Default Behavior in OData Client Generation

In the past, object names changed to resolve conflicts with protected JavaScript keywords or non-unique names.
This has changed and the generation process will now fail with an error message indicating the changed name.
You can still generate in such a case by enabling the `skipValidation` option.
The generator will add postfixes like `_1` to resolve the conflict if the option is enabled.  

### Check for removed deprecated functions and replace them if required
=======
- The `executeHttpRequest()` function overload, that accepted `HttpRequestConfigWithOrigin` as a parameter, is removed. Use `executeHttpRequestWithOrigin()` instead.
>>>>>>> 7340703e

### Package `@sap-cloud-sdk/util` <!-- omit from toc -->

- The field `logger` on the interface `LoggerOptions` was not used and is removed from the interface. There is no replacement.
- The function `variadicArgumentToArray` is replaced by the function `transformVariadicArgumentToArray`.

### Package `@sap-cloud-sdk/connectivity` <!-- omit from toc -->

- The generic type parameter `JwtKeysT` in `JwtKeyMapping` is now narrowed to extend `string`.

#### Package `@sap-cloud-sdk/generator` <!-- omit from toc -->

The deprecated option `generateCSN` is removed.
If you need a schema notation (CSN) of your service use the [cds import](https://cap.cloud.sap/docs/guides/using-services?q=edmx#import-api) command directly.

The options `versionInPackageJson` and `licenseInPackageJson`, that allowed setting custom values in generated `package.json` files are removed.
When the `packageJson` option is enabled, a `package.json` file with version `1.0.0` and license `UNLICENSED` is created.
If you want to set custom values, use the `include` option to add a custom `package.json`.

#### Package `@sap-cloud-sdk/openapi-generator` <!-- omit from toc -->

The deprecated generator options `versionInPackageJson` and `licenseInPackageJson` are removed.
In a generated `package.json` the version `1.0.0` and license `UNLICENSED` are used.
Use the `include` option to add a `package.json` with custom values.

### Package `@sap-cloud-sdk/odata-common` <!-- omit from toc -->

- When creating entities with the `fromJson()` method, the `_customFields` property is no longer considered. Add custom properties as root level properties in your object instead.

Old example, not working anymore:

```json
{
  "_customFields": {
    "myCustomField": "myCustomValue"
  }
}
```

New example:

```json
{
  "myCustomField": "myCustomValue"
}
```

- "Content-type" HTTP headers cannot be passed as a string in the constructor of `ODataRequestConfig` anymore. Instead pass an object with "content-type" as a key and the header value as a value, e.g. `{ 'content-type': 'some-value' }` to the constructor.

## Switch to Middlewares for Timeouts

The `timeout()` method was removed from the request builder and the `timeout` option was removed from the `executeHttpRequest()` function.
If you want to set a timeout for a request use the new timeout middleware:

```ts
import { timeout } from '@sap-cloud-sdk/resilience';

executeHttpRequest(myDestination, {
  method: 'get',
  middleware: [timeout()]
});

myRequestBuilder.getAll().middleware([timeout()]).execute(myDestination);
```

You find a detailed guide on the general [middleware concept](https://sap.github.io/cloud-sdk/docs/js/v3/features/middleware) and the [resilience middlewares](https://sap.github.io/cloud-sdk/docs/js/v3/guides/resilience) in particular on the documentation portal.

## Update Transpilation Options in OData Client Generator

By default, the OData generator will only generate TypeScript code.
The `generateJs` option has been replaced with the `transpile` option.
To generate JavaScript code, enable transpilation using the `transpile` option.

A new option, `tsconfig`, can be used to either pass a custom `tsconfig.json` configuration file or use a default config from the SDK.
This flag should be used together with `transpile`.

## Use Service Function instead of API Constructor

You should use the [service function](https://sap.github.io/cloud-sdk/docs/js/features/odata/execute-request#general-request-structure) to get an instance of your API object:

```ts
import { myEntityService } from './outputDir/my-service';

const { myEntityApi } = myEntityService();
return myEntityApi.requestBuilder().getAll().execute(destination);
```

This way a getter initializes references to navigation properties of the API.
If you call the API constructor directly like:

```ts
const myEntityApi = new MyEntityApi();
```

the navigation properties are not correctly initialized leading to potential errors.
To avoid this unintended usage of the constructor the visibility was changed to `private`.
If you used the constructor directly change your code to use the service function e.g. `myEntityService()` in the example above.

## Adjust Operation Names Starting With `_` in Generated OData Clients

Rules for naming OData operations (actions or functions) when generating clients have changed slightly.
If an operation begins with an underscore symbol(`_`), it is removed in the generated client code.

To adjust the names for unbound operations, search in `function-import.ts` and `action-import.ts` files in your generated client code for operations starting with `_`.
Similarly, to adjust the names of bound operations of an entity, search in the respective entity's `.ts` file, e.g., `BusinessPartner.ts`.<|MERGE_RESOLUTION|>--- conflicted
+++ resolved
@@ -50,18 +50,7 @@
 
 ### Package `@sap-cloud-sdk/http-client` <!-- omit from toc -->
 
-<<<<<<< HEAD
-### Adjust Default Behavior in OData Client Generation
-
-In the past, object names changed to resolve conflicts with protected JavaScript keywords or non-unique names.
-This has changed and the generation process will now fail with an error message indicating the changed name.
-You can still generate in such a case by enabling the `skipValidation` option.
-The generator will add postfixes like `_1` to resolve the conflict if the option is enabled.  
-
-### Check for removed deprecated functions and replace them if required
-=======
 - The `executeHttpRequest()` function overload, that accepted `HttpRequestConfigWithOrigin` as a parameter, is removed. Use `executeHttpRequestWithOrigin()` instead.
->>>>>>> 7340703e
 
 ### Package `@sap-cloud-sdk/util` <!-- omit from toc -->
 
@@ -166,4 +155,11 @@
 If an operation begins with an underscore symbol(`_`), it is removed in the generated client code.
 
 To adjust the names for unbound operations, search in `function-import.ts` and `action-import.ts` files in your generated client code for operations starting with `_`.
-Similarly, to adjust the names of bound operations of an entity, search in the respective entity's `.ts` file, e.g., `BusinessPartner.ts`.+Similarly, to adjust the names of bound operations of an entity, search in the respective entity's `.ts` file, e.g., `BusinessPartner.ts`.
+
+## Adjust Conflict Resolution in OData Client Generation
+
+In the past, object names changed to resolve conflicts with protected JavaScript keywords or non-unique names.
+This has changed and the generation process will now fail with an error message indicating the changed name.
+You can still generate in such a case by enabling the `skipValidation` option.
+The generator will add postfixes like `_1` to resolve the conflict if the option is enabled.  