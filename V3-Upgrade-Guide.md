--- conflicted
+++ resolved
@@ -24,12 +24,8 @@
 - [Adjust Operation Names Starting With `_` in Generated OData Clients](#adjust-operation-names-starting-with-_-in-generated-odata-clients)
 - [Adjust Conflict Resolution in OData Client Generation](#adjust-conflict-resolution-in-odata-client-generation)
 - [Use `optionsPerService` in OData generator](#use-optionsperservice-in-odata-generator)
-<<<<<<< HEAD
-- [Set `servicePath` in `options-per-service.json`](#set-servicepath-in-options-per-servicejson)
+- [Set `basePath` in `options-per-service.json`](#set-basepath-in-options-per-servicejson)
 - [Generate `operations` instead of `actionImports` and `functionImports`](#generate-operations-instead-of-actionimports-and-functionimports)
-=======
-- [Set `basePath` in `options-per-service.json`](#set-basepath-in-options-per-servicejson)
->>>>>>> da7bc7ba
 
 ## Update Your Project Dependencies
 
@@ -231,14 +227,15 @@
 
 - The file path containing the options per service (e.g. `options.json`).
   If the file does not exist, it will be created and initialized.
-  If the file exists, missing or partial service options will be added with the default values. 
+  If the file exists, missing or partial service options will be added with the default values.
 - The directory from which the file is read/created (e.g. `someDir`. This will read/create a file named `options-per-service.json` in `someDir`)
 
 Also, the properties in the configuration have changed:
+
 - The option `serviceName` is removed.
-A value for the documentation header is derived from the directory name.
+  A value for the documentation header is derived from the directory name.
 - The `npmPackageName` is renamed to `packageName` to align with the OpenApi generator.
-Note that the default values for the `directoryName` and `packageName` have changed.
+  Note that the default values for the `directoryName` and `packageName` have changed.
 - The keys change to the relative paths of the service specifications.
 
 Here is an example how the options change:
@@ -265,10 +262,11 @@
 ```
 
 In case you have problems finding the relative path or adjusting the property names please do the following:
+
 - Remove the exising `options-per-service.json` file.
 - Re-run the generator.
-This will generate a fresh file with the new relative paths and new property names with default values.
-- Adjust the default values for packageName, directoryName and basePath with values fitting your needs.   
+  This will generate a fresh file with the new relative paths and new property names with default values.
+- Adjust the default values for packageName, directoryName and basePath with values fitting your needs.
 
 ## Set `basePath` in `options-per-service.json`
 
@@ -280,16 +278,11 @@
 - swagger file
   in the above mentioned order.
 
-<<<<<<< HEAD
-To allow generation in spite of missing `servicePath`, set the `skipValidation` option to true.
-This will generate the client successfuly with `servicePath` set to `/`.
+To allow generation in spite of missing `basePath`, set the `skipValidation` option to true.
+This will generate the client successfully with `basePath` set to `/`.
 
 ## Generate `operations` instead of `actionImports` and `functionImports`
 
 Unbound actions and functions, which were generated into separate files as `action-imports.ts` and `function-imports.ts`, are now generated into one file `operations.ts`.
 
-A common getter `operations` in the generated `service.ts` is in place of separate getters for functions and actions. Const exports for `functionImports` and `actionImports` are also removed.
-=======
-To allow generation in spite of missing `basePath`, set the `skipValidation` option to true.
-This will generate the client successfuly with `basePath` set to `/`.
->>>>>>> da7bc7ba
+A common getter `operations` in the generated `service.ts` is in place of separate getters for functions and actions. Const exports for `functionImports` and `actionImports` are also removed.