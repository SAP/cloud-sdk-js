# SAP Cloud SDK for JavaScript Version 4 Upgrade Guide <!-- omit from toc -->

The purpose of this document is to collect information on the Cloud SDK version 3 to version 4 migration.
It should include information on all steps a user needs to take when updating the SDK version from 3 to 4.

This document should be written in a style which addresses the consumer of the SDK.
It will eventually end up in the SDK docs portal and release notes for version 4.

Please add your items below when creating a change which will involve manual tasks for the user when performing the upgrade.
Add sections to the document as you see fit.

<!-- Everything below this line should be written in the style of end user documentation. If you need to add hints for SDK developers, to that above. -->

# How to Upgrade to Version 4 of the SAP Cloud SDK for JavaScript <!-- omit from toc -->

This document will guide you through the steps necessary to upgrade to version 4 of the SAP Cloud SDK.
Depending on your project, some steps might not be applicable.
The To-Do list is:

- [Update Your Project Dependencies](#update-your-project-dependencies)
- [Update to Node 22 or Newer](#update-to-node-22-or-newer)
<<<<<<< HEAD
- [Set `useCache` explicitly to false to turn off destination caching](#set-usecache-explicitly-to-false-to-turn-off-destination-caching)
- [Remove Deprecated Content](#remove-deprecated-content)
=======
- [Set `useCache` explicitly to `false` to turn off destination caching](#set-usecache-explicitly-to-false-to-turn-off-destination-caching)
- [Set `iasToXsuaaTokenExchange` to `true` to enable IAS to XSUAA token exchange](#set-iastoxsuaatokenexchange-to-true-to-enable-ias-to-xsuaa-token-exchange)
>>>>>>> 25c9dd8e

## Update Your Project Dependencies

Search for occurrences of `@sap-cloud-sdk/[some module]` in your `package.json` files.
Replace the version numbers with `^4`.
run `npm install` or similar to install the dependencies and update the lock file.

Running your tests or deploying your application might fail at this point if you need to adapt to any breaking changes.
We recommend updating your applications in one commit or pull request and making sure everything still works using your existing test suite.

## Update to Node 22 or Newer

All SAP Cloud SDK for JavaScript libraries now support node 22 (LTS) as the **minimum** node version.
If you are using a node version older than 22, update your runtime environment to a newer version.
On Cloud Foundry you can do this by [setting the node engine in your `package.json`](https://docs.cloudfoundry.org/buildpacks/node/index.html#runtime).

## Set `useCache` explicitly to `false` to turn off destination caching

**Destination caching while retrieving destinations via the destination service is now enabled by default.**

This change affects the default behviour of `getDestination()` method, `getAllDestinationsFromDestinationService()` method, generated client's `execute()` method and generic HTTP requests execution using `executeHttpRequest()`.

To disable caching set `useCache: false` in the options, for example in `execute()` method:

```TS
.execute({ destinationName: 'DESTINATION', jwt: 'JWT', useCache: false })
```

<<<<<<< HEAD
## Remove Deprecated Content

- `@sap-cloud-sdk/connectivity`
  - The `getAgentConfig()` function is now asynchronous. The `getAgentConfigAsync()` function has been removed.
  - The `destinationForServiceBinding()` function has been removed. Use `getDestinationFromServiceBinding()` instead.
  - The `PartialDestinationFetchOptions` type has been removed. Use either `ServiceBindingTransformOptions` or `getDestinationFromServiceBinding()` function.
  - The `serviceToken()` function no longer takes `xsuaaCredentials` as part of the `options` parameter.
  - The `parseDestination()` function is no longer a public API.
  - The `DestinationForServiceBindingOptions` interface has been renamed to `DestinationFromServiceBindingOptions`.
- `@sap-cloud-sdk/odata-common`
  - The `FunctionImportParameters` type has been removed. Use `OperationParameters` instead.
  - The `ODataFunctionImportRequestConfig` constant has been removed. Use `ODataFunctionRequestConfig` instead.
  - The `FunctionImportParameter` constant has been removed. Use `OperationParameter` instead.
  - The `ActionFunctionImportRequestBuilderBase` constant has been removed. Use `OperationRequestBuilderBase` instead.
- `@sap-cloud-sdk/odata-v2`
  - The `ODataFunctionImportRequestConfig` constant has been removed. Use `ODataFunctionRequestConfig` instead.
  - The `FunctionImportRequestBuilder` constant has been removed. Use `OperationRequestBuilder` instead.
- `@sap-cloud-sdk/odata-v4`
  - The `ODataFunctionImportRequestConfig` constant has been removed. Use `ODataFunctionRequestConfig` instead.
  - The `ActionImportParameter` class has been removed. Use `OperationParameter` instead.
  - The `ActionImportParameters` type has been removed. Use `OperationParameters` instead.
  - The `FunctionImportRequestBuilder` class has been removed. Use `OperationRequestBuilder` instead.
  - The `BoundFunctionImportRequestBuilder` class has been removed. Use `OperationRequestBuilder` instead.
  - The `BoundActionImportRequestBuilder` class has been removed. Use `OperationRequestBuilder` instead.
  - The `ODataActionImportRequestConfig` constant has been removed. Use `ODataActionRequestConfig` instead.
  - The `ODataBoundActionImportRequestConfig` class has been removed. Use `ODataBoundActionRequestConfig` instead.
  - The `OdataBoundFunctionImportRequestConfig` constant has been removed. Use `ODataBoundFunctionRequestConfig` instead.
  - The `ActionImportRequestBuilder` class has been removed. Use `OperationRequestBuilder` instead.
- `@sap-cloud-sdk/resilience`
  - The `circuitBreakerHttp` constant has been removed. Use `circuitBreaker` instead.
- `@sap-cloud-sdk/util`
  - The `assoc` constant has been removed. There is no replacement.
=======
## Set `iasToXsuaaTokenExchange` to `true` to enable IAS to XSUAA token exchange

**Token exchange from IAS to XSUAA is now disabled by default.
Set `iasToXsuaaTokenExchange` to `true` explicitly if token exchange is expected.** 

This change affects the default behaviour of following functions

- `getDestination()`
- `getAllDestinationsFromDestinationService()`
- `getDestinationFromDestinationService()`
- `useOrFetchDestination()`
- `toDestinationNameUrl()`
- `buildHttpRequest()`
- `executeHttpRequest()`
- `executeHttpRequestWithOrigin()`

and following methods of request builder

- `execute()`
- `executeRaw()`
- `url()`
>>>>>>> 25c9dd8e
<|MERGE_RESOLUTION|>--- conflicted
+++ resolved
@@ -19,13 +19,9 @@
 
 - [Update Your Project Dependencies](#update-your-project-dependencies)
 - [Update to Node 22 or Newer](#update-to-node-22-or-newer)
-<<<<<<< HEAD
-- [Set `useCache` explicitly to false to turn off destination caching](#set-usecache-explicitly-to-false-to-turn-off-destination-caching)
-- [Remove Deprecated Content](#remove-deprecated-content)
-=======
 - [Set `useCache` explicitly to `false` to turn off destination caching](#set-usecache-explicitly-to-false-to-turn-off-destination-caching)
 - [Set `iasToXsuaaTokenExchange` to `true` to enable IAS to XSUAA token exchange](#set-iastoxsuaatokenexchange-to-true-to-enable-ias-to-xsuaa-token-exchange)
->>>>>>> 25c9dd8e
+- [Remove Deprecated Content](#remove-deprecated-content)
 
 ## Update Your Project Dependencies
 
@@ -53,8 +49,28 @@
 ```TS
 .execute({ destinationName: 'DESTINATION', jwt: 'JWT', useCache: false })
 ```
+## Set `iasToXsuaaTokenExchange` to `true` to enable IAS to XSUAA token exchange
 
-<<<<<<< HEAD
+**Token exchange from IAS to XSUAA is now disabled by default.
+Set `iasToXsuaaTokenExchange` to `true` explicitly if token exchange is expected.** 
+
+This change affects the default behaviour of following functions
+
+- `getDestination()`
+- `getAllDestinationsFromDestinationService()`
+- `getDestinationFromDestinationService()`
+- `useOrFetchDestination()`
+- `toDestinationNameUrl()`
+- `buildHttpRequest()`
+- `executeHttpRequest()`
+- `executeHttpRequestWithOrigin()`
+
+and following methods of request builder
+
+- `execute()`
+- `executeRaw()`
+- `url()`
+
 ## Remove Deprecated Content
 
 - `@sap-cloud-sdk/connectivity`
@@ -86,27 +102,4 @@
 - `@sap-cloud-sdk/resilience`
   - The `circuitBreakerHttp` constant has been removed. Use `circuitBreaker` instead.
 - `@sap-cloud-sdk/util`
-  - The `assoc` constant has been removed. There is no replacement.
-=======
-## Set `iasToXsuaaTokenExchange` to `true` to enable IAS to XSUAA token exchange
-
-**Token exchange from IAS to XSUAA is now disabled by default.
-Set `iasToXsuaaTokenExchange` to `true` explicitly if token exchange is expected.** 
-
-This change affects the default behaviour of following functions
-
-- `getDestination()`
-- `getAllDestinationsFromDestinationService()`
-- `getDestinationFromDestinationService()`
-- `useOrFetchDestination()`
-- `toDestinationNameUrl()`
-- `buildHttpRequest()`
-- `executeHttpRequest()`
-- `executeHttpRequestWithOrigin()`
-
-and following methods of request builder
-
-- `execute()`
-- `executeRaw()`
-- `url()`
->>>>>>> 25c9dd8e
+  - The `assoc` constant has been removed. There is no replacement.