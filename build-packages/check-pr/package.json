{
  "name": "check-pr",
  "version": "2.12.0",
  "description": "Checks the current PR for semantical correctness and appropriate changelog.",
  "license": "Apache-2.0",
  "private": true,
  "scripts": {
    "compile": "tsc -p tsconfig.json",
    "postcompile": "ncc build lib/index.js --out ../../.github/actions/check-pr/",
    "test": "yarn test:unit",
    "test:unit": "jest",
    "lint": "eslint --ignore-pattern '!index.ts' && prettier --check '**/*.ts'",
    "lint:fix": "eslint --ignore-pattern '!index.ts' --fix --quiet && prettier --write '**/*.ts'",
    "check:dependencies": "depcheck --skip-missing=true .",
    "all": "yarn && yarn run lint && yarn run compile"
  },
  "dependencies": {
    "@actions/core": "^1.10.0",
    "@actions/github": "^5.1.1"
  },
  "devDependencies": {
    "@vercel/ncc": "^0.36.1",
    "depcheck": "^1.4.3",
    "eslint": "^8.36.0",
<<<<<<< HEAD
    "prettier": "^2.8.6",
    "typescript": "^5.0.2"
=======
    "mock-fs": "^5.2.0",
    "prettier": "^2.8.7",
    "typescript": "^4.9.5"
>>>>>>> da5151d7
  }
}<|MERGE_RESOLUTION|>--- conflicted
+++ resolved
@@ -22,13 +22,8 @@
     "@vercel/ncc": "^0.36.1",
     "depcheck": "^1.4.3",
     "eslint": "^8.36.0",
-<<<<<<< HEAD
-    "prettier": "^2.8.6",
-    "typescript": "^5.0.2"
-=======
     "mock-fs": "^5.2.0",
     "prettier": "^2.8.7",
-    "typescript": "^4.9.5"
->>>>>>> da5151d7
+    "typescript": "^5.0.2"
   }
 }