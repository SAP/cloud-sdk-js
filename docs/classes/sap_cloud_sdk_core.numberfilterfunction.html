--- conflicted
+++ resolved
@@ -15,13 +15,8 @@
 			<div class="table-wrap">
 				<div class="table-cell" id="tsd-search" data-index="../assets/js/search.js" data-base="..">
 					<div class="field">
-<<<<<<< HEAD
-
-
-=======
 						<label for="tsd-search-field" class="tsd-widget search no-caption">Search</label>
 						<input id="tsd-search-field" type="text" />
->>>>>>> d4789347
 					</div>
 					<ul class="results">
 						<li class="state loading">Preparing search index...</li>
