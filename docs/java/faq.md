---
id: frequently-asked-questions
title:  Frequently asked questions
hide_title: false
hide_table_of_contents: false
sidebar_label: FAQ
description: You asked! We Answered! We collected here the most frequent question about SAP Cloud SDK for Java.
keywords:
- sap
- cloud
- sdk
- cloud native
- cloud sdk
- sap cloud sdk
---

## Generic questions ##

### How often do you release a new SDK version?

We release [bi-weekly](https://search.maven.org/artifact/com.sap.cloud.sdk/sdk-bom). All the features that are in
_Generally Available_ or _Beta_ state get into the next release. You can find the latest SDK version and the list
of previous releases [here](../api-reference-java) or on [Maven
Central](https://search.maven.org/artifact/com.sap.cloud.sdk/sdk-bom).

### Do you release hot fixes?

Yes, we do. They usually have a higher `patch` number according to [semver](https://semver.org/), i.e: 3.19.1 instead of
3.19.0. Check our [release notes](https://help.sap.com/doc/6c02295dfa8f47cf9c08a19f2e172901/1.0/en-US/index.html) for
more details.

### Should I update with every release?

The general recommendation is _YES_. This way you'll reduce the effort to keep up with the fast pace of cloud
development. We try to keep stable functionality consistent and explicitly notify about breaking changes. Be cautious
about using features annotated as _Beta_ because their API can change with every release.

<<<<<<< HEAD
- **Which Java versions are supported by the SDK?**

The SDK itself is compatible with Java 8 and 11.
Other versions may work as well depending on your setup, but are not tested for by us.
Note that SAP Cloud Plattform Cloud Foundry environment only supports Java 8 out of the box but can be configured to also run with Java 11.
SAP Cloud Plattform Neo only supports Java 8.

- **Can I use features annotated as Beta in production?**
=======
### Can I use features annotated as Beta in production
>>>>>>> a06b9816

We __do not recommend__ using API that is marked unstable in productive code. We do not guarantee any API compatibility
for future updates and the features might be experimental. You can use these features to test cutting edge
functionality, provide us feedback, and plan migration steps when _Beta_ features are releases as _General
Availability_.

### I think I found a bug in the SDK, what should I do?

Please, report it to us via any available channel. The preferred support channel is [Stack
Overflow](https://stackoverflow.com/questions/tagged/sap-cloud-sdk ). You can also create an issue on the Cloud SDK
external GitHub repository or use the internal one if you're SAP employee.

### I'm creating a BCP incident, what's your component name?

Choose `XX-S4C-SDK` if you are reporting an issue via BCP.

## OData related questions ##

### What versions of OData protocol do you support?

We support OData v2 and OData v4 services. You can use pre-generated client libraries supplied with SDK or generate your
client from the SDK specification. [Find more details here.](../features/odata/overview )

### Do you support ALL OData features?

We support most of the OData features that are exposed by SAP services. However, the [OData
specification](https://www.odata.org/documentation/) is huge and contains many features that would see rare to no
use. If you found a feature that you need but it is not yet supported by Cloud SDK for Java, please, make a feature request
via email cloudsdk[at]sap.com or create an issue towards one of our repositories.

### I receive an OData error/exception when using Cloud SDK for Java

It is highly possible that you'll see some errors while developing. These errors are not always caused by flaws in the SDK
as we often see inconsistent OData protocol handling by different services. Some of them even have known flaws for which
we have workarounds. If you can't solve your issue via debugging and experimenting, please, report your incident via
[Stack Overflow](https://stackoverflow.com/questions/tagged/sap-cloud-sdk ) or our GitHub repositories.

## REST related questions ##

### Do you support REST client libraries?

Yes, we do. We do not release a public REST client generator as of yet. We have a set of libraries supplied together
with Cloud SDK for Java. Some of them are available only for SAP internal use, others like Workflow service on Cloud
Foundry are released publicly. Check our [REST capabilities](../features/rest/overview) and let us know if you need a library for an
SAP service that you use and know to be providing REST API.

## Questions about SAP Cloud Platform

### Do you support SAP Cloud Platform - Cloud Foundry?

SAP Cloud SDK for Java has first-class support for [SCP Cloud Foundry](https://www.sap.com/products/cloud-platform.html). We provide plenty of helpful abstractions for [connectivity](../feature/connectivity/sdk-connectivity-destination-service) and authentication that make developing Apps a pleasant and rewarding experience. Let us know if you're missing any features about SCP Cloud Foundry support from SAP Cloud SDK for Java.

### Do you support SAP Cloud Platform - Neo?

We still provide fully-fledged support Neo environment. However, we do not recommend starting new projects with SAP Cloud Platform Neo as Cloud Foundry is better suited for Apps and S/4HANA extensions development.<|MERGE_RESOLUTION|>--- conflicted
+++ resolved
@@ -35,18 +35,14 @@
 development. We try to keep stable functionality consistent and explicitly notify about breaking changes. Be cautious
 about using features annotated as _Beta_ because their API can change with every release.
 
-<<<<<<< HEAD
-- **Which Java versions are supported by the SDK?**
+### Which Java versions are supported by the SDK?
 
 The SDK itself is compatible with Java 8 and 11.
 Other versions may work as well depending on your setup, but are not tested for by us.
 Note that SAP Cloud Plattform Cloud Foundry environment only supports Java 8 out of the box but can be configured to also run with Java 11.
 SAP Cloud Plattform Neo only supports Java 8.
 
-- **Can I use features annotated as Beta in production?**
-=======
-### Can I use features annotated as Beta in production
->>>>>>> a06b9816
+### Can I use features annotated as Beta in production?
 
 We __do not recommend__ using API that is marked unstable in productive code. We do not guarantee any API compatibility
 for future updates and the features might be experimental. You can use these features to test cutting edge
