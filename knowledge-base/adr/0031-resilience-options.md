# Resilience Options in the SAP Cloud SDK for JavaScript

## Status

proposed

## Context

### Overview on Request Types

If a user uses the typed clients or the `executeHttpRequest()` method, the SDK creates a different requests.
In order to discuss the different resilience options it is good to list these requests first.
The term `target system` is used for the system defined in the destination.

- XSUAA (BTP service) to fetch a service token
- destiantaion service (BTP service) to fetch the destination
- CSRF token request to the target system for non-read requests
- actual request to the target system

In the discussion we group the latter two requests to the target system with respect to resilience and the first two.

### Status Quo

We have two interfaces considering resilience:

```ts
export interface ResilienceOptions {
  enableCircuitBreaker?: boolean;
  timeout?: number;
}

export interface HttpRequestConfigBase {
    ...
    timeout?: number | false | undefined
    ...
}
```

- The `ResilienceOptions` are applied to the BTP service calls. They contain a circuit breaker and timeout.
- The timeout in the `HttpRequestConfigBase` is for all http calls to the target system and passed to axios.

The settings are passed in the following way:

```js
myApi.getAll().timeout(20).execute({ enableCircuitBreaker: true, timeout: 10 });
executeHttpRequest(
  { enableCircuitBreaker: true, timeout: 10 },
  { timeout: 20 }
);
```

So we have something for circuit breaker and timeout.

|     Option      | On target | On BTP | Default target | Default BTP |
| :-------------: | :-------: | :----: | :------------: | :---------: |
| circuit breaker |    ❌     |   ✅   |      n.a.      |  enabled   |
|     timeout     |    ✅     |   ✅   |    enabled     |   enabled   |
|      retry      |    ❌     |   ❌   |      n.a.      |    n.a.     |
|   rate limit    |    ❌     |   ❌   |      n.a.      |    n.a.     |
|   bulk limit    |    ❌     |   ❌   |      n.a.      |    n.a.     |

## Decision

### SDK vs. User

There are two standpoints:
- User needs to implement it
- SDK implements it

Arguments in the discussion
- flexible middleware approach implemented by the user more flexible
- You could make mistakes: multi-tenant circuit breaker or retry if breaker is open
- Configuration on a per request wanted

## Decision

- Rate limit and bulk limit we will not do since -> no user request.
- Step 1: Circuit breaker is added and made tenant aware 
- Step 2: Retry is added and excluded if circuit breaker is open.
- Step 3 (Optional): Make resilience globally configurable for all requests.
Do this on demand or after customer feedback.
- Default for circuit breaker is on.
- Default for retry is off since this seems a bigger behavior change

|     Option      | On target | On BTP | Default target | Default BTP | Remarks |
| :-------------: | :-------: | :----: | :------------: | :---------: | --- |
| circuit breaker |    ✅     |   ✅   |    enabled     |   enabled   | tenant aware |
|     timeout     |    ✅     |   ✅   |    enabled     |   enabled   |  |
|      retry      |    ✅     |   ✅   |    disabled    |   disabled  | no retry: circuit breaker open and 401,403 |
|   rate limit    |    ❌     |   ❌   |      n.a.      |    n.a.     | |
|   bulk limit    |    ❌     |   ❌   |      n.a.      |    n.a.     | |


### Options

The `RetryOptions` and `CircuitBreakerOptions` could be used to overwrite the default values.
If you pass `true`,this will enable the resilience option with the default values.

```ts
type RetryOptions = undefined | true | AsynRetryLibOptions
type CircuitBreakerOptions = undefined | true | OpssumLibOption

interface OpssumLibOption = {
    timeout?: number | false | undefined; //default 10000
    errorThresholdPercentage?: number | undefined; //default 50
    volumeThreshold?: number | undefined; // default 10
    resetTimeout?: number | undefined; //default 30000
    isolationStragtegy?: IsolationStrategy //default tenant
};

interface AsynRetryLibOptions = {
    retries?: number //default 10
    factor?: number // default  2.
    minTimeout?: number  // default 1000 ms.
    maxTimeout?: number  // default Infinity.
    randomize?: boolean // default true.
    onRetry: (e:Error)=>{} // default undefined
}
```

### Variant A - Opinionated

- We pick an implementation and only provide options
- For retry, we would use [async retry](https://www.npmjs.com/package/async-retry)
- For circuit breaker we would use [opossum](https://www.npmjs.com/package/opossum)


This determines the options.
The API would look like:

```ts
myApi
  .getAll()   
  .timeout(20) //deprecate 
<<<<<<< HEAD
  .resiliencec({
      timeout: 123,          // undefined | number | {BTP:number, target: number }
      circuitBreaker: true,  // RetryOptions | {BTP: RetryOptions, target: RetryOptions }
      retry: true            // CircuitBreakerOptions | {BTP: CircuitBreakerOptions, target: CircuitBreakerOptions }
  })    
  .execute({ 
      enableCircuitBreaker: true, //deprecate 
=======
  .resilience({
      timeout: 10,
      circuitBreaker: true,   // CircuitBreakerOptions | undefined | true
      retry: true             // RetryOptions | undefined | true
  })
  .execute({ 
      enableCircuitBreaker: true,
>>>>>>> afbef22c
      timeout: 10, //deprecate
      destinationName: 'my-dest'
  });

executeHttpRequest({
<<<<<<< HEAD
    enableCircuitBreaker: true, //deprecate 
=======
    enableCircuitBreaker: true,
>>>>>>> afbef22c
    timeout: 10, //deprecate
    destinationName: 'my-dest'
  },
  {
   resilience: {
       timeout: 123,          // undefined | number | {BTP:number, target: number }
       circuitBreaker: true,  // RetryOptions | {BTP: boolen|RetryOptions, target: RetryOptions }
       retry: true            // CircuitBreakerOptions | {BTP: CircuitBreakerOptions, target: CircuitBreakerOptions }
   }
  }
);
```

Pro:
- Easy to use
- Defaults non-breaking not an issue
- TypeScript shows options

Contra:
- No custom implementation
- We have to make assumption on reasonable behavior

### Variant B - Middleware (Default off)

- Users can pass a function taking a `Promise<T>` and returning a `Promise<T>`. 
This function will be executed around the http calls (BTP and target) system
- We provide a sample implementation `resilience()` for easy consumption
- Assumes all resilience is switched of per default

```ts
myApi
  .getAll()   
  .middleware(resilience()) //use all default value
  .execute({ 
      destinationName: 'my-dest'
  });

myApi
  .getAll()   
  .middleware(resilience({
      timeout: 123,          // undefined | number | {BTP:number, target: number }
      circuitBreaker: true,  // RetryOptions | {BTP: RetryOptions, target: RetryOptions }
      retry: true            // CircuitBreakerOptions | {BTP: CircuitBreakerOptions, target: CircuitBreakerOptions }
  }))
  .execute({ 
      destinationName: 'my-dest'
  });

Parameters<middleware> = [async <T>(fn: Promise<T>, context?: 'BTP'|'TARGET') => Promise<T>]

```

Pro:
- Easy to use
- Flexible 

Contra:
- TypeScript shows options
- We have to make assumption on reasonable behavior
- All resilience off is a behavioral change which could be seen as breaking

### Variant C - Middleware (wit Name)

- Similar to variant B
- Assumes that  some resilience is switched on per default and our approach needs to consider this
- An optional `id` is passed to the `middleware` method.

```ts
myApi
  .getAll()   
<<<<<<< HEAD
  .middleware(resilience(),id)                                         
=======
  .middleware(resilience({
      timeout: 123,
      circuitBreaker: true,  // CircuitBreakerOptions | undefined | true
      retry: true            // RetryOptions | undefined | true
  }), id)
>>>>>>> afbef22c
  .execute({ 
      destinationName: 'my-dest'
  });

Parameters<middleware> = [async <T>(fn: Promise<T>, context?: 'BTP'|'target') => Promise<T>,string]
```

Use Case A:
- User wants just to switch on resilience and use default (circuit breaker and timeout)
- Id is omitted and `resilice()` is passed to middleware call
- Our function object contains a property `resilice().id`  set to `sdkResilience` to indicate it is a SDK resilience middleware and replace default resilience

Use Case B:
- User wants to switch on resilience and adjust the options
- Id is omitted and options are passed to middleware call
- The options are extended - the example below would add retry and set a different timeout  (circuit breaker remains)
```ts
resilience({          
      timeout: 123,
      retry: {retries: 3}
  })
```

Use Case C:
- User needs to replace the resilience implementation because options do not do the trick
- A custom method is passed
- `sdkResilience`  is passed as id in the `.middleware()` method or the custom method needs the property `id` set to be `sdkResilience`
- If done the implementation of the SDK is omitted and the provided one is used instead

Use Case D:
- User wants to add non resilience middleware or extend the existing one
- id is omitted
- method with custom implementation is passed and executed in order
```ts
myApi
  .getAll()   
  .middleware(resilience({retry:true})) //switch on retry using default implementation 
  .middleware(customHanlder1)
  .middleware(customHanlder2)
    .execute({ 
      destinationName: 'my-dest'
  });
```

### Global Switch

Up to know we discussed configuration on a per-request basis.
In practice, it could be desirable to enable resilience globally for all requests.

- Request config overrules global one
- Some global state holds the given option
- Implementation check is global config is present and uses them in the request

```ts
//Variant A
globalResilience(options)

//Variant B 
globalResilience(middleWare : <T>(fn: Promise<T>, context?: any) => Promise<T>)

//Variant C
globalResilience(middleWare : <T>(fn: Promise<T>, context?: any) => Promise<T>,id:string)
)


```

<<<<<<< HEAD
=======
### Options

The `RetryOptions` and `CircuitBreakerOptions` could be used to overwrite the default values.
If you pass `true` this will enable the resilience option with the default values.

```ts
interface CircuitBreakerOptions = {
    timeout?: number | false | undefined; //default 10000
    errorThresholdPercentage?: number | undefined; //default 50
    volumeThreshold?: number | undefined; // default 10
    resetTimeout?: number | undefined; //default 30000
    isolationStragtegy?: IsolationStrategy //default tenant
};

interface RetryOptions = {
    retries?: number //default 10
    factor?: number // default  2.
    minTimeout?: number  // default 1000 ms.
    maxTimeout?: number  // default Infinity.
    randomize?: boolean // default true.
    onRetry: (e:Error)=>{} // default undefined
}
```

>>>>>>> afbef22c
## Consequences

The consumer has the option to switch on:

- retries for calls to the target system
- circuit breaker for calls to the target system<|MERGE_RESOLUTION|>--- conflicted
+++ resolved
@@ -124,7 +124,6 @@
 - For retry, we would use [async retry](https://www.npmjs.com/package/async-retry)
 - For circuit breaker we would use [opossum](https://www.npmjs.com/package/opossum)
 
-
 This determines the options.
 The API would look like:
 
@@ -132,38 +131,23 @@
 myApi
   .getAll()   
   .timeout(20) //deprecate 
-<<<<<<< HEAD
-  .resiliencec({
+  .resilience({
       timeout: 123,          // undefined | number | {BTP:number, target: number }
       circuitBreaker: true,  // RetryOptions | {BTP: RetryOptions, target: RetryOptions }
       retry: true            // CircuitBreakerOptions | {BTP: CircuitBreakerOptions, target: CircuitBreakerOptions }
   })    
   .execute({ 
       enableCircuitBreaker: true, //deprecate 
-=======
-  .resilience({
-      timeout: 10,
-      circuitBreaker: true,   // CircuitBreakerOptions | undefined | true
-      retry: true             // RetryOptions | undefined | true
-  })
-  .execute({ 
-      enableCircuitBreaker: true,
->>>>>>> afbef22c
       timeout: 10, //deprecate
       destinationName: 'my-dest'
   });
-
 executeHttpRequest({
-<<<<<<< HEAD
     enableCircuitBreaker: true, //deprecate 
-=======
-    enableCircuitBreaker: true,
->>>>>>> afbef22c
     timeout: 10, //deprecate
     destinationName: 'my-dest'
   },
   {
-   resilience: {
+  resilience: {
        timeout: 123,          // undefined | number | {BTP:number, target: number }
        circuitBreaker: true,  // RetryOptions | {BTP: boolen|RetryOptions, target: RetryOptions }
        retry: true            // CircuitBreakerOptions | {BTP: CircuitBreakerOptions, target: CircuitBreakerOptions }
@@ -220,7 +204,7 @@
 - We have to make assumption on reasonable behavior
 - All resilience off is a behavioral change which could be seen as breaking
 
-### Variant C - Middleware (wit Name)
+### Variant C - Middleware (Named)
 
 - Similar to variant B
 - Assumes that  some resilience is switched on per default and our approach needs to consider this
@@ -229,15 +213,7 @@
 ```ts
 myApi
   .getAll()   
-<<<<<<< HEAD
   .middleware(resilience(),id)                                         
-=======
-  .middleware(resilience({
-      timeout: 123,
-      circuitBreaker: true,  // CircuitBreakerOptions | undefined | true
-      retry: true            // RetryOptions | undefined | true
-  }), id)
->>>>>>> afbef22c
   .execute({ 
       destinationName: 'my-dest'
   });
@@ -247,8 +223,9 @@
 
 Use Case A:
 - User wants just to switch on resilience and use default (circuit breaker and timeout)
-- Id is omitted and `resilice()` is passed to middleware call
+- Id is omitted and `resilice()` default function is passed to middleware call
 - Our function object contains a property `resilice().id`  set to `sdkResilience` to indicate it is a SDK resilience middleware and replace default resilience
+- XXXXXX should this do something different to the default?? XXXX
 
 Use Case B:
 - User wants to switch on resilience and adjust the options
@@ -305,33 +282,6 @@
 
 ```
 
-<<<<<<< HEAD
-=======
-### Options
-
-The `RetryOptions` and `CircuitBreakerOptions` could be used to overwrite the default values.
-If you pass `true` this will enable the resilience option with the default values.
-
-```ts
-interface CircuitBreakerOptions = {
-    timeout?: number | false | undefined; //default 10000
-    errorThresholdPercentage?: number | undefined; //default 50
-    volumeThreshold?: number | undefined; // default 10
-    resetTimeout?: number | undefined; //default 30000
-    isolationStragtegy?: IsolationStrategy //default tenant
-};
-
-interface RetryOptions = {
-    retries?: number //default 10
-    factor?: number // default  2.
-    minTimeout?: number  // default 1000 ms.
-    maxTimeout?: number  // default Infinity.
-    randomize?: boolean // default true.
-    onRetry: (e:Error)=>{} // default undefined
-}
-```
-
->>>>>>> afbef22c
 ## Consequences
 
 The consumer has the option to switch on:
