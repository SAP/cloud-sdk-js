--- conflicted
+++ resolved
@@ -1,9 +1,5 @@
 {
   "npmClient": "yarn",
   "useWorkspaces": true,
-<<<<<<< HEAD
-  "version": "1.53.0"
-=======
   "version": "2.0.0"
->>>>>>> f3ef5a37
 }