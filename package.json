--- conflicted
+++ resolved
@@ -29,15 +29,10 @@
     "bump:minor": "npx lerna version minor --force-publish -y"
   },
   "devDependencies": {
-<<<<<<< HEAD
-    "@typescript-eslint/eslint-plugin": "^2.23.0",
-    "@typescript-eslint/parser": "^2.23.0",
-=======
     "@types/jsonwebtoken": "^8.3.8",
     "@types/voca": "^1.4.0",
     "@typescript-eslint/eslint-plugin": "^2.26.0",
     "@typescript-eslint/parser": "^2.26.0",
->>>>>>> 8c784ca6
     "audit-ci": "^2.5.1",
     "compare-versions": "^3.6.0",
     "eslint": "^6.8.0",
