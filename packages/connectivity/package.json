{
  "name": "@sap-cloud-sdk/connectivity",
  "version": "2.5.0",
  "description": "SAP Cloud SDK for JavaScript connectivity",
  "homepage": "https://sap.github.io/cloud-sdk/docs/js/overview-cloud-sdk-for-javascript",
  "license": "Apache-2.0",
  "keywords": [
    "sap-cloud-sdk",
    "cloud-sdk",
    "sap-cloud-platform",
    "connectivity"
  ],
  "main": "./dist/index.js",
  "types": "./dist/index.d.ts",
  "publishConfig": {
    "access": "public"
  },
  "files": [
    "dist/**/*.js",
    "dist/**/*.js.map",
    "dist/**/*.d.ts",
    "dist/**/*.d.ts.map",
    "internal.js",
    "internal.d.ts"
  ],
  "repository": "github:SAP/cloud-sdk-js",
  "scripts": {
    "compile": "tsc -b",
    "prepublishOnly": "yarn compile && yarn readme",
    "test": "yarn test:unit",
    "test:unit": "jest",
    "coverage": "jest --coverage",
    "lint": "eslint --ext .ts . && prettier . --config ../../.prettierrc --ignore-path ../../.prettierignore -c",
    "lint:fix": "set TIMING=1 && eslint --ext .ts . --fix --quiet && prettier . --config ../../.prettierrc --ignore-path ../../.prettierignore -w --loglevel error",
    "check:dependencies": "depcheck .",
    "check:public-api": "ts-node ../../scripts/check-public-api-cli.ts",
    "readme": "ts-node ../../scripts/replace-common-readme.ts"
  },
  "dependencies": {
    "@sap-cloud-sdk/util": "^2.5.0",
    "@sap/xsenv": "^3.3.1",
    "@sap/xssec": "^3.2.7",
    "axios": "^0.27.1",
    "http-proxy-agent": "^5.0.0",
    "https-proxy-agent": "^5.0.0",
    "jsonwebtoken": "^8.5.1",
    "opossum": "^6.0.0"
  },
  "devDependencies": {
    "@types/opossum": "^6.2.2",
    "base64url": "^3.0.1",
<<<<<<< HEAD
    "nock": "^13.2.6",
    "typescript": "~4.7.3"
=======
    "nock": "^13.2.7",
    "typescript": "~4.6.2"
>>>>>>> 48edf078
  }
}<|MERGE_RESOLUTION|>--- conflicted
+++ resolved
@@ -49,12 +49,7 @@
   "devDependencies": {
     "@types/opossum": "^6.2.2",
     "base64url": "^3.0.1",
-<<<<<<< HEAD
-    "nock": "^13.2.6",
+    "nock": "^13.2.7",
     "typescript": "~4.7.3"
-=======
-    "nock": "^13.2.7",
-    "typescript": "~4.6.2"
->>>>>>> 48edf078
   }
 }