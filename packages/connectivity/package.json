{
  "name": "@sap-cloud-sdk/connectivity",
  "version": "3.21.0",
  "description": "SAP Cloud SDK for JavaScript connectivity",
  "homepage": "https://sap.github.io/cloud-sdk/docs/js/overview",
  "license": "Apache-2.0",
  "keywords": [
    "sap-cloud-sdk",
    "cloud-sdk",
    "sap-cloud-platform",
    "connectivity"
  ],
  "main": "./dist/index.js",
  "types": "./dist/index.d.ts",
  "publishConfig": {
    "access": "public"
  },
  "files": [
    "dist/**/*.js",
    "dist/**/*.js.map",
    "dist/**/*.d.ts",
    "dist/**/*.d.ts.map",
    "internal.js",
    "internal.d.ts"
  ],
  "repository": "github:SAP/cloud-sdk-js",
  "scripts": {
    "compile": "tsc -b",
    "prepublishOnly": "yarn compile && yarn readme",
    "test": "yarn test:unit",
    "test:unit": "jest",
    "coverage": "jest --coverage",
    "lint": "eslint --ext .ts . && prettier . --config ../../.prettierrc --ignore-path ../../.prettierignore -c",
    "lint:fix": "set TIMING=1 && eslint --ext .ts . --fix --quiet && prettier . --config ../../.prettierrc --ignore-path ../../.prettierignore -w --log-level error",
    "check:dependencies": "depcheck .",
    "check:public-api": "ts-node ../../scripts/check-public-api-cli.ts",
    "readme": "ts-node ../../scripts/replace-common-readme.ts"
  },
  "dependencies": {
    "@sap-cloud-sdk/resilience": "^3.21.0",
    "@sap-cloud-sdk/util": "^3.21.0",
    "@sap/xsenv": "^5.3.0",
    "@sap/xssec": "^4.2.4",
    "async-retry": "^1.3.3",
    "axios": "^1.7.7",
    "jsonwebtoken": "^9.0.2"
  },
  "devDependencies": {
<<<<<<< HEAD
    "mock-fs": "^5.2.0",
    "nock": "^14.0.0-beta.14",
=======
    "mock-fs": "^5.3.0",
    "nock": "^14.0.0-beta.6",
>>>>>>> 1eecab6b
    "typescript": "~5.6.2"
  }
}<|MERGE_RESOLUTION|>--- conflicted
+++ resolved
@@ -46,13 +46,8 @@
     "jsonwebtoken": "^9.0.2"
   },
   "devDependencies": {
-<<<<<<< HEAD
-    "mock-fs": "^5.2.0",
+    "mock-fs": "^5.3.0",
     "nock": "^14.0.0-beta.14",
-=======
-    "mock-fs": "^5.3.0",
-    "nock": "^14.0.0-beta.6",
->>>>>>> 1eecab6b
     "typescript": "~5.6.2"
   }
 }