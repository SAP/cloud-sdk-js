{
  "name": "@sap-cloud-sdk/connectivity",
  "version": "4.2.0",
  "description": "SAP Cloud SDK for JavaScript connectivity",
  "homepage": "https://sap.github.io/cloud-sdk/docs/js/overview",
  "license": "Apache-2.0",
  "keywords": [
    "sap-cloud-sdk",
    "cloud-sdk",
    "sap-cloud-platform",
    "connectivity"
  ],
  "main": "./dist/index.js",
  "types": "./dist/index.d.ts",
  "publishConfig": {
    "access": "public"
  },
  "files": [
    "dist/**/*.js",
    "dist/**/*.js.map",
    "dist/**/*.d.ts",
    "dist/**/*.d.ts.map",
    "internal.js",
    "internal.d.ts"
  ],
  "repository": {
    "type": "git",
    "url": "https://github.com/SAP/cloud-sdk-js.git",
    "directory": "packages/connectivity"
  },
  "scripts": {
    "compile": "tsc -b",
    "prepublishOnly": "yarn compile && yarn readme",
    "test": "yarn test:unit",
    "test:unit": "jest",
    "coverage": "jest --coverage",
    "lint": "eslint --ext .ts . && prettier . --config ../../.prettierrc --ignore-path ../../.prettierignore -c",
    "lint:fix": "set TIMING=1 && eslint --ext .ts . --fix --quiet && prettier . --config ../../.prettierrc --ignore-path ../../.prettierignore -w --log-level error",
    "check:dependencies": "depcheck .",
    "readme": "ts-node ../../scripts/replace-common-readme.ts"
  },
  "dependencies": {
    "@sap-cloud-sdk/resilience": "^4.2.0",
    "@sap-cloud-sdk/util": "^4.2.0",
    "@sap/xsenv": "^6.0.0",
    "@sap/xssec": "^4.11.2",
    "async-retry": "^1.3.3",
<<<<<<< HEAD
    "axios": "^1.12.2",
    "jks-js": "^1.1.4",
=======
    "axios": "^1.13.2",
>>>>>>> 951d39c8
    "jsonwebtoken": "^9.0.2"
  },
  "devDependencies": {
    "mock-fs": "^5.5.0",
    "nock": "^14.0.10",
    "typescript": "~5.9.3"
  }
}<|MERGE_RESOLUTION|>--- conflicted
+++ resolved
@@ -45,12 +45,8 @@
     "@sap/xsenv": "^6.0.0",
     "@sap/xssec": "^4.11.2",
     "async-retry": "^1.3.3",
-<<<<<<< HEAD
-    "axios": "^1.12.2",
+    "axios": "^1.13.2",
     "jks-js": "^1.1.4",
-=======
-    "axios": "^1.13.2",
->>>>>>> 951d39c8
     "jsonwebtoken": "^9.0.2"
   },
   "devDependencies": {
