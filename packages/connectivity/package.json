--- conflicted
+++ resolved
@@ -47,12 +47,7 @@
   },
   "devDependencies": {
     "mock-fs": "^5.3.0",
-<<<<<<< HEAD
     "nock": "^14.0.0-beta.14",
-    "typescript": "~5.6.2"
-=======
-    "nock": "^14.0.0-beta.6",
     "typescript": "~5.6.3"
->>>>>>> aaf8410f
   }
 }