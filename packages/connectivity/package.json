--- conflicted
+++ resolved
@@ -47,12 +47,7 @@
   },
   "devDependencies": {
     "mock-fs": "^5.2.0",
-<<<<<<< HEAD
-    "nock": "^13.3.3",
+    "nock": "^13.3.7",
     "typescript": "~5.2.2"
-=======
-    "nock": "^13.3.7",
-    "typescript": "~5.1.6"
->>>>>>> cdbcb20b
   }
 }