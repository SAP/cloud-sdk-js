--- conflicted
+++ resolved
@@ -34,13 +34,8 @@
   "dependencies": {
     "@sap-cloud-sdk/util": "^2.0.0",
     "@sap/xsenv": "^3.0.0",
-<<<<<<< HEAD
-    "@sap/xssec": "^3.2.13",
-    "axios": "^0.24.0",
-=======
     "@sap/xssec": "^3.2.7",
     "axios": "^0.26.0",
->>>>>>> fea9cef6
     "http-proxy-agent": "^5.0.0",
     "https-proxy-agent": "^5.0.0",
     "jsonwebtoken": "^8.5.1",
