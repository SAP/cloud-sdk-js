--- conflicted
+++ resolved
@@ -44,12 +44,8 @@
     "axios": "^1.2.1",
     "http-proxy-agent": "^5.0.0",
     "https-proxy-agent": "^5.0.0",
-<<<<<<< HEAD
-    "jsonwebtoken": "^8.5.1",
-    "async-retry": "^1.3.3"
-=======
+    "async-retry": "^1.3.3",
     "jsonwebtoken": "^9.0.0"
->>>>>>> a47ebcfd
   },
   "devDependencies": {
     "base64url": "^3.0.1",
