--- conflicted
+++ resolved
@@ -40,11 +40,7 @@
     "@sap-cloud-sdk/resilience": "^3.15.0",
     "@sap-cloud-sdk/util": "^3.15.0",
     "@sap/xsenv": "^5.1.0",
-<<<<<<< HEAD
-    "@sap/xssec": "^4.0.0",
-=======
     "@sap/xssec": "^4.0.3",
->>>>>>> 98c07b2c
     "async-retry": "^1.3.3",
     "axios": "^1.7.2",
     "jsonwebtoken": "^9.0.2"
