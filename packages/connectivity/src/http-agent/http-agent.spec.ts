--- conflicted
+++ resolved
@@ -96,18 +96,13 @@
     );
   });
 
-<<<<<<< HEAD
-    proxyConfiguration.protocol = Protocol.HTTP;
-    const destHttpsWithProxy: HttpDestination = {
-=======
   it('should return a proxy-agent with the same protocol as the destination (http).', () => {
     const proxyConfiguration: ProxyConfiguration = {
       host: 'some.host.com',
       port: 4711,
       protocol: 'http'
     };
-    const destHttpsWithProxy: Destination = {
->>>>>>> 8b149343
+    const destHttpsWithProxy: HttpDestination = {
       url: 'https://example.com',
       proxyConfiguration
     };
