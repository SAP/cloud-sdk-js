/**
 * [[include:connectivity/README.md]]
 * @packageDocumentation
 * @module @sap-cloud-sdk/connectivity
 */

export {
  parseDestination,
  toDestinationNameUrl,
  sanitizeDestination,
  DestinationCacheInterface,
  CacheEntry,
  CachingOptions,
  getDestination,
  useOrFetchDestination,
  getDestinationFromDestinationService,
  alwaysProvider,
  alwaysSubscriber,
  subscriberFirst,
  parseProxyEnv,
  Protocol,
  IsolationStrategy,
  decodeJwt,
  retrieveJwt,
  jwtBearerToken,
  serviceToken,
  Destination,
  DestinationFetchOptions,
  ServiceBindingTransformFunction,
  DestinationAccessorOptions,
  DestinationSelectionStrategies,
  JwtPayload,
  ProxyConfiguration,
  ProxyConfigurationHeaders,
  Service,
  VerifyJwtOptions,
  buildHeadersForDestination,
  getClientCredentialsToken,
  getUserToken,
  registerDestination,
  setDestinationCache,
  DestinationAuthToken,
  DestinationCertificate,
  ClientCredentialsResponse,
  AllDestinations,
  DestinationConfiguration,
  DestinationJson,
  DestinationsByType,
  ServiceBinding,
  DestinationForServiceBindingOptions,
<<<<<<< HEAD
  defaultResilienceOptions,
  defaultCircuitBreakerOptions,
  TimeoutOptions,
  ResilienceMiddlewareOptions,
  MiddlewareInOutOptions,
  Middleware,
  resilience,
  getResilienceMiddleware,
  clearResilienceMiddlewareMap,
  deleteResilienceMiddleware,
  callWithResilience
=======
  destinationForServiceBinding,
  PartialDestinationFetchOptions
>>>>>>> 1834a9d6
} from './scp-cf';

export type {
  DestinationRetrievalOptions,
  DestinationSelectionStrategy,
  DestinationOrFetchOptions,
  DestinationOptions,
  ServiceCredentials,
  DestinationProxyType,
  AuthenticationType,
  ResilienceOptions,
  DestinationWithName,
  RegisterDestinationOptions,
  CircuitBreakerOptions
} from './scp-cf';

export {
  getAgentConfig,
  HttpAgentConfig,
  HttpsAgentConfig
} from './http-agent';<|MERGE_RESOLUTION|>--- conflicted
+++ resolved
@@ -48,7 +48,6 @@
   DestinationsByType,
   ServiceBinding,
   DestinationForServiceBindingOptions,
-<<<<<<< HEAD
   defaultResilienceOptions,
   defaultCircuitBreakerOptions,
   TimeoutOptions,
@@ -59,11 +58,9 @@
   getResilienceMiddleware,
   clearResilienceMiddlewareMap,
   deleteResilienceMiddleware,
-  callWithResilience
-=======
+  callWithResilience,
   destinationForServiceBinding,
   PartialDestinationFetchOptions
->>>>>>> 1834a9d6
 } from './scp-cf';
 
 export type {
