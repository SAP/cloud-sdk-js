--- conflicted
+++ resolved
@@ -42,9 +42,7 @@
   setDestinationCache,
   DestinationAuthToken,
   DestinationCertificate,
-<<<<<<< HEAD
   resolveDestinationWithType
-=======
   ClientCredentialsResponse,
   AllDestinations,
   DestinationConfiguration,
@@ -52,7 +50,6 @@
   DestinationsByType,
   ServiceBinding,
   DestinationForServiceBindingOptions
->>>>>>> 2044a768
 } from './scp-cf';
 
 export type {
