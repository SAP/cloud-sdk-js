--- conflicted
+++ resolved
@@ -32,19 +32,11 @@
  */
 export interface CacheEntry<T> {
   /**
-<<<<<<< HEAD
-   * TODO-JSDOC.
-   */
-  expires?: number;
-  /**
-   * TODO-JSDOC.
-=======
    * The expiration time of the cache entry in milliseconds.
    */
   expires?: number;
   /**
    * The cache entry.
->>>>>>> ecd78b27
    */
   entry: T;
 }
