import { VerifyJwtOptions } from '../jwt';
import type {
  Destination,
  DestinationRetrievalOptions
} from './destination-service-types';
import type { DestinationSelectionStrategy } from './destination-selection-strategies';

/**
 * Collection of all destinations from the provider and subscriber account.
 * The used {@link DestinationSelectionStrategy} will decide which destination is selected in the end.
 */
export interface AllDestinations {
  /**
<<<<<<< HEAD
   * TODO-JSDOC.
   */
  subscriber: DestinationsByType;
  /**
   * TODO-JSDOC.
=======
   * Collection of all destinations from the subscriber account.
   */
  subscriber: DestinationsByType;
  /**
   * Collection of all destinations from the provider account.
>>>>>>> ecd78b27
   */
  provider: DestinationsByType;
}

/**
 * Collection of all destinations from an account.
 * For a given account a destination can originate from the destination service instance or subaccount.
 */
export interface DestinationsByType {
  /**
<<<<<<< HEAD
   * TODO-JSDOC.
   */
  instance: Destination[];
  /**
   * TODO-JSDOC.
=======
   * Collection of destinations from the destination service instance.
   */
  instance: Destination[];
  /**
   * Collection of destinations from the subaccount.
>>>>>>> ecd78b27
   */
  subaccount: Destination[];
}

/**
 * Options to configure the behavior of the destination accessor.
 * @see {@link DestinationFetchOptions}
 */
export interface DestinationAccessorOptions {
  /**
   * Method that implements the selection strategy of the retrieved destination. Uses {@link subscriberFirst} per default. Use the selector helper {@link DestinationSelectionStrategies} to select the appropriate selection strategy.
   */
  selectionStrategy?: DestinationSelectionStrategy;

  /**
   * The user token of the current request.
   */
  jwt?: string;

  /**
   * Option to enable/disable the IAS token to XSUAA token exchange.
   */
  iasToXsuaaTokenExchange?: boolean;

  /**
   * This property is only considered in case no userJwt is provided.
   * It is meant for situations where you do not have a token e.g. background processes.
   * The value for iss is the issuer field of a JWT e.g. https://<your-subdomain>.localhost:8080/uaa/oauth/token'.
   *
   * ATTENTION: If this property is used, no validation of the provided subdomain value is done. This is differs from how the `userJwt` is handled.
   * So be careful that the used value is not manipulated and breaks the tenant isolation of your application.
   */
  iss?: string;
}

/**
 * Options used when fetching destinations. Encompasses {@link DestinationAccessorOptions}, {@link DestinationRetrievalOptions} and {@link VerifyJwtOptions}.
 */
export type DestinationOptions = DestinationAccessorOptions &
  DestinationRetrievalOptions &
  VerifyJwtOptions;

/**
 * Declaration of a destination to be retrieved from an environment variable or from the destination service on SAP Business Technology Platform, including all DestinationOptions.
 *
 * Use an object of this interface to specify which destination shall be used when executing a request.
 * The destination will be retrieved via its {@link DestinationFetchOptions.destinationName} according to the following algorithm:
 * 1. If a destination of this {@link DestinationFetchOptions.destinationName} is defined in the environment variable `destinations` (if available), it will be converted into a {@link Destination} and used for the request.
 * 2. Otherwise, the destination service on SAP Business Technology Platform is queried for a destination with the given {@link DestinationFetchOptions.destinationName}, using the access token provided as value of property {@link jwt}.
 * Additionally, you can set {@link DestinationOptions} for objects of this interface.
 * For more information check out our documentation: https://sap.github.io/cloud-sdk/docs/js/features/connectivity/destination.
 */
export interface DestinationFetchOptions extends DestinationOptions {
  /**
   * Name of the destination to retrieve, mandatory.
   */
  destinationName: string;
}

/**
 * Typeguard to find if object is DestinationFetchOptions.
 * @param destination - Destination to be checked
 * @returns boolean
 * @internal
 */
export function isDestinationFetchOptions(
  destination: any
): destination is DestinationFetchOptions {
  return destination.destinationName !== undefined;
}<|MERGE_RESOLUTION|>--- conflicted
+++ resolved
@@ -11,19 +11,11 @@
  */
 export interface AllDestinations {
   /**
-<<<<<<< HEAD
-   * TODO-JSDOC.
-   */
-  subscriber: DestinationsByType;
-  /**
-   * TODO-JSDOC.
-=======
    * Collection of all destinations from the subscriber account.
    */
   subscriber: DestinationsByType;
   /**
    * Collection of all destinations from the provider account.
->>>>>>> ecd78b27
    */
   provider: DestinationsByType;
 }
@@ -34,19 +26,11 @@
  */
 export interface DestinationsByType {
   /**
-<<<<<<< HEAD
-   * TODO-JSDOC.
-   */
-  instance: Destination[];
-  /**
-   * TODO-JSDOC.
-=======
    * Collection of destinations from the destination service instance.
    */
   instance: Destination[];
   /**
    * Collection of destinations from the subaccount.
->>>>>>> ecd78b27
    */
   subaccount: Destination[];
 }
