import { createLogger, first } from '@sap-cloud-sdk/util';
import { Cache } from '../cache';
import { tenantId } from '../tenant';
import { userId } from '../user';
import { JwtPayload } from '../jsonwebtoken-type';
import { Destination } from './destination-service-types';
import { DestinationsByType } from './destination-accessor-types';

const logger = createLogger({
  package: 'connectivity',
  messageContext: 'destination-cache'
});

/**
 * Enumerator that selects the isolation type of destination in cache.
 * The used isolation strategy is either `Tenant` or `Tenant_User` because we want to get results for subaccount and provider tenants which rules out no-isolation or user isolation.
 */
export enum IsolationStrategy {
  Tenant = 'Tenant',
  Tenant_User = 'TenantUser'
}

<<<<<<< HEAD
export interface DestinationCacheType {
  retrieveDestinationFromCache: (
    decodedJwt: Record<string, any>,
    name: string,
    isolation: IsolationStrategy
  ) => Destination | undefined;
  cacheRetrievedDestination: (
    decodedJwt: Record<string, any>,
    destination: Destination,
    isolation: IsolationStrategy
  ) => void;
  cacheRetrievedDestinations: (
    decodedJwt: Record<string, any>,
    retrievedDestinations: DestinationsByType,
    isolation: IsolationStrategy
  ) => void;
  clear: () => void;
  getCacheInstance: () => Cache<Destination>;
}

export const DestinationCache = (
  cache: Cache<Destination>
): DestinationCacheType => ({
=======
const DestinationCache = (cache: Cache<Destination>) => ({
>>>>>>> 6a8ae644
  retrieveDestinationFromCache: (
    decodedJwt: Record<string, any>,
    name: string,
    isolation: IsolationStrategy
  ): Destination | undefined =>
    cache.get(getDestinationCacheKey(decodedJwt, name, isolation)),
  cacheRetrievedDestination: (
    decodedJwt: Record<string, any>,
    destination: Destination,
    isolation: IsolationStrategy
  ): void => {
    cacheRetrievedDestination(decodedJwt, destination, isolation, cache);
  },
  cacheRetrievedDestinations: (
    decodedJwt: Record<string, any>,
    retrievedDestinations: DestinationsByType,
    isolation: IsolationStrategy
  ): void => {
    retrievedDestinations.subaccount.forEach(dest =>
      cacheRetrievedDestination(decodedJwt, dest, isolation, cache)
    );
    retrievedDestinations.instance.forEach(dest =>
      cacheRetrievedDestination(decodedJwt, dest, isolation, cache)
    );
  },
  clear: (): void => {
    cache.clear();
  },
  getCacheInstance: () => cache
});

/**
 * Calculates a cache key based on the jwt and destination name for the given isolation strategy.
 * Cache keys for strategies are non-overlapping, i.e. using a cache key for strategy [[IsolationStrategy.Tenant]]
 * will not result in a cache hit for a destination that has been cached with strategy [[IsolationStrategy.Tenant_User]].
 * @param decodedJwt - The decoded JWT of the current request.
 * @param destinationName - The name of the destination.
 * @param isolationStrategy - The strategy used to isolate cache entries.
 * @returns The cache key.
 * @internal
 */
export function getDestinationCacheKey(
  decodedJwt: Record<string, any>,
  destinationName: string,
  isolationStrategy = IsolationStrategy.Tenant_User
): string | undefined {
  const tenant = tenantId(decodedJwt);
  const user = userId(decodedJwt);
  switch (isolationStrategy) {
    case IsolationStrategy.Tenant:
      if (tenant) {
        return `${tenant}::${destinationName}`;
      }
      logger.warn(
        `Cannot get cache key. Isolation strategy ${isolationStrategy} is used, but tenant id is undefined.`
      );
      return;
    case IsolationStrategy.Tenant_User:
      if (tenant && user) {
        return `${user}:${tenant}:${destinationName}`;
      }
      logger.warn(
        `Cannot get cache key. Isolation strategy ${isolationStrategy} is used, but tenant id or user id is undefined.`
      );
      return;
    default:
      logger.warn(
        `Cannot get cache key. Isolation strategy ${isolationStrategy} is not supported.`
      );
      return;
  }
}

function cacheRetrievedDestination(
  decodedJwt: Record<string, any>,
  destination: Destination,
  isolation: IsolationStrategy,
  cache: Cache<Destination>
): void {
  if (!destination.name) {
    throw new Error('The destination name is undefined.');
  }

  const key = getDestinationCacheKey(decodedJwt, destination.name, isolation);
  const expiresIn = first(destination.authTokens || [])?.expiresIn;
  const expirationTime = expiresIn
    ? Date.now() + parseInt(expiresIn) * 1000
    : undefined;
  cache.set(key, destination, expirationTime);
}

/**
 * @internal
 */
export const destinationCache = DestinationCache(
  new Cache<Destination>({ hours: 0, minutes: 5, seconds: 0 })
);

export function getIsolationStrategy(
  jwt: JwtPayload | undefined
): IsolationStrategy {
  if (jwt && userId(jwt)) {
    return IsolationStrategy.Tenant_User;
  }

  return IsolationStrategy.Tenant;
}<|MERGE_RESOLUTION|>--- conflicted
+++ resolved
@@ -20,22 +20,21 @@
   Tenant_User = 'TenantUser'
 }
 
-<<<<<<< HEAD
 export interface DestinationCacheType {
   retrieveDestinationFromCache: (
-    decodedJwt: Record<string, any>,
-    name: string,
-    isolation: IsolationStrategy
+      decodedJwt: Record<string, any>,
+      name: string,
+      isolation: IsolationStrategy
   ) => Destination | undefined;
   cacheRetrievedDestination: (
-    decodedJwt: Record<string, any>,
-    destination: Destination,
-    isolation: IsolationStrategy
+      decodedJwt: Record<string, any>,
+      destination: Destination,
+      isolation: IsolationStrategy
   ) => void;
   cacheRetrievedDestinations: (
-    decodedJwt: Record<string, any>,
-    retrievedDestinations: DestinationsByType,
-    isolation: IsolationStrategy
+      decodedJwt: Record<string, any>,
+      retrievedDestinations: DestinationsByType,
+      isolation: IsolationStrategy
   ) => void;
   clear: () => void;
   getCacheInstance: () => Cache<Destination>;
@@ -44,9 +43,6 @@
 export const DestinationCache = (
   cache: Cache<Destination>
 ): DestinationCacheType => ({
-=======
-const DestinationCache = (cache: Cache<Destination>) => ({
->>>>>>> 6a8ae644
   retrieveDestinationFromCache: (
     decodedJwt: Record<string, any>,
     name: string,
