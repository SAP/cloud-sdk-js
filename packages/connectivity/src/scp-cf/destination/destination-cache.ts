import { createLogger, first } from '@sap-cloud-sdk/util';
import { Cache } from '../cache';
import { tenantId } from '../tenant';
import { userId } from '../user';
import { Destination } from './destination-service-types';
import { DestinationsByType } from './destination-accessor-types';

const logger = createLogger({
  package: 'connectivity',
  messageContext: 'destination-cache'
});

<<<<<<< HEAD
/**
 * Enumerator that selects the isolation type of destination in cache.
 * The used isolation strategy is either `Tenant` or `Tenant_User` because we want to get results for subaccount and provider tenants which rules out no-isolation or user isolation.
 */
export enum IsolationStrategy {
  Tenant = 'Tenant',
  Tenant_User = 'TenantUser'
}

const DestinationCache = (cache: Cache<Destination>) => ({
=======
export interface DestinationCacheType {
  retrieveDestinationFromCache: (
    decodedJwt: Record<string, any>,
    name: string,
    isolation: IsolationStrategy
  ) => Destination | undefined;
  cacheRetrievedDestination: (
    decodedJwt: Record<string, any>,
    destination: Destination,
    isolation: IsolationStrategy
  ) => void;
  cacheRetrievedDestinations: (
    decodedJwt: Record<string, any>,
    retrievedDestinations: DestinationsByType,
    isolation: IsolationStrategy
  ) => void;
  clear: () => void;
  getCacheInstance: () => Cache<Destination>;
}

export const DestinationCache = (
  cache: Cache<Destination>
): DestinationCacheType => ({
>>>>>>> 5f0c3c59
  retrieveDestinationFromCache: (
    decodedJwt: Record<string, any>,
    name: string,
    isolation: IsolationStrategy
  ): Destination | undefined =>
    cache.get(getDestinationCacheKey(decodedJwt, name, isolation)),
  cacheRetrievedDestination: (
    decodedJwt: Record<string, any>,
    destination: Destination,
    isolation: IsolationStrategy
  ): void => {
    cacheRetrievedDestination(decodedJwt, destination, isolation, cache);
  },
  cacheRetrievedDestinations: (
    decodedJwt: Record<string, any>,
    retrievedDestinations: DestinationsByType,
    isolation: IsolationStrategy
  ): void => {
    retrievedDestinations.subaccount.forEach(dest =>
      cacheRetrievedDestination(decodedJwt, dest, isolation, cache)
    );
    retrievedDestinations.instance.forEach(dest =>
      cacheRetrievedDestination(decodedJwt, dest, isolation, cache)
    );
  },
  clear: (): void => {
    cache.clear();
  },
  getCacheInstance: () => cache
});

/**
 * Calculates a cache key based on the jwt and destination name for the given isolation strategy.
 * Cache keys for strategies are non-overlapping, i.e. using a cache key for strategy [[IsolationStrategy.Tenant]]
 * will not result in a cache hit for a destination that has been cached with strategy [[IsolationStrategy.Tenant_User]].
 * @param decodedJwt - The decoded JWT of the current request.
 * @param destinationName - The name of the destination.
 * @param isolationStrategy - The strategy used to isolate cache entries.
 * @returns The cache key.
 * @internal
 */
export function getDestinationCacheKey(
  decodedJwt: Record<string, any>,
  destinationName: string,
  isolationStrategy = IsolationStrategy.Tenant_User
): string | undefined {
  const tenant = tenantId(decodedJwt);
  const user = userId(decodedJwt);
  switch (isolationStrategy) {
    case IsolationStrategy.Tenant:
      if (tenant) {
        return `${tenant}::${destinationName}`;
      }
      logger.warn(
        `Cannot get cache key. Isolation strategy ${isolationStrategy} is used, but tenant id is undefined.`
      );
      return;
    case IsolationStrategy.Tenant_User:
      if (tenant && user) {
        return `${user}:${tenant}:${destinationName}`;
      }
      logger.warn(
        `Cannot get cache key. Isolation strategy ${isolationStrategy} is used, but tenant id or user id is undefined.`
      );
      return;
    default:
      logger.warn(
        `Cannot get cache key. Isolation strategy ${isolationStrategy} is not supported.`
      );
      return;
  }
}

function cacheRetrievedDestination(
  decodedJwt: Record<string, any>,
  destination: Destination,
  isolation: IsolationStrategy,
  cache: Cache<Destination>
): void {
  if (!destination.name) {
    throw new Error('The destination name is undefined.');
  }

  const key = getDestinationCacheKey(decodedJwt, destination.name, isolation);
  const expiresIn = first(destination.authTokens || [])?.expiresIn;
  const expirationTime = expiresIn
    ? Date.now() + parseInt(expiresIn) * 1000
    : undefined;
  cache.set(key, destination, expirationTime);
}

/**
 * @internal
 */
export const destinationCache = DestinationCache(
  new Cache<Destination>({ hours: 0, minutes: 5, seconds: 0 })
);<|MERGE_RESOLUTION|>--- conflicted
+++ resolved
@@ -1,5 +1,5 @@
 import { createLogger, first } from '@sap-cloud-sdk/util';
-import { Cache } from '../cache';
+import { Cache, IsolationStrategy } from '../cache';
 import { tenantId } from '../tenant';
 import { userId } from '../user';
 import { Destination } from './destination-service-types';
@@ -10,7 +10,6 @@
   messageContext: 'destination-cache'
 });
 
-<<<<<<< HEAD
 /**
  * Enumerator that selects the isolation type of destination in cache.
  * The used isolation strategy is either `Tenant` or `Tenant_User` because we want to get results for subaccount and provider tenants which rules out no-isolation or user isolation.
@@ -21,7 +20,6 @@
 }
 
 const DestinationCache = (cache: Cache<Destination>) => ({
-=======
 export interface DestinationCacheType {
   retrieveDestinationFromCache: (
     decodedJwt: Record<string, any>,
@@ -45,7 +43,6 @@
 export const DestinationCache = (
   cache: Cache<Destination>
 ): DestinationCacheType => ({
->>>>>>> 5f0c3c59
   retrieveDestinationFromCache: (
     decodedJwt: Record<string, any>,
     name: string,
