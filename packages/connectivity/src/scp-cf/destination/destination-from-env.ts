import { createLogger, ErrorWithCause } from '@sap-cloud-sdk/util';
import {
  sanitizeDestination,
  isDestinationConfiguration,
  parseDestination
} from './destination';
import { DestinationFetchOptions } from './destination-accessor-types';
import type { Destination } from './destination-service-types';
import {
  addProxyConfigurationInternet,
  proxyStrategy
} from './http-proxy-util';
import { isHttpDestination } from './destination-service-types';

const logger = createLogger({
  package: 'connectivity',
  messageContext: 'env-destination-accessor'
});

/**
 * Get all destinations from the environment variable "destinations".
 * This is discouraged for productive use! Use {@link useOrFetchDestination} for fetching destinations from the Cloud Foundry destination service.
 *
 * @returns A list of destinations
 * @internal
 */
export function getDestinationsFromEnv(): Destination[] {
  const destinationsEnv = getDestinationsEnvVariable();
  logger.debug(
    `The value for the destination environment variable is: ${destinationsEnv}`
  );
  if (destinationsEnv) {
    let destinations;
    try {
      destinations = JSON.parse(destinationsEnv);
    } catch (err) {
      throw new ErrorWithCause(
        'Error in parsing the destinations from the environment variable.',
        err
      );
    }
    validateDestinations(destinations);
    return destinations.map(destination =>
      isDestinationConfiguration(destination)
        ? parseDestination(destination)
        : sanitizeDestination(destination)
    );
  }
  return [];
}

/**
 * Get a destination from the environment variables by name. If there are multiple destinations with the same name the first one will be used.
 * This is discouraged for productive use! Use destination-accessor/useOrFetchDestination for fetching destinations
 * from the Cloud Foundry destination service.
 * @param name - Name of the destination
 * @returns The requested destination if existent, otherwise `null`
 * @internal
 */
export function getDestinationFromEnvByName(name: string): Destination | null {
  const matchingDestinations = getDestinationsFromEnv().filter(
    dest => dest.name === name
  );
  if (!matchingDestinations.length) {
    return null;
  }
  if (matchingDestinations.length > 1) {
    logger.warn(
      `The 'destinations' env variable contains multiple destinations with the name '${name}'. Only the first entry will be considered.`
    );
  }
  const destination = matchingDestinations[0];
<<<<<<< HEAD
  if (
    isHttpDestination(destination) &&
    (proxyStrategy(destination) === ProxyStrategy.INTERNET_PROXY ||
      proxyStrategy(destination) === ProxyStrategy.PRIVATELINK_PROXY)
  ) {
    return addProxyConfigurationInternet(destination);
  }
  return destination;
=======
  return ['internet', 'private-link'].includes(proxyStrategy(destination))
    ? addProxyConfigurationInternet(destination)
    : destination;
>>>>>>> bcf06f4c
}

/**
 * @internal
 */
export function getDestinationsEnvVariable(): string | undefined {
  return process.env['destinations'];
}

function validateDestinations(destinations: any[]) {
  destinations.forEach(destination => {
    if (
      typeof destination.name === 'undefined' &&
      typeof destination.Name === 'undefined'
    ) {
      logger.warn(
        "Destination from 'destinations' env variable is missing 'name' or 'Name' property."
      );
    }
  });
}

/**
 * @internal
 */
export function searchEnvVariablesForDestination(
  options: DestinationFetchOptions
): Destination | null {
  logger.debug('Attempting to retrieve destination from environment variable.');

  if (getDestinationsEnvVariable()) {
    try {
      const destination = getDestinationFromEnvByName(options.destinationName);
      if (destination) {
        logger.info(
          `Successfully retrieved destination '${options.destinationName}' from environment variable.`
        );
        return destination;
      }
    } catch (error) {
      logger.error(
        `Error in reading the given destinations from the environment variable ${error.message}.`
      );
    }
  }

  logger.debug('No environment variable set.');
  return null;
}

/**
 * @internal
 */
export function validateNameAvailable(
  destinationName: string,
  existingNames: Set<string>
): void {
  if (existingNames.has(destinationName)) {
    throw new Error(
      `Parsing destinations failed, destination with name "${destinationName}" already exists in the "destinations" environment variables.`
    );
  }
}

/**
 * @internal
 */
export function setDestinationsInEnv(destinations: Destination[]): void {
  process.env.destinations = JSON.stringify(destinations);
}<|MERGE_RESOLUTION|>--- conflicted
+++ resolved
@@ -70,20 +70,9 @@
     );
   }
   const destination = matchingDestinations[0];
-<<<<<<< HEAD
-  if (
-    isHttpDestination(destination) &&
-    (proxyStrategy(destination) === ProxyStrategy.INTERNET_PROXY ||
-      proxyStrategy(destination) === ProxyStrategy.PRIVATELINK_PROXY)
-  ) {
-    return addProxyConfigurationInternet(destination);
-  }
-  return destination;
-=======
-  return ['internet', 'private-link'].includes(proxyStrategy(destination))
+  return isHttpDestination(destination) && ['internet', 'private-link'].includes(proxyStrategy(destination))
     ? addProxyConfigurationInternet(destination)
     : destination;
->>>>>>> bcf06f4c
 }
 
 /**
