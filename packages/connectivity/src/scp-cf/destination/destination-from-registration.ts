import { createLogger } from '@sap-cloud-sdk/util';
import { decodeJwt, decodeOrMakeJwt } from '../jwt';
import { DestinationFetchOptions } from './destination-accessor-types';
import {
  IsolationStrategy,
  getDefaultIsolationStrategy
} from './destination-cache';
import {
  Destination,
  DestinationAuthToken,
  isHttpDestination
} from './destination-service-types';
import {
  addProxyConfigurationInternet,
  proxyStrategy
} from './http-proxy-util';
import { registerDestinationCache } from './register-destination-cache';

const logger = createLogger({
  package: 'connectivity',
  messageContext: 'register-destination'
});

/**
<<<<<<< HEAD
 * @internal
 */
export const registerDestinationCache = DestinationCache(
  new DefaultDestinationCache(undefined)
);

const defaultTenantId = 'tenant_id';

/**
 * @experimental This API is experimental and might change in newer versions. Use with caution.
 *
=======
>>>>>>> ca5915b0
 * Represents options to configure how a destination should be registered.
 */
export type RegisterDestinationOptions = Pick<
  DestinationFetchOptions,
  'jwt' | 'isolationStrategy'
> & { inferMtls?: boolean; useMtlsCache?: boolean };

/**
 * Registers a destination in a cache for later usage.
 *
 * If a destination with the same key is already in the cache, it is replaced.
 * The key is built using the `getDestinationCacheKey` method.
 * @param destination - A destination to add to the `destinations` cache.
 * @param options - Options how to cache the destination.
 */
export async function registerDestination(
  destination: DestinationWithName,
  options?: RegisterDestinationOptions
): Promise<void> {
  if (!destination.name) {
    throw Error('Registering destinations requires a destination name.');
  }

  destination.mtls = !!options?.inferMtls;

<<<<<<< HEAD
  await registerDestinationCache.cacheRetrievedDestination(
    decodeOrMakeJwt(options?.jwt) || { zid: defaultTenantId },
=======
  if (options?.useMtlsCache) {
    registerDestinationCache.mtls.useMtlsCache = true;
    await registerDestinationCache.mtls.cacheMtlsOptions();
  }

  await registerDestinationCache.destination.cacheRetrievedDestination(
    decodedJwtOrZid(options),
>>>>>>> ca5915b0
    destination,
    isolationStrategy(options)
  );
}

/**
 * Represents a destination with a `name` property.
 */
export type DestinationWithName = Destination & { name: string };

/**
 * @internal
 * @param options - The options for searching the cache
 * @returns Destination - the destination from cache
 */
export async function searchRegisteredDestination(
  options: DestinationFetchOptions
): Promise<Destination | null> {
  const destination =
<<<<<<< HEAD
    await registerDestinationCache.retrieveDestinationFromCache(
      decodeOrMakeJwt(options.jwt) || { zid: defaultTenantId },
=======
    await registerDestinationCache.destination.retrieveDestinationFromCache(
      decodedJwt,
>>>>>>> ca5915b0
      options.destinationName,
      isolationStrategy(options)
    );

  if (!destination) {
    logger.debug(
      `Could not retrieve '${options.destinationName}' from registered destinations.`
    );
    return null;
  }

  logger.info(
    `Successfully retrieved destination '${options.destinationName}' from registered destinations.`
  );

  if (destination.forwardAuthToken) {
    destination.authTokens = destinationAuthToken(options.jwt);
  }

  return isHttpDestination(destination) &&
    ['internet', 'private-link'].includes(proxyStrategy(destination))
    ? addProxyConfigurationInternet(destination)
    : destination;
}

/**
 * If an explicit isolation strategy is given by the user this is used. If not the isolation strategy is determined in the following way:
 * If a JWT is given and it contains a user_id the isolation is 'TenantUser'. If no JWT is given or it does not contain a user the isolation is 'Tenant'.
 * @param options - Options passed to register the destination containing the jwt.
 * @returns The isolation strategy.
 */
function isolationStrategy(
  options?: RegisterDestinationOptions
): IsolationStrategy {
  if (options?.isolationStrategy) {
    return options.isolationStrategy;
  }
  const decoded = options?.jwt ? decodeJwt(options.jwt) : undefined;
  return getDefaultIsolationStrategy(decoded);
}

function destinationAuthToken(
  token?: string
): [DestinationAuthToken] | undefined {
  if (token) {
    const decoded = decodeJwt(token);
    logger.debug(
      "Option 'forwardAuthToken' enabled on destination. Using the initial token for the destination."
    );
    return [
      {
        value: token,
        expiresIn: decoded.exp!.toString(),
        error: null,
        http_header: { key: 'Authorization', value: `Bearer ${token}` },
        type: 'Bearer'
      }
    ];
  }
  logger.warn(
    "Option 'forwardAuthToken' was set on destination but no token was provided to forward. This is most likely unintended and will lead to a authorization error on request execution."
  );
}<|MERGE_RESOLUTION|>--- conflicted
+++ resolved
@@ -22,20 +22,6 @@
 });
 
 /**
-<<<<<<< HEAD
- * @internal
- */
-export const registerDestinationCache = DestinationCache(
-  new DefaultDestinationCache(undefined)
-);
-
-const defaultTenantId = 'tenant_id';
-
-/**
- * @experimental This API is experimental and might change in newer versions. Use with caution.
- *
-=======
->>>>>>> ca5915b0
  * Represents options to configure how a destination should be registered.
  */
 export type RegisterDestinationOptions = Pick<
@@ -61,18 +47,13 @@
 
   destination.mtls = !!options?.inferMtls;
 
-<<<<<<< HEAD
-  await registerDestinationCache.cacheRetrievedDestination(
-    decodeOrMakeJwt(options?.jwt) || { zid: defaultTenantId },
-=======
   if (options?.useMtlsCache) {
     registerDestinationCache.mtls.useMtlsCache = true;
     await registerDestinationCache.mtls.cacheMtlsOptions();
   }
 
   await registerDestinationCache.destination.cacheRetrievedDestination(
-    decodedJwtOrZid(options),
->>>>>>> ca5915b0
+    decodeOrMakeJwt(options?.jwt) || { zid: defaultTenantId },
     destination,
     isolationStrategy(options)
   );
@@ -92,13 +73,8 @@
   options: DestinationFetchOptions
 ): Promise<Destination | null> {
   const destination =
-<<<<<<< HEAD
-    await registerDestinationCache.retrieveDestinationFromCache(
+    await registerDestinationCache.destination.retrieveDestinationFromCache(
       decodeOrMakeJwt(options.jwt) || { zid: defaultTenantId },
-=======
-    await registerDestinationCache.destination.retrieveDestinationFromCache(
-      decodedJwt,
->>>>>>> ca5915b0
       options.destinationName,
       isolationStrategy(options)
     );
