import { createLogger } from '@sap-cloud-sdk/util';
import { decodeJwt } from '../jwt';
import { getXsuaaServiceCredentials } from '../environment-accessor';
import {
  Destination,
  DestinationAuthToken,
  isHttpDestination
} from './destination-service-types';
import { DestinationFetchOptions } from './destination-accessor-types';
import {
  DefaultDestinationCache,
  DestinationCache,
  getDefaultIsolationStrategy,
  IsolationStrategy
} from './destination-cache';
import {
  addProxyConfigurationInternet,
<<<<<<< HEAD
  needsInternetProxy
=======
  proxyStrategy
>>>>>>> bcf06f4c
} from './http-proxy-util';

const logger = createLogger({
  package: 'connectivity',
  messageContext: 'register-destination'
});

/**
 * @internal
 */
export const registerDestinationCache = DestinationCache(
  new DefaultDestinationCache(undefined)
);

/**
 * Represents options to configure how a destination should be registered.
 */
export type RegisterDestinationOptions = Pick<
  DestinationFetchOptions,
  'jwt' | 'isolationStrategy'
>;

/**
 * Registers a destination in a cache for later usage.
 *
 * If a destination with the same key is already in the cache, it is replaced.
 * The key is built using the `getDestinationCacheKey` method.
 * @param destination - A destination to add to the `destinations` cache.
 * @param options - Options how to cache the destination.
 */
export async function registerDestination(
  destination: DestinationWithName,
  options?: RegisterDestinationOptions
): Promise<void> {
  if (!destination.name) {
    throw Error('Registering destinations requires a destination name.');
  }

  await registerDestinationCache.cacheRetrievedDestination(
    decodedJwtOrZid(options),
    destination,
    isolationStrategy(options)
  );
}

/**
 * Represents a destination with a `name` property.
 */
export type DestinationWithName = Destination & { name: string };

/**
 * @internal
 * @param options - The options for searching the cache
 * @returns Destination - the destination from cache
 */
export async function searchRegisteredDestination(
  options: DestinationFetchOptions
): Promise<Destination | null> {
  let decodedJwt: Record<string, any>;
  // An error will be thrown if no JWT and no xsuaa service exist.
  try {
    decodedJwt = decodedJwtOrZid(options);
  } catch (e) {
    logger.debug(
      'Failed to retrieve registered destination, because it was neither possible to decode JWT nor create a dummy JWT with `zid` property.'
    );
    logger.debug(e);
    return null;
  }

  const destination =
    await registerDestinationCache.retrieveDestinationFromCache(
      decodedJwt,
      options.destinationName,
      isolationStrategy(options)
    );

  if (!destination) {
    logger.debug(
      `Could not retrieve '${options.destinationName}' from registered destinations.`
    );
    return null;
  }

<<<<<<< HEAD
  return isHttpDestination(destination) && needsInternetProxy(destination)
=======
  logger.info(
    `Successfully retrieved destination '${options.destinationName}' from registered destinations.`
  );

  if (destination.forwardAuthToken) {
    destination.authTokens = destinationAuthToken(options.jwt);
  }

  return ['internet', 'private-link'].includes(proxyStrategy(destination))
>>>>>>> bcf06f4c
    ? addProxyConfigurationInternet(destination)
    : destination;
}

/**
 * If an explicit isolation strategy is given by the user this is used. If not the isolation strategy is determined in the following way:
 * If a JWT is given and it contains a user_id the isolation is 'TenantUser'. If no JWT is given or it does not contain a user the isolation is 'Tenant'.
 * @param options - Options passed to register the destination containing the jwt.
 * @returns The isolation strategy.
 */
function isolationStrategy(
  options?: RegisterDestinationOptions
): IsolationStrategy {
  if (options?.isolationStrategy) {
    return options.isolationStrategy;
  }
  const decoded = options?.jwt ? decodeJwt(options.jwt) : undefined;
  return getDefaultIsolationStrategy(decoded);
}

/**
 * This method either decodes the given JWT. If the JWT is not given it will use the subdomain if the XSUAA and create a Object with zid this subdomain.
 * This is then passed on to build the cache key.
 * @param options - Options passed to register the destination containing the jwt.
 * @returns The decoded JWT or a dummy JWT containing the tenant identifier (zid).
 * @internal
 */
export function decodedJwtOrZid(
  options?: RegisterDestinationOptions
): Record<string, any> {
  if (options?.jwt) {
    return decodeJwt(options.jwt);
  }

  const providerTenantId = getXsuaaServiceCredentials(
    options?.jwt
  ).subaccountid;

  return { zid: providerTenantId };
}

function destinationAuthToken(
  token?: string
): [DestinationAuthToken] | undefined {
  if (token) {
    const decoded = decodeJwt(token);
    logger.debug(
      "Option 'forwardAuthToken' enabled on destination. Using the initial token for the destination."
    );
    return [
      {
        value: token,
        expiresIn: decoded.exp!.toString(),
        error: null,
        http_header: { key: 'Authorization', value: `Bearer ${token}` },
        type: 'Bearer'
      }
    ];
  }
  logger.warn(
    "Option 'forwardAuthToken' was set on destination but no token was provided to forward. This is most likely unintended and will lead to a authorization error on request execution."
  );
}<|MERGE_RESOLUTION|>--- conflicted
+++ resolved
@@ -15,11 +15,7 @@
 } from './destination-cache';
 import {
   addProxyConfigurationInternet,
-<<<<<<< HEAD
-  needsInternetProxy
-=======
   proxyStrategy
->>>>>>> bcf06f4c
 } from './http-proxy-util';
 
 const logger = createLogger({
@@ -104,9 +100,6 @@
     return null;
   }
 
-<<<<<<< HEAD
-  return isHttpDestination(destination) && needsInternetProxy(destination)
-=======
   logger.info(
     `Successfully retrieved destination '${options.destinationName}' from registered destinations.`
   );
@@ -115,8 +108,7 @@
     destination.authTokens = destinationAuthToken(options.jwt);
   }
 
-  return ['internet', 'private-link'].includes(proxyStrategy(destination))
->>>>>>> bcf06f4c
+  return isHttpDestination(destination) && ['internet', 'private-link'].includes(proxyStrategy(destination))
     ? addProxyConfigurationInternet(destination)
     : destination;
 }
