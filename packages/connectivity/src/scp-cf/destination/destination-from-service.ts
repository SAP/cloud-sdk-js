--- conflicted
+++ resolved
@@ -46,12 +46,7 @@
 } from './destination-cache';
 import {
   addProxyConfigurationInternet,
-<<<<<<< HEAD
-  proxyStrategy,
-  ProxyStrategy
-=======
   proxyStrategy
->>>>>>> bcf06f4c
 } from './http-proxy-util';
 
 type DestinationOrigin = 'subscriber' | 'provider';
