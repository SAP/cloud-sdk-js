--- conflicted
+++ resolved
@@ -99,83 +99,6 @@
   options?: PartialDestinationFetchOptions
 ) => Promise<Destination>;
 
-<<<<<<< HEAD
-/**
- * Represents the JSON object for a given service binding as obtained from the VCAP_SERVICE environment variable.
- * To see service bindings, run `cf env <app-name>` in the terminal. This will produce output like this:
- * ```
- * {
- * ...
- *   "VCAP_SERVICES": {
- *     "s4-hana-cloud": [
- *       {
- *         "name": "...",
- *         "type": "...".
- *         ...
- *       }
- *     ]
- *   }
- * }
- * ```
- * In this example, the key "s4-hana-cloud" refers to an array of service bindings.
- */
-export interface ServiceBinding {
-  [key: string]: any;
-  /**
-   * The name of the service binding.
-   */
-  name: string;
-  /**
-   * The type of the service binding.
-   */
-  type: string;
-}
-
-function loadServiceBindings(): ServiceBinding[] {
-  const vcapServices = getVcapService();
-  if (!vcapServices) {
-    throw noVcapServicesError();
-  }
-  return transformServiceBindings(vcapServices) as ServiceBinding[];
-}
-
-const transformServiceBindings = (vcapService: Record<string, any>) => {
-  const serviceTypes = inlineServiceTypes(vcapService);
-  const flattened = flattenServiceBindings(serviceTypes);
-  return flattened;
-};
-
-function flattenServiceBindings(
-  vcapServices: Record<string, any>
-): Record<string, any>[] {
-  return flatten(Object.values(vcapServices));
-}
-
-function inlineServiceTypes(
-  vcapServices: Record<string, any>
-): Record<string, any> {
-  return Object.entries(vcapServices).reduce(
-    (vcap, [serviceType, bindings]) => ({
-      ...vcap,
-      [serviceType]: bindings.map(b => ({ ...b, type: serviceType }))
-    }),
-    {}
-  );
-}
-
-function findServiceByName(
-  serviceBindings: ServiceBinding[],
-  serviceInstanceName: string
-): ServiceBinding {
-  const found = serviceBindings.find(s => s.name === serviceInstanceName);
-  if (!found) {
-    throw noServiceBindingFoundError(serviceBindings, serviceInstanceName);
-  }
-  return found;
-}
-
-=======
->>>>>>> a0b3df70
 async function transform(
   service: Service,
   options?: PartialDestinationFetchOptions
