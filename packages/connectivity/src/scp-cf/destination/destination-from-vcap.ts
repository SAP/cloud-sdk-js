--- conflicted
+++ resolved
@@ -3,23 +3,15 @@
 import { decodeJwt } from '../jwt';
 import { Service } from '../environment-accessor-types';
 import { getServiceByInstanceName } from '../environment-accessor';
-<<<<<<< HEAD
-import { Destination, isHttpDestination } from './destination-service-types';
-=======
 import {
   addProxyConfigurationInternet,
   proxyStrategy
 } from './http-proxy-util';
-import { Destination } from './destination-service-types';
->>>>>>> bcf06f4c
+import { Destination, isHttpDestination } from './destination-service-types';
 import type { DestinationFetchOptions } from './destination-accessor-types';
 import { destinationCache } from './destination-cache';
 import { decodedJwtOrZid } from './destination-from-registration';
 import { serviceToDestinationTransformers } from './service-binding-to-destination';
-import {
-  addProxyConfigurationInternet,
-  needsInternetProxy
-} from './http-proxy-util';
 
 const logger = createLogger({
   package: 'connectivity',
@@ -70,14 +62,9 @@
     : await transform(selected, options);
 
   const destWithProxy =
-<<<<<<< HEAD
-    isHttpDestination(destination) && needsInternetProxy(destination)
-      ? await addProxyConfigurationInternet(destination)
-=======
-    destination &&
+    destination && isHttpDestination(destination)&&
     ['internet', 'private-link'].includes(proxyStrategy(destination))
       ? addProxyConfigurationInternet(destination)
->>>>>>> bcf06f4c
       : destination;
 
   if (options.useCache) {
