--- conflicted
+++ resolved
@@ -40,21 +40,6 @@
 }
 
 /**
-<<<<<<< HEAD
- * Options to customize the behavior of [[destinationForServiceBinding]].
- */
-export interface DestinationForServiceBindingsOptions {
-  /**
-   * Custom transformation function to control how a [[Destination]] is built from the given [[ServiceBinding]].
-   */
-  serviceBindingTransformFn?: (
-    serviceBinding: ServiceBinding
-  ) => Promise<Destination>;
-}
-
-/**
-=======
->>>>>>> 1091b5a5
  * Represents the JSON object for a given service binding as obtained from the VCAP_SERVICE environment variable.
  * To see service bindings, run `cf env <app-name>` in the terminal. This will produce output like this:
  * ```
