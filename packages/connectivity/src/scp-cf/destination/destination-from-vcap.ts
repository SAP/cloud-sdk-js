import { createLogger, flatten } from '@sap-cloud-sdk/util';
import { getVcapService } from '../environment-accessor';
<<<<<<< HEAD
import { JwtPayload } from '../jsonwebtoken-type';
import { decodeJwt } from '../jwt';
=======
import type { DestinationFetchOptions } from './destination-accessor-types';
import { Destination } from './destination-service-types';
>>>>>>> 6c9cf273
import {
  addProxyConfigurationInternet,
  ProxyStrategy,
  proxyStrategy
} from './proxy-util';
import { Destination } from './destination-service-types';
import { DestinationFetchOptions } from './destination-accessor-types';
import { destinationCache, IsolationStrategy } from './destination-cache';
import { decodedJwtOrZid } from './destination-from-registration';
import { serviceToDestinationTransformers } from './service-binding-to-destination';

const logger = createLogger({
  package: 'connectivity',
  messageContext: 'destination-accessor-vcap'
});

/**
 * @internal
 */
export interface PartialDestinationFetchOptions {
  useCache?: boolean;
  jwt?: JwtPayload;
}

/**
 * Tries to build a destination from a service binding with the given name.
 * Throws an error if no services are bound at all, no service with the given name can be found, or the service type is not supported.
 * The last error can be circumvent by using the second parameter to provide a custom function that transforms a service binding to a destination.
 * @param serviceInstanceName - The name of the service.
 * @param options - Options to customize the behavior of this function.
 * @returns A destination.
 * @internal
 */
export async function destinationForServiceBinding(
  serviceInstanceName: string,
<<<<<<< HEAD
  options: DestinationForServiceBindingsOptions &
    PartialDestinationFetchOptions = {}
=======
  options: DestinationForServiceBindingOptions = {}
>>>>>>> 6c9cf273
): Promise<Destination> {
  if (options.useCache) {
    const fromCache = await destinationCache.retrieveDestinationFromCache(
      options.jwt || decodedJwtOrZid().subaccountid,
      serviceInstanceName,
      IsolationStrategy.Tenant
    );
    if (fromCache) {
      return fromCache;
    }
  }

  const serviceBindings = loadServiceBindings();
  const selected = findServiceByName(serviceBindings, serviceInstanceName);
  const destination = options.serviceBindingTransformFn
    ? await options.serviceBindingTransformFn(selected, options.jwt)
    : await transform(selected, options.jwt);

  const destWithProxy =
    destination &&
    (proxyStrategy(destination) === ProxyStrategy.INTERNET_PROXY ||
      proxyStrategy(destination) === ProxyStrategy.PRIVATELINK_PROXY)
      ? addProxyConfigurationInternet(destination)
      : destination;

  if (options.useCache) {
    // use the provider tenant if no jwt is given. Since the grant type is clientCredential isolation strategy is tenant.
    await destinationCache.cacheRetrievedDestination(
      options.jwt || decodedJwtOrZid().subaccountid,
      destWithProxy,
      IsolationStrategy.Tenant
    );
  }

  return destWithProxy;
}

/**
<<<<<<< HEAD
 * Options to customize the behavior of [[destinationForServiceBinding]].
 * @internal
 */
export interface DestinationForServiceBindingsOptions {
  /**
   * Custom transformation function to control how a [[Destination]] is built from the given [[ServiceBinding]].
   */
  serviceBindingTransformFn?: ServiceBindingTransformFunction;
}

/**
 * Type of the function to transform the service binding.
 */
export type ServiceBindingTransformFunction = (
  serviceBinding: ServiceBinding,
  jwt?: JwtPayload
) => Promise<Destination>;

/**
=======
>>>>>>> 6c9cf273
 * Represents the JSON object for a given service binding as obtained from the VCAP_SERVICE environment variable.
 * To see service bindings, run `cf env <app-name>` in the terminal. This will produce output like this:
 * ```
 * {
 * ...
 *   "VCAP_SERVICES": {
 *     "s4-hana-cloud": [
 *       {
 *         "name": "...",
 *         "type": "...".
 *         ...
 *       }
 *     ]
 *   }
 * }
 * ```
 * In this example, the key "s4-hana-cloud" refers to an array of service bindings.
 */
export interface ServiceBinding {
  [key: string]: any;
  name: string;
  type: string;
}

function loadServiceBindings(): ServiceBinding[] {
  const vcapServices = getVcapService();
  if (!vcapServices) {
    throw noVcapServicesError();
  }
  return transformServiceBindings(vcapServices) as ServiceBinding[];
}

const transformServiceBindings = (vcapService: Record<string, any>) => {
  const serviceTypes = inlineServiceTypes(vcapService);
  const flattened = flattenServiceBindings(serviceTypes);
  return flattened;
};

function flattenServiceBindings(
  vcapServices: Record<string, any>
): Record<string, any>[] {
  return flatten(Object.values(vcapServices));
}

function inlineServiceTypes(
  vcapServices: Record<string, any>
): Record<string, any> {
  return Object.entries(vcapServices).reduce(
    (vcap, [serviceType, bindings]) => ({
      ...vcap,
      [serviceType]: bindings.map(b => ({ ...b, type: serviceType }))
    }),
    {}
  );
}

function findServiceByName(
  serviceBindings: ServiceBinding[],
  serviceInstanceName: string
): ServiceBinding {
  const found = serviceBindings.find(s => s.name === serviceInstanceName);
  if (!found) {
    throw noServiceBindingFoundError(serviceBindings, serviceInstanceName);
  }
  return found;
}

async function transform(
  serviceBinding: ServiceBinding,
  jwt?: JwtPayload
): Promise<Destination> {
  if (!serviceToDestinationTransformers[serviceBinding.type]) {
    throw serviceTypeNotSupportedError(serviceBinding.type);
  }

  return serviceToDestinationTransformers[serviceBinding.type](
    serviceBinding,
    jwt
  );
}

function noVcapServicesError(): Error {
  return Error(
    'No services are bound to the application (environment variable VCAP_SERVICES is not defined)!'
  );
}

function serviceTypeNotSupportedError(serviceType: string): Error {
  return Error(`Service of type ${serviceType} is not supported! Consider providing your own transformation function when calling destinationForServiceBinding, like this:
  destinationServiceForBinding(yourServiceName, { serviceBindingToDestination: yourTransformationFunction });`);
}

function noServiceBindingFoundError(
  serviceBindings: Record<string, any>[],
  serviceInstanceName: string
): Error {
  return Error(
    `Unable to find a service binding for given name "${serviceInstanceName}"! Found the following bindings: ${serviceBindings
      .map(s => s.name)
      .join(', ')}.
      `
  );
}

/**
 * Options to customize the behavior of [[destinationForServiceBinding]].
 */
export interface DestinationForServiceBindingOptions {
  /**
   * Custom transformation function to control how a [[Destination]] is built from the given [[ServiceBinding]].
   */
  serviceBindingTransformFn?: (
    serviceBinding: ServiceBinding
  ) => Promise<Destination>;
}

/**
 * @internal
 */
<<<<<<< HEAD
export async function searchServiceBindingForDestination({
  iss,
  jwt,
  serviceBindingTransformFn,
  destinationName,
  useCache
}: DestinationFetchOptions &
  DestinationForServiceBindingsOptions): Promise<Destination | null> {
=======
export async function searchServiceBindingForDestination(
  options: DestinationFetchOptions & DestinationForServiceBindingOptions
): Promise<Destination | null> {
>>>>>>> 6c9cf273
  logger.debug('Attempting to retrieve destination from service binding.');
  try {
    const jwtFromOptions = iss ? { iss } : jwt ? decodeJwt(jwt) : undefined;
    const destination = await destinationForServiceBinding(destinationName, {
      serviceBindingTransformFn,
      jwt: jwtFromOptions,
      useCache
    });
    logger.info('Successfully retrieved destination from service binding.');
    return destination;
  } catch (error) {
    logger.debug(
      `Could not retrieve destination from service binding. If you are not using SAP Extension Factory, this information probably does not concern you. ${error.message}`
    );
  }
  return null;
}<|MERGE_RESOLUTION|>--- conflicted
+++ resolved
@@ -1,19 +1,14 @@
 import { createLogger, flatten } from '@sap-cloud-sdk/util';
 import { getVcapService } from '../environment-accessor';
-<<<<<<< HEAD
 import { JwtPayload } from '../jsonwebtoken-type';
 import { decodeJwt } from '../jwt';
-=======
-import type { DestinationFetchOptions } from './destination-accessor-types';
-import { Destination } from './destination-service-types';
->>>>>>> 6c9cf273
 import {
   addProxyConfigurationInternet,
   ProxyStrategy,
   proxyStrategy
 } from './proxy-util';
 import { Destination } from './destination-service-types';
-import { DestinationFetchOptions } from './destination-accessor-types';
+import type { DestinationFetchOptions } from './destination-accessor-types';
 import { destinationCache, IsolationStrategy } from './destination-cache';
 import { decodedJwtOrZid } from './destination-from-registration';
 import { serviceToDestinationTransformers } from './service-binding-to-destination';
@@ -41,19 +36,15 @@
  * @internal
  */
 export async function destinationForServiceBinding(
-  serviceInstanceName: string,
-<<<<<<< HEAD
-  options: DestinationForServiceBindingsOptions &
-    PartialDestinationFetchOptions = {}
-=======
-  options: DestinationForServiceBindingOptions = {}
->>>>>>> 6c9cf273
+    serviceInstanceName: string,
+    options: DestinationForServiceBindingsOptions &
+        PartialDestinationFetchOptions = {}
 ): Promise<Destination> {
   if (options.useCache) {
     const fromCache = await destinationCache.retrieveDestinationFromCache(
-      options.jwt || decodedJwtOrZid().subaccountid,
-      serviceInstanceName,
-      IsolationStrategy.Tenant
+        options.jwt || decodedJwtOrZid().subaccountid,
+        serviceInstanceName,
+        IsolationStrategy.Tenant
     );
     if (fromCache) {
       return fromCache;
@@ -63,22 +54,22 @@
   const serviceBindings = loadServiceBindings();
   const selected = findServiceByName(serviceBindings, serviceInstanceName);
   const destination = options.serviceBindingTransformFn
-    ? await options.serviceBindingTransformFn(selected, options.jwt)
-    : await transform(selected, options.jwt);
+      ? await options.serviceBindingTransformFn(selected, options.jwt)
+      : await transform(selected, options.jwt);
 
   const destWithProxy =
-    destination &&
-    (proxyStrategy(destination) === ProxyStrategy.INTERNET_PROXY ||
-      proxyStrategy(destination) === ProxyStrategy.PRIVATELINK_PROXY)
-      ? addProxyConfigurationInternet(destination)
-      : destination;
+      destination &&
+      (proxyStrategy(destination) === ProxyStrategy.INTERNET_PROXY ||
+          proxyStrategy(destination) === ProxyStrategy.PRIVATELINK_PROXY)
+          ? addProxyConfigurationInternet(destination)
+          : destination;
 
   if (options.useCache) {
     // use the provider tenant if no jwt is given. Since the grant type is clientCredential isolation strategy is tenant.
     await destinationCache.cacheRetrievedDestination(
-      options.jwt || decodedJwtOrZid().subaccountid,
-      destWithProxy,
-      IsolationStrategy.Tenant
+        options.jwt || decodedJwtOrZid().subaccountid,
+        destWithProxy,
+        IsolationStrategy.Tenant
     );
   }
 
@@ -86,7 +77,6 @@
 }
 
 /**
-<<<<<<< HEAD
  * Options to customize the behavior of [[destinationForServiceBinding]].
  * @internal
  */
@@ -101,13 +91,11 @@
  * Type of the function to transform the service binding.
  */
 export type ServiceBindingTransformFunction = (
-  serviceBinding: ServiceBinding,
-  jwt?: JwtPayload
+    serviceBinding: ServiceBinding,
+    jwt?: JwtPayload
 ) => Promise<Destination>;
 
 /**
-=======
->>>>>>> 6c9cf273
  * Represents the JSON object for a given service binding as obtained from the VCAP_SERVICE environment variable.
  * To see service bindings, run `cf env <app-name>` in the terminal. This will produce output like this:
  * ```
@@ -125,6 +113,7 @@
  * }
  * ```
  * In this example, the key "s4-hana-cloud" refers to an array of service bindings.
+ * @internal
  */
 export interface ServiceBinding {
   [key: string]: any;
@@ -147,26 +136,26 @@
 };
 
 function flattenServiceBindings(
-  vcapServices: Record<string, any>
+    vcapServices: Record<string, any>
 ): Record<string, any>[] {
   return flatten(Object.values(vcapServices));
 }
 
 function inlineServiceTypes(
-  vcapServices: Record<string, any>
+    vcapServices: Record<string, any>
 ): Record<string, any> {
   return Object.entries(vcapServices).reduce(
-    (vcap, [serviceType, bindings]) => ({
-      ...vcap,
-      [serviceType]: bindings.map(b => ({ ...b, type: serviceType }))
-    }),
-    {}
+      (vcap, [serviceType, bindings]) => ({
+        ...vcap,
+        [serviceType]: bindings.map(b => ({ ...b, type: serviceType }))
+      }),
+      {}
   );
 }
 
 function findServiceByName(
-  serviceBindings: ServiceBinding[],
-  serviceInstanceName: string
+    serviceBindings: ServiceBinding[],
+    serviceInstanceName: string
 ): ServiceBinding {
   const found = serviceBindings.find(s => s.name === serviceInstanceName);
   if (!found) {
@@ -176,22 +165,22 @@
 }
 
 async function transform(
-  serviceBinding: ServiceBinding,
-  jwt?: JwtPayload
+    serviceBinding: ServiceBinding,
+    jwt?: JwtPayload
 ): Promise<Destination> {
   if (!serviceToDestinationTransformers[serviceBinding.type]) {
     throw serviceTypeNotSupportedError(serviceBinding.type);
   }
 
   return serviceToDestinationTransformers[serviceBinding.type](
-    serviceBinding,
-    jwt
+      serviceBinding,
+      jwt
   );
 }
 
 function noVcapServicesError(): Error {
   return Error(
-    'No services are bound to the application (environment variable VCAP_SERVICES is not defined)!'
+      'No services are bound to the application (environment variable VCAP_SERVICES is not defined)!'
   );
 }
 
@@ -201,13 +190,13 @@
 }
 
 function noServiceBindingFoundError(
-  serviceBindings: Record<string, any>[],
-  serviceInstanceName: string
+    serviceBindings: Record<string, any>[],
+    serviceInstanceName: string
 ): Error {
   return Error(
-    `Unable to find a service binding for given name "${serviceInstanceName}"! Found the following bindings: ${serviceBindings
-      .map(s => s.name)
-      .join(', ')}.
+      `Unable to find a service binding for given name "${serviceInstanceName}"! Found the following bindings: ${serviceBindings
+          .map(s => s.name)
+          .join(', ')}.
       `
   );
 }
@@ -220,27 +209,21 @@
    * Custom transformation function to control how a [[Destination]] is built from the given [[ServiceBinding]].
    */
   serviceBindingTransformFn?: (
-    serviceBinding: ServiceBinding
+      serviceBinding: ServiceBinding
   ) => Promise<Destination>;
 }
 
 /**
  * @internal
  */
-<<<<<<< HEAD
 export async function searchServiceBindingForDestination({
-  iss,
-  jwt,
-  serviceBindingTransformFn,
-  destinationName,
-  useCache
-}: DestinationFetchOptions &
-  DestinationForServiceBindingsOptions): Promise<Destination | null> {
-=======
-export async function searchServiceBindingForDestination(
-  options: DestinationFetchOptions & DestinationForServiceBindingOptions
-): Promise<Destination | null> {
->>>>>>> 6c9cf273
+                                                           iss,
+                                                           jwt,
+                                                           serviceBindingTransformFn,
+                                                           destinationName,
+                                                           useCache
+                                                         }: DestinationFetchOptions &
+    DestinationForServiceBindingsOptions): Promise<Destination | null> {
   logger.debug('Attempting to retrieve destination from service binding.');
   try {
     const jwtFromOptions = iss ? { iss } : jwt ? decodeJwt(jwt) : undefined;
@@ -249,11 +232,13 @@
       jwt: jwtFromOptions,
       useCache
     });
+import type { DestinationFetchOptions } from './destination-accessor-types';
+import { Destination } from './destination-service-types';
     logger.info('Successfully retrieved destination from service binding.');
     return destination;
   } catch (error) {
     logger.debug(
-      `Could not retrieve destination from service binding. If you are not using SAP Extension Factory, this information probably does not concern you. ${error.message}`
+        `Could not retrieve destination from service binding. If you are not using SAP Extension Factory, this information probably does not concern you. ${error.message}`
     );
   }
   return null;
