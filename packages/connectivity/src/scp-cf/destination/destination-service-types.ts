--- conflicted
+++ resolved
@@ -211,11 +211,7 @@
 }
 
 /**
-<<<<<<< HEAD
  * Options to use while fetching destinations. Encompasses {@link DestinationCachingOptions}, {@link ResilienceOptions} and {@link ResilienceMiddlewareOptions} interfaces.
-=======
- * Options to use while fetching destinations. Encompasses both {@link CachingOptions} and {@link ResilienceOptions} interfaces.
->>>>>>> 1834a9d6
  */
 export type DestinationRetrievalOptions = CachingOptions &
   ResilienceOptions & { resilience?: ResilienceMiddlewareOptions } & {
