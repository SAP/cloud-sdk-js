--- conflicted
+++ resolved
@@ -632,11 +632,7 @@
       delete process.env.no_proxy;
     });
 
-<<<<<<< HEAD
-    it('does a retry if request fails wit 500 error', async () => {
-=======
     it('does a retry if request fails with 500 error', async () => {
->>>>>>> 33b0b9d6
       const response = {
         owner: {
           SubaccountId: 'a89ea924-d9c2-4eab-84fb-3ffcaadf5d24',
@@ -657,11 +653,7 @@
       expect(actual).toEqual(parseDestination(response));
     });
 
-<<<<<<< HEAD
-    it('does a no retry if request fails with 401 error', async () => {
-=======
     it('does no retry if request fails with 401 error', async () => {
->>>>>>> 33b0b9d6
       const response = {
         owner: {
           SubaccountId: 'a89ea924-d9c2-4eab-84fb-3ffcaadf5d24',
