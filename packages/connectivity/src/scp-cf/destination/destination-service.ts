import {
  createLogger,
  ErrorWithCause,
  propertyExists
} from '@sap-cloud-sdk/util';
import CircuitBreaker from 'opossum';
import axios, { AxiosError, AxiosRequestConfig, AxiosResponse } from 'axios';
import { decodeJwt, wrapJwtInHeader } from '../jwt';
import {
  circuitBreakerDefaultOptions,
  ResilienceOptions
} from '../resilience-options';
import { urlAndAgent } from '../../http-agent';
import {
  DestinationConfiguration,
  DestinationJson,
  parseDestination
} from './destination';
import { Destination, DestinationType } from './destination-service-types';
import { destinationServiceCache } from './destination-service-cache';
import { DestinationFetchOptions } from './destination-accessor-types';

const logger = createLogger({
  package: 'connectivity',
  messageContext: 'destination-service'
});

type DestinationCircuitBreaker<ResponseType> = CircuitBreaker<
  [requestConfig: AxiosRequestConfig],
  AxiosResponse<ResponseType>
>;

<<<<<<< HEAD
type DestionsServiceOptions = ResilienceOptions &
  Pick<DestinationFetchOptions, 'useCache'>;
type DestionServiceOptions = ResilienceOptions &
=======
type DestinationsServiceOptions = ResilienceOptions &
  Pick<DestinationFetchOptions, 'useCache'>;
type DestinationServiceOptions = ResilienceOptions &
>>>>>>> 6a8ae644
  Pick<DestinationFetchOptions, 'destinationName'>;

let circuitBreaker: DestinationCircuitBreaker<
  DestinationJson | DestinationConfiguration
>;

/**
 * Fetches all instance destinations from the given URI.
 * @param destinationServiceUri - The URI of the destination service
 * @param jwt - The access token
 * @param options - Options to use by retrieving destinations
 * @returns A promise resolving to a list of instance destinations
 * @internal
 */
export function fetchInstanceDestinations(
  destinationServiceUri: string,
  jwt: string,
<<<<<<< HEAD
  options?: DestionsServiceOptions
=======
  options?: DestinationsServiceOptions
>>>>>>> 6a8ae644
): Promise<Destination[]> {
  return fetchDestinations(
    destinationServiceUri,
    jwt,
    DestinationType.Instance,
    options
  );
}

/**
 * Fetches all subaccount destinations from the given URI.
 * @param destinationServiceUri - The URI of the destination service
 * @param jwt - The access token
 * @param options - Options to use by retrieving destinations
 * @returns A promise resolving to a list of subaccount destinations
 * @internal
 */
export function fetchSubaccountDestinations(
  destinationServiceUri: string,
  jwt: string,
<<<<<<< HEAD
  options?: DestionsServiceOptions
=======
  options?: DestinationsServiceOptions
>>>>>>> 6a8ae644
): Promise<Destination[]> {
  return fetchDestinations(
    destinationServiceUri,
    jwt,
    DestinationType.Subaccount,
    options
  );
}

async function fetchDestinations(
  destinationServiceUri: string,
  jwt: string,
  type: DestinationType,
<<<<<<< HEAD
  options?: DestionsServiceOptions
=======
  options?: DestinationsServiceOptions
>>>>>>> 6a8ae644
): Promise<Destination[]> {
  const targetUri = `${destinationServiceUri.replace(
    /\/$/,
    ''
  )}/destination-configuration/v1/${type}Destinations`;

  if (options?.useCache) {
    const destinationsFromCache =
      destinationServiceCache.retrieveDestinationsFromCache(
        targetUri,
        decodeJwt(jwt)
      );
    if (destinationsFromCache) {
      logger.debug(
        `Destinations retrieved from cache. There were ${destinationsFromCache.length} destinations returned from the cache.`
      );
      return destinationsFromCache;
    }
  }

  const headers = wrapJwtInHeader(jwt).headers;

  return callDestinationService(targetUri, headers, options)
    .then(response => {
      const destinations: Destination[] = response.data.map(d =>
        parseDestination(d)
      );
      if (options?.useCache) {
        destinationServiceCache.cacheRetrievedDestinations(
          targetUri,
          decodeJwt(jwt),
          destinations
        );
      }
      return destinations;
    })
    .catch(error => {
      throw new ErrorWithCause(
        `Failed to fetch ${type} destinations.${errorMessageFromResponse(
          error
        )}`,
        error
      );
    });
}

/**
 *  @internal
 */
export interface AuthAndExchangeTokens {
  authHeaderJwt: string;
  exchangeHeaderJwt?: string;
  exchangeTenant?: string;
}

/**
 * Fetches a specific destination by name from the given URI, including authorization tokens.
 * For destinations with authenticationType OAuth2SAMLBearerAssertion, this call will trigger the OAuth2SAMLBearerFlow against the target destination.
 * In this pass the access token as string.
 * Fetches a specific destination with authenticationType OAuth2UserTokenExchange by name from the given URI, including authorization tokens.
 * @param destinationServiceUri - The URI of the destination service
 * @param token - The access token or AuthAndExchangeTokens if you want to include the X-user-token for OAuth2UserTokenExchange.
 * @param options - Options to use by retrieving destinations
 * @returns A Promise resolving to the destination
 * @internal
 */
export async function fetchDestination(
  destinationServiceUri: string,
  token: string | AuthAndExchangeTokens,
<<<<<<< HEAD
  options: DestionServiceOptions
=======
  options: DestinationServiceOptions
>>>>>>> 6a8ae644
): Promise<Destination> {
  return fetchDestinationByTokens(
    destinationServiceUri,
    typeof token === 'string' ? { authHeaderJwt: token } : token,
    options
  );
}

async function fetchDestinationByTokens(
  destinationServiceUri: string,
  tokens: AuthAndExchangeTokens,
<<<<<<< HEAD
  options: DestionServiceOptions
=======
  options: DestinationServiceOptions
>>>>>>> 6a8ae644
): Promise<Destination> {
  const targetUri = `${destinationServiceUri.replace(
    /\/$/,
    ''
  )}/destination-configuration/v1/destinations/${options.destinationName}`;

  let authHeader = wrapJwtInHeader(tokens.authHeaderJwt).headers;
  authHeader = tokens.exchangeHeaderJwt
    ? { ...authHeader, 'X-user-token': tokens.exchangeHeaderJwt }
    : authHeader;

  authHeader = tokens.exchangeTenant
    ? { ...authHeader, 'X-tenant': tokens.exchangeTenant }
    : authHeader;

  return callDestinationService(targetUri, authHeader, options)
    .then(response => {
      const destination: Destination = parseDestination(response.data);
      return destination;
    })
    .catch(error => {
      {
        throw new ErrorWithCause(
          `Failed to fetch destination ${
            options.destinationName
          }.${errorMessageFromResponse(error)}`,
          error
        );
      }
    });
}

function errorMessageFromResponse(
  error: AxiosError<{ ErrorMessage: string }>
): string {
  return propertyExists(error, 'response', 'data', 'ErrorMessage')
    ? ` ${error.response!.data.ErrorMessage}`
    : '';
}

function callDestinationService(
  uri: string,
  headers: Record<string, any>,
  options: ResilienceOptions = { enableCircuitBreaker: true }
): Promise<AxiosResponse<DestinationJson | DestinationConfiguration>> {
  const config: AxiosRequestConfig = {
    ...urlAndAgent(uri),
    proxy: false,
    method: 'get',
    headers
  };

  if (options.enableCircuitBreaker) {
    return getCircuitBreaker().fire(config);
  }

  return axios.request(config);
}

function getCircuitBreaker(): DestinationCircuitBreaker<
  DestinationJson | DestinationConfiguration
> {
  const request: (
    config: AxiosRequestConfig
  ) => Promise<AxiosResponse<DestinationJson | DestinationConfiguration>> =
    axios.request;
  if (!circuitBreaker) {
    circuitBreaker = new CircuitBreaker(request, circuitBreakerDefaultOptions);
  }
  return circuitBreaker;
}<|MERGE_RESOLUTION|>--- conflicted
+++ resolved
@@ -4,7 +4,7 @@
   propertyExists
 } from '@sap-cloud-sdk/util';
 import CircuitBreaker from 'opossum';
-import axios, { AxiosError, AxiosRequestConfig, AxiosResponse } from 'axios';
+import axios, { AxiosRequestConfig, AxiosResponse, AxiosError } from 'axios';
 import { decodeJwt, wrapJwtInHeader } from '../jwt';
 import {
   circuitBreakerDefaultOptions,
@@ -30,15 +30,9 @@
   AxiosResponse<ResponseType>
 >;
 
-<<<<<<< HEAD
-type DestionsServiceOptions = ResilienceOptions &
-  Pick<DestinationFetchOptions, 'useCache'>;
-type DestionServiceOptions = ResilienceOptions &
-=======
 type DestinationsServiceOptions = ResilienceOptions &
   Pick<DestinationFetchOptions, 'useCache'>;
 type DestinationServiceOptions = ResilienceOptions &
->>>>>>> 6a8ae644
   Pick<DestinationFetchOptions, 'destinationName'>;
 
 let circuitBreaker: DestinationCircuitBreaker<
@@ -56,11 +50,7 @@
 export function fetchInstanceDestinations(
   destinationServiceUri: string,
   jwt: string,
-<<<<<<< HEAD
-  options?: DestionsServiceOptions
-=======
   options?: DestinationsServiceOptions
->>>>>>> 6a8ae644
 ): Promise<Destination[]> {
   return fetchDestinations(
     destinationServiceUri,
@@ -81,11 +71,7 @@
 export function fetchSubaccountDestinations(
   destinationServiceUri: string,
   jwt: string,
-<<<<<<< HEAD
-  options?: DestionsServiceOptions
-=======
   options?: DestinationsServiceOptions
->>>>>>> 6a8ae644
 ): Promise<Destination[]> {
   return fetchDestinations(
     destinationServiceUri,
@@ -99,11 +85,7 @@
   destinationServiceUri: string,
   jwt: string,
   type: DestinationType,
-<<<<<<< HEAD
-  options?: DestionsServiceOptions
-=======
   options?: DestinationsServiceOptions
->>>>>>> 6a8ae644
 ): Promise<Destination[]> {
   const targetUri = `${destinationServiceUri.replace(
     /\/$/,
@@ -173,11 +155,7 @@
 export async function fetchDestination(
   destinationServiceUri: string,
   token: string | AuthAndExchangeTokens,
-<<<<<<< HEAD
-  options: DestionServiceOptions
-=======
   options: DestinationServiceOptions
->>>>>>> 6a8ae644
 ): Promise<Destination> {
   return fetchDestinationByTokens(
     destinationServiceUri,
@@ -189,11 +167,7 @@
 async function fetchDestinationByTokens(
   destinationServiceUri: string,
   tokens: AuthAndExchangeTokens,
-<<<<<<< HEAD
-  options: DestionServiceOptions
-=======
   options: DestinationServiceOptions
->>>>>>> 6a8ae644
 ): Promise<Destination> {
   const targetUri = `${destinationServiceUri.replace(
     /\/$/,
