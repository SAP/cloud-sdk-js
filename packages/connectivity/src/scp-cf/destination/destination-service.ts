--- conflicted
+++ resolved
@@ -8,23 +8,10 @@
 import axios, { AxiosRequestConfig, AxiosResponse, AxiosError } from 'axios';
 import { executeWithMiddleware } from '@sap-cloud-sdk/resilience/internal';
 import {
-<<<<<<< HEAD
-  executeWithMiddleware,
-  circuitBreakerHttp
-} from '@sap-cloud-sdk/resilience/internal';
-import {
-  HttpMiddlewareContext,
-  Context,
-  timeout,
-  Middleware
-} from '@sap-cloud-sdk/resilience';
-import * as asyncRetry from 'async-retry';
-=======
   Context,
   resilience,
   HttpMiddlewareContext
 } from '@sap-cloud-sdk/resilience';
->>>>>>> f66f2e95
 import { decodeJwt, wrapJwtInHeader } from '../jwt';
 import { urlAndAgent } from '../../http-agent';
 import { getSubdomainAndZoneId } from '../xsuaa-service';
@@ -311,8 +298,7 @@
 
   return callDestinationEndpoint(
     { uri: targetUri, tenantId: getTenantFromTokens(tokens) },
-    authHeader,
-    options
+    authHeader
   )
     .then(response => {
       const destination: Destination = parseDestination(response.data);
@@ -411,10 +397,6 @@
   >;
 }
 
-type fpp = AxiosResponse<
-  DestinationCertificateJson | DestinationConfiguration | DestinationJson
->;
-
 async function callDestinationService(
   context: Context,
   headers: Record<string, any>,
@@ -445,11 +427,7 @@
     ];
   }
   return executeWithMiddleware(
-<<<<<<< HEAD
-    resilience,
-=======
-    resilience(),
->>>>>>> f66f2e95
+    [timeout(), circuitBreakerHttp()],
     { requestConfig: config, ...context } as HttpMiddlewareContext,
     () => axios.request(config)
   );
