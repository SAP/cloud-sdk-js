--- conflicted
+++ resolved
@@ -8,23 +8,13 @@
 import axios, { AxiosRequestConfig, AxiosResponse, AxiosError } from 'axios';
 import { executeWithMiddleware } from '@sap-cloud-sdk/resilience/internal';
 import {
-<<<<<<< HEAD
-  executeWithMiddleware,
-  circuitBreakerHttp
-} from '@sap-cloud-sdk/resilience/internal';
-import {
   HttpMiddlewareContext,
   Context,
   timeout,
-  Middleware
+  Middleware,
+  circuitBreakerHttp
 } from '@sap-cloud-sdk/resilience';
 import * as asyncRetry from 'async-retry';
-=======
-  Context,
-  resilience,
-  HttpMiddlewareContext
-} from '@sap-cloud-sdk/resilience';
->>>>>>> a47ebcfd
 import { decodeJwt, wrapJwtInHeader } from '../jwt';
 import { urlAndAgent } from '../../http-agent';
 import { getSubdomainAndZoneId } from '../xsuaa-service';
@@ -445,11 +435,7 @@
     ];
   }
   return executeWithMiddleware(
-<<<<<<< HEAD
     resilience,
-=======
-    resilience(),
->>>>>>> a47ebcfd
     { requestConfig: config, ...context } as HttpMiddlewareContext,
     () => axios.request(config)
   );
