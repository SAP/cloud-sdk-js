import { AgentOptions } from 'https';
import { URL } from 'url';
import { HttpProxyAgent } from 'http-proxy-agent';
import { HttpsProxyAgent } from 'https-proxy-agent';
import { createLogger, sanitizeRecord } from '@sap-cloud-sdk/util';
import { Protocol, getProtocol } from '../protocol';
import { ProxyConfiguration } from '../connectivity-service-types';
import { basicHeader } from '../authorization-header';
import {
  HttpAgentConfig,
  HttpsAgentConfig
} from '../../http-agent/agent-config';
import { getProtocolOrDefault } from '../get-protocol';
import { Destination } from './destination-service-types';

const logger = createLogger({
  package: 'connectivity',
  messageContext: 'proxy-util'
});

/**
 * @internal
 * Determines the proxy strategy. If the 'no_proxy' env variable is set, the `ProxyConfiguration` in the destination is omitted.
 * For the 'on-premise' and 'internet' proxy strategies the connectivity service or environment variables are checked to fill the `ProxyConfiguration`.
 * @param destination - Destination to derive the proxy strategy from.
 * @returns The proxy strategy for the given destination.
 */
export function proxyStrategy(
  destination: Destination
): 'no-proxy' | 'on-premise' | 'internet' | 'private-link' {
  if (destination.proxyType === 'OnPremise') {
    logger.debug(
      'OnPrem destination proxy settings from connectivity service will be used.'
    );
    return 'on-premise';
  }

  if (destination.proxyType === 'PrivateLink') {
    logger.debug(
      'PrivateLink destination proxy settings will be used. This is not supported in local/CI/CD environments.'
    );
    return 'private-link';
  }

  const destinationProtocol = getProtocolOrDefault(destination);
  if (!getProxyEnvValue(destinationProtocol)) {
    logger.debug(
      `Could not find proxy settings for ${destinationProtocol} in the environment variables - no proxy used.`
    );
    return 'no-proxy';
  }

  if (getNoProxyEnvValue().includes(destination.url)) {
    logger.debug(
      `Destination URL ${
        destination.url
      } is in no_proxy list: ${getNoProxyEnvValue()} - no proxy used.`
    );
    return 'no-proxy';
  }

  if (getProxyEnvValue(destinationProtocol)) {
    logger.debug(
      `Proxy settings for ${destinationProtocol} are found in environment variables.`
    );
    return 'internet';
  }

  return 'no-proxy';
}

function getProxyEnvValue(protocol: Protocol): string | undefined {
  const proxyEnvKey = protocol + '_proxy';
  const proxyEnvValue =
    process.env[proxyEnvKey.toLowerCase()] ||
    process.env[proxyEnvKey.toUpperCase()];
  logger.debug(
    `Tried to read ${proxyEnvKey.toLowerCase()} or ${proxyEnvKey.toUpperCase()} from the environment variables. Value is ${proxyEnvValue}.`
  );

  return proxyEnvValue || undefined;
}

function getNoProxyEnvValue(): string[] {
  const noProxyEnv = process.env.no_proxy || process.env.NO_PROXY;

  if (!noProxyEnv) {
    return [];
  }

  const split = noProxyEnv.split(',').map(s => s.trim());
  if (split.find(s => s.includes('*'))) {
    logger.warn(
      `The no_proxy env contains a wildcard ${noProxyEnv}, which is currently not supported`
    );
  }
  return split;
}

function getPort(url: URL): number {
  if (url.port) {
    return parseInt(url.port);
  }
  return url.protocol === 'https:' ? 443 : 80;
}

function getOriginalProtocol(href: string): string | undefined {
  const test = href.match(/^[\w.-]+:\/\//);
  return test ? test[0].slice(0, -2) : undefined;
}

function sanitizeUrl(href: string): string {
  const protocol = getOriginalProtocol(href);

  if (!protocol) {
    logger.debug('No protocol specified, using "http:".');
    return `http://${href}`;
  }
  return href;
}

function validateUrl(url: URL): void {
  if (url.protocol !== 'http:' && url.protocol !== 'https:') {
    throw new Error(`Unsupported protocol "${url.protocol}".`);
  }

  if (url.protocol === 'https:') {
    logger.debug(
      'Using protocol "https:" to connect to a proxy. This is unusual but possible.'
    );
  }

  if (url.username && !url.password) {
    throw new Error('Password missing.');
  }
}

/**
 * Parses the environment variable for the web proxy and extracts the values considering defaults like http for the protocol and 80 or 443 for the port.
 * The general pattern to be parsed is `protocol://user:password@host:port`, where everything besides the host is optional.
 * Special characters in the user and password need to be percent encoded.
 * @param proxyEnvValue - Environment variable which is parsed.
 * @returns Configuration with default values or `undefined` if the parsing failed.
 */
export function parseProxyEnv(
  proxyEnvValue: string
): ProxyConfiguration | undefined {
  const href = sanitizeUrl(proxyEnvValue);

  try {
    const url = new URL(href);
    validateUrl(url);

    const proxyConfig: ProxyConfiguration = {
      host: url.hostname,
      protocol: getProtocol(url.protocol)!,
      port: getPort(url)
    };

    if (url.username && url.password) {
      proxyConfig.headers = {
        'Proxy-Authorization': basicHeader(
          decodeURIComponent(url.username),
          decodeURIComponent(url.password)
        )
      };
    }

    if (proxyConfig) {
      const loggableConfig = {
        ...proxyConfig,
        headers: sanitizeRecord(
          proxyConfig.headers || {},
          'Authorization header present. Not logged for security reasons.'
        )
      };

      logger.debug(
        `Used Proxy Configuration: ${JSON.stringify(loggableConfig, null, 2)}.`
      );
    }

    return proxyConfig;
  } catch (err) {
    logger.warn(
      `Could not parse proxy configuration from environment variable. Reason: ${err.message}`
    );
    return undefined;
  }
}

/**
 * Adds the proxy configuration to a destination based on web proxies defined in environment variables. See {@link ProxyConfiguration} and {@link proxyStrategy} for details.
 * @param destination - to which the proxy configuration is added.
 * @returns Destination containing the configuration for web proxy.
 * @internal
 */
export function addProxyConfigurationInternet(destination: any): Destination {
  const proxyEnvValue = getProxyEnvValue(getProtocolOrDefault(destination));
  if (proxyEnvValue) {
    const proxyConfiguration = parseProxyEnv(proxyEnvValue);
    if (proxyConfiguration) {
      return { ...destination, proxyConfiguration };
    }
    return { ...destination };
  }
  logger.warn(
    'Attempt to get proxy config from environment variables failed. At this point this should not happen - no proxy used.'
  );
  return { ...destination };
}

/**
 * Builds the http(s)-agent config. Note that the proxy agent type like http or https is determined by the destination RUL protocol.
 * The protocol from the proxy is unrelated to this and in most cases http.
 * All additional options are forwarded to tls.connect and net.connect see https://github.com/TooTallNate/node-https-proxy-agent#new-httpsproxyagentobject-options
 * @param destination - Destination containing the proxy configurations
 * @param options - Additional options for the agent
 * @returns The http(s)-agent containing the proxy configuration
 * @internal
 */
export function proxyAgent(
  destination: Destination,
  options?: AgentOptions
): HttpAgentConfig | HttpsAgentConfig {
  const proxyConfig = destination.proxyConfiguration;

  if (!proxyConfig) {
    throw new Error('Proxy config must not be undefined.');
  }

  if (options?.host) {
    logger.warn(
      `The agent options you passed to the proxy agent creation contains the host "${options.host}" which will overwrite the host from the proxy config.`
    );
  }

  if (options?.port) {
    logger.warn(
      `The agent options you passed to the proxy agent creation contains the port "${options.port}" which will overwrite the port from the proxy config.`
    );
  }

  const agentConfig = {
    host: proxyConfig.host,
    protocol: proxyConfig.protocol,
    port: proxyConfig.port,
    ...options
  };

  const targetProtocol = getProtocolOrDefault(destination);

  if (targetProtocol === 'http') {
    return {
      httpAgent: new HttpProxyAgent(agentConfig)
    };
  }
<<<<<<< HEAD
=======

  if (targetProtocol === 'https') {
    return {
      httpsAgent: new HttpsProxyAgent(agentConfig)
    };
  }

  throw new Error(
    `The target protocol: ${targetProtocol} has to be either https or http.`
  );
}

/**
 * Enum representing the different strategies for proxies on requests. Possible situations are "NO_PROXY", use the connectivity service proxy for On-Premise connection or a usual web proxy.
 * See also {@link ProxyConfiguration} for more details.
 * @internal
 */
export enum ProxyStrategy {
  NO_PROXY,
  ON_PREMISE_PROXY,
  INTERNET_PROXY,
  PRIVATELINK_PROXY
>>>>>>> 6a9b86d8
}<|MERGE_RESOLUTION|>--- conflicted
+++ resolved
@@ -255,8 +255,6 @@
       httpAgent: new HttpProxyAgent(agentConfig)
     };
   }
-<<<<<<< HEAD
-=======
 
   if (targetProtocol === 'https') {
     return {
@@ -267,17 +265,4 @@
   throw new Error(
     `The target protocol: ${targetProtocol} has to be either https or http.`
   );
-}
-
-/**
- * Enum representing the different strategies for proxies on requests. Possible situations are "NO_PROXY", use the connectivity service proxy for On-Premise connection or a usual web proxy.
- * See also {@link ProxyConfiguration} for more details.
- * @internal
- */
-export enum ProxyStrategy {
-  NO_PROXY,
-  ON_PREMISE_PROXY,
-  INTERNET_PROXY,
-  PRIVATELINK_PROXY
->>>>>>> 6a9b86d8
 }