--- conflicted
+++ resolved
@@ -4,21 +4,6 @@
 export interface Service {
   [other: string]: any;
   /**
-<<<<<<< HEAD
-   * TODO-JSDOC.
-   */
-  name: string;
-  /**
-   * TODO-JSDOC.
-   */
-  label: string;
-  /**
-   * TODO-JSDOC.
-   */
-  tags: string[];
-  /**
-   * TODO-JSDOC.
-=======
    * The name of the service.
    */
   name: string;
@@ -32,7 +17,6 @@
   tags: string[];
   /**
    * The service credentials.
->>>>>>> ecd78b27
    */
   credentials: ServiceCredentials;
 }
