--- conflicted
+++ resolved
@@ -142,11 +142,7 @@
  */
 export interface VerifyJwtOptions {
   /**
-<<<<<<< HEAD
-   * TODO-JSDOC.
-=======
    * The verification keys are cached if set to true.
->>>>>>> ecd78b27
    */
   cacheVerificationKeys?: boolean;
 }
@@ -156,11 +152,7 @@
 };
 
 /**
-<<<<<<< HEAD
- * 15 minutes is the default value used by the xssec lib
-=======
  * 15 minutes is the default value used by the xssec lib.
->>>>>>> ecd78b27
  * @internal
  */
 export const verificationKeyCache = new Cache<TokenKey>(900000);
