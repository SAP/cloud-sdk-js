--- conflicted
+++ resolved
@@ -1,18 +1,8 @@
 import { IncomingMessage } from 'http';
 import * as xssec from '@sap/xssec';
 import { createLogger, ErrorWithCause } from '@sap-cloud-sdk/util';
-<<<<<<< HEAD
 import { decode } from 'jsonwebtoken';
-import { Jwt, JwtPayload } from './jsonwebtoken-type';
-=======
-import { decode, verify } from 'jsonwebtoken';
-import {
-  Jwt,
-  JwtHeader,
-  JwtPayload,
-  JwtWithPayloadObject
-} from './jsonwebtoken-type';
->>>>>>> fea9cef6
+import { Jwt, JwtPayload,JwtWithPayloadObject } from './jsonwebtoken-type';
 import { getXsuaaServiceCredentials } from './environment-accessor';
 import { TokenKey } from './xsuaa-service-types';
 import { Cache } from './cache';
@@ -158,36 +148,6 @@
   return jku + kid;
 }
 
-<<<<<<< HEAD
-=======
-/**
- * Verifies the given JWT with the given key and returns the decoded payload.
- * @param token - JWT to be verified.
- * @param key - Key to use for verification.
- * @returns A Promise to the decoded and verified JWT.
- *  @internal
- */
-export function verifyJwtWithKey(
-  token: string,
-  key: string
-): Promise<JwtPayload> {
-  return new Promise((resolve, reject) => {
-    verify(token, sanitizeVerificationKey(key), (err, decodedToken) => {
-      if (err) {
-        return reject(new ErrorWithCause('Invalid JWT.', err));
-      }
-      if (!decodedToken) {
-        return reject('Invalid JWT. Token verification yielded `undefined`.');
-      }
-      if (typeof decodedToken === 'string') {
-        return resolve(JSON.parse(decodedToken));
-      }
-      return resolve(decodedToken);
-    });
-  });
-}
-
->>>>>>> fea9cef6
 function sanitizeVerificationKey(key: string) {
   // Add new line after -----BEGIN PUBLIC KEY----- and before -----END PUBLIC KEY----- because the lib won't work otherwise
   return key
