--- conflicted
+++ resolved
@@ -1,23 +1,5 @@
 import { JwtPayload } from './jsonwebtoken-type';
-<<<<<<< HEAD
-import { tenantId } from './jwt';
-=======
-import { decodeJwt, getTenantId } from './jwt';
-import { getIssuerSubdomain } from './subdomain-replacer';
-
-/**
- * Get the tenant ID of a decoded JWT, based on its `zid` property or, if not available, the `iss` subdomain.
- * @param token - Token to read the tenant ID from.
- * @returns The tenant ID, if available.
- * @internal
- */
-export function getTenantIdWithFallback(
-  token: string | JwtPayload | undefined
-): string | undefined {
-  const decodedJwt = token ? decodeJwt(token) : {};
-  return getTenantId(decodedJwt) || getIssuerSubdomain(decodedJwt) || undefined;
-}
->>>>>>> dbad36f6
+import { getTenantId } from './jwt';
 
 /**
  * Compare two decoded JWTs based on their `tenantId`s.
