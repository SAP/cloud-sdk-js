--- conflicted
+++ resolved
@@ -7,12 +7,7 @@
 } from './environment-accessor/environment-accessor-types';
 import { ClientCredentialsResponse } from './xsuaa-service-types';
 import { getXsuaaService, resolveServiceBinding } from './environment-accessor';
-<<<<<<< HEAD
-import { decodeJwt, getSubdomain, tenantId } from './jwt';
-=======
-import { getIssuerSubdomain } from './subdomain-replacer';
-import { decodeJwt, getTenantId } from './jwt';
->>>>>>> dbad36f6
+import { decodeJwt, getSubdomain, getTenantId } from './jwt';
 
 interface XsuaaParameters {
   subdomain: string | undefined;
@@ -33,13 +28,8 @@
 ): Promise<ClientCredentialsResponse> {
   const decodedJwt = jwt ? decodeJwt(jwt) : {};
   const fnArgument: XsuaaParameters = {
-<<<<<<< HEAD
     subdomain: getSubdomain(decodedJwt),
-    zoneId: tenantId(decodedJwt),
-=======
-    subdomain: getIssuerSubdomain(jwt) || null,
-    zoneId: getTenantId(jwt) || null,
->>>>>>> dbad36f6
+    zoneId: getTenantId(decodedJwt),
     serviceCredentials: resolveServiceBinding(service).credentials
   };
 
@@ -87,13 +77,8 @@
 ): Promise<string> {
   const decodedUserJwt = decodeJwt(userJwt);
   const fnArgument: XsuaaParameters = {
-<<<<<<< HEAD
     subdomain: getSubdomain(decodedUserJwt),
-    zoneId: tenantId(decodedUserJwt),
-=======
-    subdomain: getIssuerSubdomain(jwt) || null,
-    zoneId: getTenantId(jwt) || null,
->>>>>>> dbad36f6
+    zoneId: getTenantId(decodedUserJwt),
     serviceCredentials: service.credentials,
     userJwt
   };
