import nock from 'nock';
import { createLogger } from '@sap-cloud-sdk/util';
import { IsolationStrategy } from '../cache';
import { decodeJwt, wrapJwtInHeader } from '../jwt';
import {
  providerJwtBearerToken,
  providerServiceToken,
  providerUserJwt,
  providerUserPayload,
  subscriberServiceToken,
  subscriberUserJwt
} from '../../../../test/test-util/mocked-access-tokens';
import {
  connectivityProxyConfigMock,
  mockServiceBindings
} from '../../../../test/test-util/environment-mocks';
import {
  mockJwtBearerToken,
  mockServiceToken
} from '../../../../test/test-util/token-accessor-mocks';
import {
  mockInstanceDestinationsCall,
  mockSingleDestinationCall,
  mockSubaccountDestinationsCall,
  mockVerifyJwt
} from '../../../../test/test-util/destination-service-mocks';
import {
  certificateMultipleResponse,
  certificateSingleResponse,
  destinationName,
  oauthMultipleResponse,
  oauthSingleResponse,
  onPremisePrincipalPropagationMultipleResponse
} from '../../../../test/test-util/example-destination-service-responses';
import { destinationServiceCache } from './destination-service-cache';
import { getDestination } from './destination-accessor';
import {
  alwaysProvider,
  alwaysSubscriber,
  subscriberFirst
} from './destination-selection-strategies';
<<<<<<< HEAD
import { destinationCache, getDestinationCacheKey } from './destination-cache';
=======
import {
  destinationCache,
  getDestinationCacheKeyStrict
} from './destination-cache';
>>>>>>> fe1ba94a
import { AuthenticationType, Destination } from './destination-service-types';
import { getDestinationFromDestinationService } from './destination-from-service';
import { parseDestination } from './destination';

const destinationOne: Destination = {
  url: 'https://destination1.example',
  name: 'destToCache1',
  proxyType: 'Internet',
  username: 'name',
  password: 'pwd',
  authentication: 'BasicAuthentication' as AuthenticationType,
  authTokens: [],
  sapClient: null,
  originalProperties: {},
  isTrustingAllCertificates: false
};

function getSubscriberCache(
  isolationStrategy: IsolationStrategy,
  destName = 'SubscriberDest'
) {
  const decodedSubscriberJwt = decodeJwt(subscriberUserJwt);
  return destinationCache.retrieveDestinationFromCache(
    decodedSubscriberJwt,
    destName,
    isolationStrategy
  );
}
function getProviderCache(isolationStrategy: IsolationStrategy) {
  const decodedProviderJwt = decodeJwt(providerUserJwt);
  return destinationCache.retrieveDestinationFromCache(
    decodedProviderJwt,
    'ProviderDest',
    isolationStrategy
  );
}

function mockDestinationsWithSameName() {
  nock.cleanAll();

  mockServiceBindings();
  mockServiceToken();

  const dest = {
    URL: 'https://subscriber.example',
    Name: 'SubscriberDest',
    ProxyType: 'any',
    Authentication: 'NoAuthentication'
  };
  mockInstanceDestinationsCall(nock, [], 200, subscriberServiceToken);
  mockSubaccountDestinationsCall(nock, [dest], 200, subscriberServiceToken);
  mockInstanceDestinationsCall(nock, [], 200, providerServiceToken);
  mockSubaccountDestinationsCall(nock, [dest], 200, providerServiceToken);
}

describe('caching destination integration tests', () => {
  afterEach(() => {
    destinationCache.clear();
    destinationServiceCache.clear();
    nock.cleanAll();
  });

  describe('test caching of retrieved entries', () => {
    beforeEach(() => {
      mockVerifyJwt();
      mockServiceBindings();
      mockServiceToken();

      const subscriberDest = {
        URL: 'https://subscriber.example',
        Name: 'SubscriberDest',
        ProxyType: 'any',
        Authentication: 'NoAuthentication'
      };
      const subscriberDest2 = {
        URL: 'https://subscriber2.example',
        Name: 'SubscriberDest2',
        ProxyType: 'any',
        Authentication: 'NoAuthentication'
      };
      const providerDest = {
        URL: 'https://provider.example',
        Name: 'ProviderDest',
        ProxyType: 'any',
        Authentication: 'NoAuthentication'
      };

      mockInstanceDestinationsCall(nock, [], 200, subscriberServiceToken);
      mockSubaccountDestinationsCall(
        nock,
        [subscriberDest, subscriberDest2],
        200,
        subscriberServiceToken
      );
      mockInstanceDestinationsCall(nock, [], 200, providerServiceToken);
      mockSubaccountDestinationsCall(
        nock,
        [providerDest],
        200,
        providerServiceToken
      );
    });

    it('cache key contains user also for provider tokens', async () => {
      await getDestination('ProviderDest', {
        userJwt: providerUserJwt,
        useCache: true,
        isolationStrategy: IsolationStrategy.Tenant_User
      });
      const cacheKeys = Object.keys(
        (destinationCache.getCacheInstance() as any).cache
      );
      expect(cacheKeys[0]).toBe(
        getDestinationCacheKey(
          providerUserPayload,
          'ProviderDest',
          IsolationStrategy.Tenant_User
        )
      );
    });

    it('retrieved subscriber destinations are cached with tenant id using "Tenant" isolation type by default ', async () => {
      await getDestination('SubscriberDest', {
        userJwt: subscriberUserJwt,
        useCache: true,
        cacheVerificationKeys: false
      });

      const c1 = getSubscriberCache(IsolationStrategy.Tenant);
      const c2 = getProviderCache(IsolationStrategy.Tenant);
      const c3 = getSubscriberCache(IsolationStrategy.User);
      const c4 = getProviderCache(IsolationStrategy.No_Isolation);
      const c5 = getSubscriberCache(IsolationStrategy.Tenant_User);
      const c6 = getProviderCache(IsolationStrategy.Tenant_User);

      expect(c1).toBeUndefined();
      expect(c2).toBeUndefined();
      expect(c3).toBeUndefined();
      expect(c4).toBeUndefined();
      expect(c5!.url).toBe('https://subscriber.example');
      expect(c6).toBeUndefined();
    });

    it('retrieved  provider destinations are cached using only destination name in "NoIsolation" type', async () => {
      await getDestination('ProviderDest', {
        userJwt: subscriberUserJwt,
        useCache: true,
        isolationStrategy: IsolationStrategy.No_Isolation,
        cacheVerificationKeys: false
      });

      const c1 = getSubscriberCache(IsolationStrategy.No_Isolation);
      const c2 = getProviderCache(IsolationStrategy.No_Isolation);
      const c3 = getSubscriberCache(IsolationStrategy.User);
      const c4 = getSubscriberCache(IsolationStrategy.Tenant);
      const c5 = getSubscriberCache(IsolationStrategy.Tenant_User);

      expect(c1).toBeUndefined();
      expect(c2!.url).toBe('https://provider.example');
      expect(c3).toBeUndefined();
      expect(c4).toBeUndefined();
      expect(c5).toBeUndefined();
    });

    it('caches only subscriber if the destination names are the same and subscriber first', async () => {
      mockDestinationsWithSameName();
      await getDestination('SubscriberDest', {
        userJwt: subscriberUserJwt,
        useCache: true,
        isolationStrategy: IsolationStrategy.Tenant,
        cacheVerificationKeys: false
      });

      const c1 = getSubscriberCache(IsolationStrategy.Tenant);
      const c2 = getProviderCache(IsolationStrategy.Tenant);

      expect(c1!.url).toBe('https://subscriber.example');
      expect(c2).toBeUndefined();
    });

    it('caches only provider if selection strategy always provider', async () => {
      await getDestination('ProviderDest', {
        userJwt: subscriberUserJwt,
        useCache: true,
        isolationStrategy: IsolationStrategy.Tenant,
        cacheVerificationKeys: false,
        selectionStrategy: alwaysProvider
      });

      const c1 = getSubscriberCache(IsolationStrategy.Tenant);
      const c2 = getProviderCache(IsolationStrategy.Tenant);

      expect(c1).toBeUndefined();
      expect(c2!.url).toBe('https://provider.example');
    });

    it('caches only subscriber if selection strategy always subscriber', async () => {
      mockVerifyJwt();
      await getDestination('SubscriberDest', {
        userJwt: subscriberUserJwt,
        useCache: true,
        isolationStrategy: IsolationStrategy.Tenant,
        cacheVerificationKeys: false,
        selectionStrategy: alwaysSubscriber
      });

      const c1 = getSubscriberCache(IsolationStrategy.Tenant);
      const c2 = getProviderCache(IsolationStrategy.Tenant);

      expect(c1!.url).toBe('https://subscriber.example');
      expect(c2).toBeUndefined();
    });

    it('caches nothing if the destination is not found', async () => {
      mockVerifyJwt();
      await getDestination('ANY', {
        userJwt: subscriberUserJwt,
        useCache: true,
        isolationStrategy: IsolationStrategy.Tenant,
        cacheVerificationKeys: false,
        selectionStrategy: alwaysSubscriber
      });

      const c1 = getSubscriberCache(IsolationStrategy.Tenant);
      const c2 = getProviderCache(IsolationStrategy.Tenant);

      expect(c1).toBeUndefined();
      expect(c2).toBeUndefined();
    });

    it('caches only the found destination not other ones received from the service', async () => {
      mockVerifyJwt();
      await getDestination('SubscriberDest2', {
        userJwt: subscriberUserJwt,
        useCache: true,
        isolationStrategy: IsolationStrategy.Tenant,
        cacheVerificationKeys: false,
        selectionStrategy: alwaysSubscriber
      });

      const c1 = getSubscriberCache(IsolationStrategy.Tenant, 'SubscriberDest');
      const c2 = getSubscriberCache(
        IsolationStrategy.Tenant,
        'SubscriberDest2'
      );

      expect(c1).toBeUndefined();
      expect(c2!.url).toBe('https://subscriber2.example');
    });
  });

  describe('caching of destinations with special information (e.g. authTokens, certificates)', () => {
    it('destinations with certificates are cached correctly', async () => {
      mockServiceBindings();
      mockVerifyJwt();
      mockServiceToken();
      mockJwtBearerToken();

      const httpMocks = [
        mockInstanceDestinationsCall(nock, [], 200, providerServiceToken),
        mockSubaccountDestinationsCall(
          nock,
          certificateMultipleResponse,
          200,
          providerServiceToken
        ),
        mockSingleDestinationCall(
          nock,
          certificateSingleResponse,
          200,
          'ERNIE-UND-CERT',
          wrapJwtInHeader(providerServiceToken).headers
        )
      ];

      const retrieveFromCacheSpy = jest.spyOn(
        destinationCache,
        'retrieveDestinationFromCache'
      );

      const destinationFromService = await getDestinationFromDestinationService(
        'ERNIE-UND-CERT',
        { useCache: true, userJwt: providerUserJwt }
      );
      const destinationFromCache = await getDestinationFromDestinationService(
        'ERNIE-UND-CERT',
        { useCache: true, userJwt: providerUserJwt }
      );

      expect(destinationFromService).toEqual(
        parseDestination(certificateSingleResponse)
      );
      expect(destinationFromCache).toEqual(destinationFromService);
      expect(retrieveFromCacheSpy).toHaveReturnedWith(destinationFromCache);
      httpMocks.forEach(mock => expect(mock.isDone()).toBe(true));
    });

    it('destinations with authTokens are cached correctly', async () => {
      mockServiceBindings();
      mockVerifyJwt();
      mockServiceToken();
      mockJwtBearerToken();

      const httpMocks = [
        mockInstanceDestinationsCall(
          nock,
          oauthMultipleResponse,
          200,
          providerServiceToken
        ),
        mockSubaccountDestinationsCall(nock, [], 200, providerServiceToken),
        mockSingleDestinationCall(
          nock,
          oauthSingleResponse,
          200,
          destinationName,
          wrapJwtInHeader(providerJwtBearerToken).headers
        )
      ];

      const expected = parseDestination(oauthSingleResponse);
      const destinationFromService = await getDestination(destinationName, {
        userJwt: providerUserJwt,
        useCache: true
      });
      expect(destinationFromService).toMatchObject(expected);

      const retrieveFromCacheSpy = jest.spyOn(
        destinationCache,
        'retrieveDestinationFromCache'
      );

      const destinationFromCache = await getDestination(destinationName, {
        userJwt: providerUserJwt,
        useCache: true
      });

      expect(destinationFromService).toEqual(
        parseDestination(oauthSingleResponse)
      );
      expect(destinationFromCache).toEqual(destinationFromService);
      expect(retrieveFromCacheSpy).toHaveReturnedWith(destinationFromCache);
      httpMocks.forEach(mock => expect(mock.isDone()).toBe(true));
    });

    it('destinations with proxy configuration are cached correctly', async () => {
      mockServiceBindings();
      mockVerifyJwt();
      mockServiceToken();
      mockJwtBearerToken();

      const httpMocks = [
        mockInstanceDestinationsCall(nock, [], 200, providerServiceToken),
        mockSubaccountDestinationsCall(
          nock,
          onPremisePrincipalPropagationMultipleResponse,
          200,
          providerServiceToken
        )
      ];

      const retrieveFromCacheSpy = jest.spyOn(
        destinationCache,
        'retrieveDestinationFromCache'
      );

      const destinationFromFirstCall =
        await getDestinationFromDestinationService('OnPremise', {
          useCache: true,
          userJwt: providerUserJwt
        });
      const destinationFromCache = await getDestinationFromDestinationService(
        'OnPremise',
        { useCache: true, userJwt: providerUserJwt }
      );

      const expected = {
        ...parseDestination({
          Name: 'OnPremise',
          URL: 'my.on.premise.system:54321',
          ProxyType: 'OnPremise',
          Authentication: 'PrincipalPropagation'
        }),
        proxyConfiguration: {
          ...connectivityProxyConfigMock,
          headers: {
            'Proxy-Authorization': `Bearer ${providerServiceToken}`,
            'SAP-Connectivity-Authentication': `Bearer ${providerUserJwt}`
          }
        }
      };

      expect(destinationFromFirstCall).toEqual(expected);
      expect(destinationFromCache).toEqual(destinationFromFirstCall);
      expect(retrieveFromCacheSpy).toHaveReturnedWith(destinationFromCache);
      httpMocks.forEach(mock => expect(mock.isDone()).toBe(true));
    });

    it('retrieves subscriber cached destination', async () => {
      mockServiceBindings();
      mockVerifyJwt();

      const authType = 'NoAuthentication' as AuthenticationType;
      const subscriberDest = {
        URL: 'https://subscriber.example',
        Name: 'SubscriberDest',
        ProxyType: 'any',
        Authentication: authType
      };
      const parsedDestination = parseDestination(subscriberDest);
      // Cache destination to retrieve
      destinationCache.cacheRetrievedDestination(
        decodeJwt(subscriberUserJwt),
        parsedDestination,
        IsolationStrategy.User
      );

      const actual = await getDestination('SubscriberDest', {
        userJwt: subscriberUserJwt,
        useCache: true,
        isolationStrategy: IsolationStrategy.User,
        cacheVerificationKeys: false
      });

      expect(actual).toEqual(parsedDestination);
    });

    it('retrieves provider cached destination', async () => {
      mockServiceBindings();
      mockVerifyJwt();
      mockServiceToken();

      const authType = 'NoAuthentication' as AuthenticationType;
      const providerDest = {
        URL: 'https://provider.example',
        Name: 'ProviderDest',
        ProxyType: 'any',
        Authentication: authType
      };
      const parsedDestination = parseDestination(providerDest);
      destinationCache.cacheRetrievedDestination(
        decodeJwt(providerServiceToken),
        parsedDestination,
        IsolationStrategy.User
      );

      const actual = await getDestination('ProviderDest', {
        userJwt: providerUserJwt,
        useCache: true,
        isolationStrategy: IsolationStrategy.User,
        selectionStrategy: alwaysProvider,
        cacheVerificationKeys: false
      });

      expect(actual).toEqual(parsedDestination);
    });

    it('should return cached provider destination from cache after checking for remote subscriber destination when subscriberFirst is specified and destinations are Tenant isolated', async () => {
      mockServiceBindings();
      mockVerifyJwt();
      mockServiceToken();

      const authType = 'NoAuthentication' as AuthenticationType;
      const providerDest = {
        URL: 'https://provider.example',
        Name: 'ProviderDest',
        ProxyType: 'any',
        Authentication: authType
      };
      const parsedDestination = parseDestination(providerDest);
      destinationCache.cacheRetrievedDestination(
        decodeJwt(providerUserJwt),
        parsedDestination,
        IsolationStrategy.Tenant
      );

      const httpMocks = [
        mockInstanceDestinationsCall(nock, [], 200, subscriberServiceToken),
        mockSubaccountDestinationsCall(nock, [], 200, subscriberServiceToken)
      ];

      const actual = await getDestination('ProviderDest', {
        userJwt: subscriberUserJwt,
        useCache: true,
        isolationStrategy: IsolationStrategy.Tenant,
        selectionStrategy: subscriberFirst,
        cacheVerificationKeys: false
      });

      expect(actual).toEqual(parsedDestination);
      httpMocks.forEach(mock => expect(mock.isDone()).toBe(true));
    });
  });
});

describe('caching destination unit tests', () => {
  beforeEach(() => {
    destinationCache.clear();
  });

  it('should cache the destination correctly', () => {
    const dummyJwt = { user_id: 'user', zid: 'tenant' };
    destinationCache.cacheRetrievedDestination(
      dummyJwt,
      destinationOne,
      IsolationStrategy.User
    );
    const actual1 = destinationCache.retrieveDestinationFromCache(
      dummyJwt,
      'destToCache1',
      IsolationStrategy.User
    );
    const actual2 = destinationCache.retrieveDestinationFromCache(
      dummyJwt,
      'destToCache1',
      IsolationStrategy.Tenant
    );
    const actual3 = destinationCache.retrieveDestinationFromCache(
      dummyJwt,
      'destToCache1',
      IsolationStrategy.Tenant_User
    );
    const actual4 = destinationCache.retrieveDestinationFromCache(
      dummyJwt,
      'destToCache1',
      IsolationStrategy.No_Isolation
    );

    const expected = [destinationOne, undefined, undefined, undefined];

    expect([actual1, actual2, actual3, actual4]).toEqual(expected);
  });

  it('should not hit cache when Tenant_User is chosen but user id is missing', () => {
    const dummyJwt = { zid: 'tenant' };
    destinationCache.cacheRetrievedDestination(
      dummyJwt,
      destinationOne,
      IsolationStrategy.Tenant_User
    );
    const actual1 = destinationCache.retrieveDestinationFromCache(
      dummyJwt,
      'destToCache1',
      IsolationStrategy.User
    );
    const actual2 = destinationCache.retrieveDestinationFromCache(
      dummyJwt,
      'destToCache1',
      IsolationStrategy.Tenant
    );
    const actual3 = destinationCache.retrieveDestinationFromCache(
      dummyJwt,
      'destToCache1',
      IsolationStrategy.Tenant_User
    );
    const actual4 = destinationCache.retrieveDestinationFromCache(
      dummyJwt,
      'destToCache1',
      IsolationStrategy.No_Isolation
    );

    const expected = [undefined, undefined, undefined, undefined];

    expect([actual1, actual2, actual3, actual4]).toEqual(expected);
  });

  it('should not hit cache when Tenant is chosen but tenant id is missing', () => {
    const dummyJwt = { user_id: 'user' };
    destinationCache.cacheRetrievedDestination(
      dummyJwt,
      destinationOne,
      IsolationStrategy.Tenant
    );
    const actual1 = destinationCache.retrieveDestinationFromCache(
      dummyJwt,
      'destToCache1',
      IsolationStrategy.User
    );
    const actual2 = destinationCache.retrieveDestinationFromCache(
      dummyJwt,
      'destToCache1',
      IsolationStrategy.Tenant
    );
    const actual3 = destinationCache.retrieveDestinationFromCache(
      dummyJwt,
      'destToCache1',
      IsolationStrategy.Tenant_User
    );
    const actual4 = destinationCache.retrieveDestinationFromCache(
      dummyJwt,
      'destToCache1',
      IsolationStrategy.No_Isolation
    );

    const expected = [undefined, undefined, undefined, undefined];

    expect([actual1, actual2, actual3, actual4]).toEqual(expected);
  });

  it('should return undefined when the destination is not valid', () => {
    jest.useFakeTimers('modern');
    const dummyJwt = { user_id: 'user', zid: 'tenant' };
    destinationCache.cacheRetrievedDestination(
      dummyJwt,
      destinationOne,
      IsolationStrategy.User
    );
    const minutesToExpire = 6;
    jest.advanceTimersByTime(60000 * minutesToExpire);

    const actual = destinationCache.retrieveDestinationFromCache(
      dummyJwt,
      'destToCache1',
      IsolationStrategy.User
    );

    expect(actual).toBeUndefined();
  });
});

describe('get destination cache key', () => {
  it('should shown warning, when Tenant_User is chosen, but user id is missing', () => {
    const logger = createLogger('destination-cache');
    const warn = jest.spyOn(logger, 'warn');

    getDestinationCacheKeyStrict({ zid: 'tenant' }, 'dest');
    expect(warn).toBeCalledWith(
      'Cannot get cache key. Isolation strategy TenantUser is used, but tenant id or user id is undefined.'
    );
  });
});<|MERGE_RESOLUTION|>--- conflicted
+++ resolved
@@ -39,14 +39,10 @@
   alwaysSubscriber,
   subscriberFirst
 } from './destination-selection-strategies';
-<<<<<<< HEAD
-import { destinationCache, getDestinationCacheKey } from './destination-cache';
-=======
 import {
   destinationCache,
   getDestinationCacheKeyStrict
 } from './destination-cache';
->>>>>>> fe1ba94a
 import { AuthenticationType, Destination } from './destination-service-types';
 import { getDestinationFromDestinationService } from './destination-from-service';
 import { parseDestination } from './destination';
@@ -108,7 +104,6 @@
     destinationServiceCache.clear();
     nock.cleanAll();
   });
-
   describe('test caching of retrieved entries', () => {
     beforeEach(() => {
       mockVerifyJwt();
