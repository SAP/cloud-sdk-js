import { createLogger } from '@sap-cloud-sdk/util';
import { JwtPayload } from 'jsonwebtoken';
import { decodeJwt, verifyJwt } from '../jwt';
import {
  addProxyConfigurationInternet,
  ProxyStrategy,
  proxyStrategy
} from '../../../http-agent/proxy-util';
import { IsolationStrategy } from '../cache';
import { jwtBearerToken, serviceToken } from '../token-accessor';
import { addProxyConfigurationOnPrem } from '../connectivity-service';
import {
  getDestinationService,
  getDestinationServiceCredentialsList
} from '../environment-accessor';
import { isIdenticalTenant } from '../tenant';
import { DestinationServiceCredentials } from '../environment-accessor-types';
import { Destination } from './destination-service-types';
import {
  alwaysProvider,
  alwaysSubscriber,
  subscriberFirst
} from './destination-selection-strategies';
import { DestinationsByType } from './destination-accessor-types';
import {
  AuthAndExchangeTokens,
  fetchDestination,
  fetchInstanceDestinations,
  fetchSubaccountDestinations
} from './destination-service';
import { destinationCache } from './destination-cache';
import type { DestinationOptions } from './destination-accessor';

type DestinationOrigin = 'subscriber' | 'provider';

type RequiredProperties<T, P extends keyof T> = Required<Pick<T, P>> &
  Omit<T, P>;

const logger = createLogger({
  package: 'core',
  messageContext: 'destination-accessor-service'
});

interface DestinationSearchResult {
  destination: Destination;
  fromCache: boolean;
  origin: DestinationOrigin;
}

const emptyDestinationByType: DestinationsByType = {
  instance: [],
  subaccount: []
};

/**
 * Retrieves a destination with the given name from the Cloud Foundry destination service.
 * Returns `null`, if no destination can be found.
 * Requires the following service bindings: destination, XSUAA
 * By default, selects subscriber over provider and instance over subaccount destinations.
 *
 * If the destinations are read from the environment, the jwt will be ignored.
 * @param name - The name of the destination to be retrieved.
 * @param options - Configuration for how to retrieve destinations from the destination service.
 * @returns A promise returning the requested destination on success.
 */
export async function getDestinationFromDestinationService(
  name: string,
  options: DestinationOptions
): Promise<Destination | null> {
  logger.info('Attempting to retrieve destination from destination service.');
  return DestinationFromServiceRetriever.getDestinationFromDestinationService(
    name,
    options
  );
}

class DestinationFromServiceRetriever {
  public static async getDestinationFromDestinationService(
    name: string,
    options: DestinationOptions
  ): Promise<Destination | null> {
    const userOrIssToken =
      await DestinationFromServiceRetriever.getUserOrIssToken(options);
    const providerToken =
      await DestinationFromServiceRetriever.getProviderClientCredentialsToken(
        options
      );
    const da = new DestinationFromServiceRetriever(
      name,
      options,
      userOrIssToken,
      providerToken
    );

    const destinationResult =
      await da.searchDestinationWithSelectionStrategyAndCache();
    if (!destinationResult) {
      return null;
    }

    if (destinationResult.fromCache) {
      return destinationResult.destination;
    }

    let { destination } = destinationResult;

    if (destination.authentication === 'OAuth2SAMLBearerAssertion') {
      /*
    This covers the two technical user propagation cases https://help.sap.com/viewer/cca91383641e40ffbe03bdc78f00f681/Cloud/en-US/3cb7b81115c44cf594e0e3631291af94.html (fetchDestinationBySystemUser)
    If no system user is set the subscriber or provider destination is fetched depending on the content of the JWT (fetchDestinationByUserJwt)
    */
      destination =
        (await da.fetchDestinationBySystemUser(destinationResult)) ||
        (await da.fetchDestinationByUserJwt());
    }
    if (destination.authentication === 'OAuth2UserTokenExchange') {
      destination = await da.fetchDestinationByUserTokenExchange(
        destinationResult.origin
      );
    }
    if (
      destination.authentication === 'OAuth2ClientCredentials' ||
      destination.authentication === 'OAuth2Password'
    ) {
      destination = await da.fetchDestinationByClientCrendentialsGrant();
    }
    if (destination.authentication === 'OAuth2JWTBearer') {
      destination = await da.fetchDestinationByUserJwt();
    }
    if (destination.authentication === 'ClientCertificateAuthentication') {
      destination = await da.addClientCertAuth(destinationResult.origin);
    }

    const withProxySetting = await da.addProxyConfiguration(destination);
    da.updateDestinationCache(withProxySetting, destinationResult.origin);
    return withProxySetting;
  }

  private static async getUserOrIssToken(
    options: DestinationOptions
<<<<<<< HEAD
  ): Promise<JwtPair | IssuerJwt | undefined> {
    if (options.userJwt && options.iss) {
      logger.warn(
        'You have provided the userJwt and iss option to fetch the destination. This is most likely unintentional. The userJwt will be used.'
      );
    }
    if (!options.userJwt && options.iss) {
      logger.info(
        'You use the iss option to fetch a destination instead of a full JWT. No validation is performed.'
      );
    }
=======
  ): Promise<Jwt | IssuerJwt | undefined> {
>>>>>>> b61f9671
    if (options.userJwt) {
      if (options.iss) {
        logger.warn(
          'You have provided the `userJwt` and `iss` options to fetch the destination. This is most likely unintentional. Ignoring `iss`.'
        );
      }
      
      return {
        encoded: options.userJwt,
        decoded: await verifyJwt(options.userJwt, options)
      };
    }
    
    if (options.iss) {
      logger.info(
        'Using `iss` option to fetch a destination instead of a full JWT. No validation is performed.'
      );
      return { decoded: { iss: options.iss } };
    }
  }

  private static async getProviderClientCredentialsToken(
    options: DestinationOptions
  ): Promise<JwtPair> {
    // eslint-disable-next-line @typescript-eslint/no-unused-vars
    const { userJwt, ...optionsWithoutJwt } = options;
    const encoded = await serviceToken('destination', optionsWithoutJwt);
    return { encoded, decoded: decodeJwt(encoded) };
  }

  private static async getSubscriberClientCredentialsToken(
    options: DestinationOptions
  ): Promise<string> {
    if (!options.userJwt) {
      throw new Error(
        'User JWT is needed to obtain a client credentials token for the subscriber account.'
      );
    }
    return serviceToken('destination', options);
  }

  private options: RequiredProperties<
    Omit<DestinationOptions, 'userJwt' | 'iss'>,
    'isolationStrategy' | 'selectionStrategy' | 'useCache'
  >;

  private constructor(
    readonly name: string,
    options: DestinationOptions,
    readonly userOrIssToken: JwtPair | IssuerJwt | undefined,
    readonly providerClientCredentialsToken: JwtPair
  ) {
    const defaultOptions = {
      isolationStrategy: IsolationStrategy.Tenant,
      selectionStrategy: subscriberFirst,
      useCache: false,
      ...options
    };
    this.options = { ...defaultOptions, ...options };
  }

  private async searchDestinationWithSelectionStrategyAndCache(): Promise<
    DestinationSearchResult | undefined
  > {
    let destinationSearchResult: DestinationSearchResult | undefined;
    if (this.isSubscriberNeeded()) {
      destinationSearchResult =
        await this.searchSubscriberAccountForDestination();
    }

    if (this.isProviderNeeded(destinationSearchResult)) {
      destinationSearchResult =
        await this.searchProviderAccountForDestination();
    }
    if (destinationSearchResult && !destinationSearchResult.fromCache) {
      logger.debug(
        'Successfully retrieved destination from destination service.'
      );
    }
    if (destinationSearchResult && destinationSearchResult.fromCache) {
      logger.debug(
        `Successfully retrieved destination from destination service cache for ${destinationSearchResult.origin} destinations.`
      );
    }
    if (!destinationSearchResult) {
      logger.info('Could not retrieve destination from destination service.');
    }

    return destinationSearchResult;
  }

  private async getInstanceAndSubaccountDestinations(
    accessToken: string
  ): Promise<DestinationsByType> {
    const [instance, subaccount] = await Promise.all([
      fetchInstanceDestinations(
        this.destinationServiceCredentials.uri,
        accessToken,
        this.options
      ),
      fetchSubaccountDestinations(
        this.destinationServiceCredentials.uri,
        accessToken,
        this.options
      )
    ]);

    return {
      instance,
      subaccount
    };
  }

  private get destinationServiceCredentials(): DestinationServiceCredentials {
    const credentials = getDestinationServiceCredentialsList();
    if (!credentials || credentials.length === 0) {
      throw Error(
        'No binding to a destination service instance found. Please bind a destination service instance to your application.'
      );
    }
    if (credentials.length > 1) {
      logger.info(
        'Found more than one destination service instance. Using the first one.'
      );
    }

    return credentials[0];
  }

  private async fetchDestinationByToken(
    jwt: string | AuthAndExchangeTokens
  ): Promise<Destination> {
    return fetchDestination(
      this.destinationServiceCredentials.uri,
      jwt,
      this.name,
      this.options
    );
  }

  /**
   * The user JWT can be a full JWT containing user information but also a reduced one setting only the iss value
   * This method divides the two cases.
   * @param token - Token to be investigated
   * @private
   */
  private isUserToken(token: JwtPair | IssuerJwt | undefined): token is JwtPair {
    return (token as JwtPair)?.encoded !== undefined;
  }

  private async getAuthTokenForOAuth2UserTokenExchange(
    destinationOrigin: DestinationOrigin
  ): Promise<AuthAndExchangeTokens> {
    if (!this.isUserToken(this.userOrIssToken)) {
      throw Error(
        'No user token (JWT) has been provided. This is strictly necessary for `OAuth2UserTokenExchange`.'
      );
    }

    // Case 1 Destination in provider and jwt issued for provider account
    if (this.isProviderAndSubscriberSameTenant()) {
      logger.debug(
        `OAuth2UserTokenExchange flow started without user exchange token for destination ${this.name} of the provider account.`
      );
      return {
        authHeaderJwt: await jwtBearerToken(
          this.userOrIssToken.encoded,
          getDestinationService(),
          this.options
        )
      };
    }
    // Case 2 Destination in provider and jwt issued for subscriber account
    if (destinationOrigin === 'provider') {
      logger.debug(
        `OAuth2UserTokenExchange flow started for destination ${this.name} of the provider account.`
      );
      return {
        authHeaderJwt: this.providerClientCredentialsToken.encoded,
        exchangeHeaderJwt: this.userOrIssToken.encoded
      };
    }

    // Case 3 Destination in subscriber and jwt issued for subscriber account
    if (destinationOrigin === 'subscriber') {
      logger.debug(
        `OAuth2UserTokenExchange flow started for destination ${this.name} of the subscriber account.`
      );
      return {
        authHeaderJwt:
          await DestinationFromServiceRetriever.getSubscriberClientCredentialsToken(
            this.options
          ),
        exchangeHeaderJwt: this.userOrIssToken.encoded
      };
    }
    throw new Error(
      'Not possible to build tokens for OAuth2UserTokenExchange flow.'
    );
  }

  private async fetchDestinationByUserTokenExchange(
    destinationOrigin: DestinationOrigin
  ): Promise<Destination> {
    // This covers the three OAuth2UserTokenExchange cases https://help.sap.com/viewer/cca91383641e40ffbe03bdc78f00f681/Cloud/en-US/39d42654093e4f8db20398a06f7eab2b.html
    const token = await this.getAuthTokenForOAuth2UserTokenExchange(
      destinationOrigin
    );
    return this.fetchDestinationByToken(token);
  }

  /**
   * @hidden
   * This method calls the 'find destination by name' endpoint of the destination service using a client credentials grant.
   * For the find by name endpoint, the destination service will take care of OAuth flows and include the token in the destination.
   */
  private async fetchDestinationByClientCrendentialsGrant(): Promise<Destination> {
    const clientGrant = await serviceToken('destination', {
      userJwt:
        this?.userOrIssToken?.decoded ||
        this.providerClientCredentialsToken.decoded
    });

    return this.fetchDestinationByToken(clientGrant);
  }

  private async fetchDestinationBySystemUser(
    destinationResult: DestinationSearchResult
  ): Promise<Destination | undefined> {
    if (destinationResult.destination.systemUser) {
      const token =
        destinationResult.origin === 'provider'
          ? this.providerClientCredentialsToken.encoded
          : await DestinationFromServiceRetriever.getSubscriberClientCredentialsToken(
              this.options
            );
      logger.debug(
        `System user found on destination: "${destinationResult.destination.name}".`
      );

      if (destinationResult.origin) {
        return this.fetchDestinationByToken(token);
      }
    }
  }

  private async fetchDestinationByUserJwt(): Promise<Destination> {
    const destinationService = getDestinationService();

    /* This covers the two business user propagation cases https://help.sap.com/viewer/cca91383641e40ffbe03bdc78f00f681/Cloud/en-US/3cb7b81115c44cf594e0e3631291af94.html
     The two cases are JWT issued from provider or JWT from subscriber - the two cases are handled automatically.
     In the provider case the subdomain replacement in the xsuaa.url with the iss value does nothing but this does not hurt. */
    if (!this.isUserToken(this.userOrIssToken)) {
      throw Error(
        'No user token (JWT) has been provided. This is strictly necessary for principal propagation.'
      );
    }
    const accessToken = await jwtBearerToken(
      this.userOrIssToken.encoded,
      destinationService,
      this.options
    );
    return this.fetchDestinationByToken(accessToken);
  }

  private async addClientCertAuth(
    origin: DestinationOrigin
  ): Promise<Destination> {
    const accessToken = await serviceToken('destination', {
      ...this.options,
      userJwt:
        origin === 'subscriber'
          ? this.userOrIssToken!.decoded
          : this.providerClientCredentialsToken.decoded
    });

    return fetchDestination(
      this.destinationServiceCredentials.uri,
      accessToken,
      this.name,
      this.options
    );
  }

  private async addProxyConfiguration(
    destination: Destination
  ): Promise<Destination> {
    switch (proxyStrategy(destination)) {
      case ProxyStrategy.ON_PREMISE_PROXY:
        if (!this.isUserToken(this.userOrIssToken)) {
          throw new Error('For principal propagation a user JWT is needed.');
        }
        return addProxyConfigurationOnPrem(
          destination,
          this.userOrIssToken.encoded
        );
      case ProxyStrategy.INTERNET_PROXY:
        return addProxyConfigurationInternet(destination);
      case ProxyStrategy.NO_PROXY:
        return destination;
      default:
        throw new Error(
          'Illegal argument: No valid proxy configuration found in the destination input to be aded.'
        );
    }
  }

  private updateDestinationCache(
    destination: Destination,
    destinationOrigin: DestinationOrigin
  ) {
    if (!this.options.useCache) {
      return destination;
    }
    destinationCache.cacheRetrievedDestination(
      destinationOrigin === 'subscriber'
        ? this.userOrIssToken!.decoded
        : this.providerClientCredentialsToken.decoded,
      destination,
      this.options.isolationStrategy
    );
  }

  private async getProviderDestinationService(): Promise<
    DestinationSearchResult | undefined
  > {
    const provider = await this.getInstanceAndSubaccountDestinations(
      this.providerClientCredentialsToken.encoded
    );
    const destination = this.options.selectionStrategy(
      {
        subscriber: emptyDestinationByType,
        provider
      },
      this.name
    );
    if (destination) {
      return {
        destination,
        fromCache: false,
        origin: 'provider'
      };
    }
  }

  private getProviderDestinationCache(): DestinationSearchResult | undefined {
    const destination = destinationCache.retrieveDestinationFromCache(
      this.providerClientCredentialsToken.decoded,
      this.name,
      this.options.isolationStrategy
    );

    if (destination) {
      return { destination, fromCache: true, origin: 'subscriber' };
    }
  }

  private async getSubscriberDestinationService(): Promise<
    DestinationSearchResult | undefined
  > {
    if (!this.userOrIssToken) {
      throw new Error(
        'Try to get destinations from subscriber account but user JWT was not set.'
      );
    }

    const accessToken = await serviceToken('destination', {
      ...this.options,
      userJwt: this.userOrIssToken.decoded
    });
    const subscriber = await this.getInstanceAndSubaccountDestinations(
      accessToken
    );
    const destination = this.options.selectionStrategy(
      {
        subscriber,
        provider: emptyDestinationByType
      },
      this.name
    );

    if (destination) {
      return { destination, fromCache: false, origin: 'subscriber' };
    }
  }

  private getSubscriberDestinationCache(): DestinationSearchResult | undefined {
    const destination = destinationCache.retrieveDestinationFromCache(
      this.userOrIssToken!.decoded,
      this.name,
      this.options.isolationStrategy
    );

    if (destination) {
      return { destination, fromCache: true, origin: 'subscriber' };
    }
  }

  private isProviderAndSubscriberSameTenant() {
    return (
      this.userOrIssToken &&
      isIdenticalTenant(
        this.userOrIssToken.decoded,
        this.providerClientCredentialsToken.decoded
      )
    );
  }

  private isProviderNeeded(
    resultFromSubscriber: DestinationSearchResult | undefined
  ): boolean {
    if (this.options.selectionStrategy === alwaysSubscriber) {
      return false;
    }

    if (
      this.options.selectionStrategy === subscriberFirst &&
      resultFromSubscriber
    ) {
      return false;
    }

    return true;
  }

  private isSubscriberNeeded(): boolean {
    if (!this.userOrIssToken) {
      return false;
    }

    if (this.options.selectionStrategy === alwaysProvider) {
      return false;
    }

    if (this.isProviderAndSubscriberSameTenant()) {
      return false;
    }

    return true;
  }

  private async searchProviderAccountForDestination(): Promise<
    DestinationSearchResult | undefined
  > {
    return (
      (this.options.useCache && this.getProviderDestinationCache()) ||
      this.getProviderDestinationService()
    );
  }

  private async searchSubscriberAccountForDestination(): Promise<
    DestinationSearchResult | undefined
  > {
    return (
      (this.options.useCache && this.getSubscriberDestinationCache()) ||
      this.getSubscriberDestinationService()
    );
  }
}

interface JwtPair {
  decoded: JwtPayload;
  encoded: string;
}

interface IssuerJwt {
  decoded: { iss: string };
}<|MERGE_RESOLUTION|>--- conflicted
+++ resolved
@@ -138,34 +138,20 @@
 
   private static async getUserOrIssToken(
     options: DestinationOptions
-<<<<<<< HEAD
   ): Promise<JwtPair | IssuerJwt | undefined> {
-    if (options.userJwt && options.iss) {
-      logger.warn(
-        'You have provided the userJwt and iss option to fetch the destination. This is most likely unintentional. The userJwt will be used.'
-      );
-    }
-    if (!options.userJwt && options.iss) {
-      logger.info(
-        'You use the iss option to fetch a destination instead of a full JWT. No validation is performed.'
-      );
-    }
-=======
-  ): Promise<Jwt | IssuerJwt | undefined> {
->>>>>>> b61f9671
     if (options.userJwt) {
       if (options.iss) {
         logger.warn(
           'You have provided the `userJwt` and `iss` options to fetch the destination. This is most likely unintentional. Ignoring `iss`.'
         );
       }
-      
+
       return {
         encoded: options.userJwt,
         decoded: await verifyJwt(options.userJwt, options)
       };
     }
-    
+
     if (options.iss) {
       logger.info(
         'Using `iss` option to fetch a destination instead of a full JWT. No validation is performed.'
