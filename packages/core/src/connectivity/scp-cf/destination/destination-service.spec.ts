--- conflicted
+++ resolved
@@ -2,6 +2,8 @@
 import * as jwt123 from 'jsonwebtoken';
 import { destinationServiceUri } from '../../../../test/test-util/environment-mocks';
 import { privateKey } from '../../../../test/test-util/keys';
+import * as httpClient from '../../../http-client/http-client';
+import { Protocol } from '../protocol';
 import { Destination } from './destination-service-types';
 import {
   fetchDestination,
@@ -17,8 +19,6 @@
   }
 );
 
-<<<<<<< HEAD
-//test
 const basicDestination = {
   Name: 'HTTP-BASIC',
   Type: 'HTTP',
@@ -47,40 +47,10 @@
   tokenServicePassword: 'password'
 };
 
-=======
->>>>>>> 9a1e8301
 describe('destination service', () => {
   describe('fetchInstanceDestinations', () => {
     it('fetches instance destinations and returns them as Destination array', async () => {
-      const response = [
-        {
-          Name: 'HTTP-BASIC',
-          Type: 'HTTP',
-          URL: 'https://my.system.com',
-          Authentication: 'BasicAuthentication',
-          ProxyType: 'Internet',
-          TrustAll: 'TRUE',
-          User: 'USER_NAME',
-          Password: 'password'
-        },
-        {
-          Name: 'HTTP-OAUTH',
-          Type: 'HTTP',
-          URL: 'https://my.system.com/',
-          Authentication: 'OAuth2SAMLBearerAssertion',
-          ProxyType: 'Internet',
-          audience: 'https://my.system.com',
-          authnContextClassRef: 'urn:oasis:names:tc:SAML:2.0:ac:classes:X509',
-          clientKey: 'password',
-          nameIdFormat:
-            'urn:oasis:names:tc:SAML:1.1:nameid-format:emailAddress',
-          scope: 'SOME_SCOPE',
-          tokenServiceUser: 'TOKEN_USER',
-          tokenServiceURL: 'https://my.system.com/sap/bc/sec/oauth2/token',
-          userIdSource: 'email',
-          tokenServicePassword: 'password'
-        }
-      ];
+      const response = [basicDestination, oaut2SamlBaererDestination];
 
       const expected: Destination[] = [
         {
@@ -91,16 +61,7 @@
           username: 'USER_NAME',
           password: 'password',
           isTrustingAllCertificates: true,
-          originalProperties: {
-            Name: 'HTTP-BASIC',
-            Type: 'HTTP',
-            URL: 'https://my.system.com',
-            Authentication: 'BasicAuthentication',
-            ProxyType: 'Internet',
-            TrustAll: 'TRUE',
-            User: 'USER_NAME',
-            Password: 'password'
-          },
+          originalProperties: basicDestination,
           authTokens: []
         },
         {
@@ -109,23 +70,7 @@
           authentication: 'OAuth2SAMLBearerAssertion',
           proxyType: 'Internet',
           isTrustingAllCertificates: false,
-          originalProperties: {
-            Name: 'HTTP-OAUTH',
-            Type: 'HTTP',
-            URL: 'https://my.system.com/',
-            Authentication: 'OAuth2SAMLBearerAssertion',
-            ProxyType: 'Internet',
-            audience: 'https://my.system.com',
-            authnContextClassRef: 'urn:oasis:names:tc:SAML:2.0:ac:classes:X509',
-            clientKey: 'password',
-            nameIdFormat:
-              'urn:oasis:names:tc:SAML:1.1:nameid-format:emailAddress',
-            scope: 'SOME_SCOPE',
-            tokenServiceUser: 'TOKEN_USER',
-            tokenServiceURL: 'https://my.system.com/sap/bc/sec/oauth2/token',
-            userIdSource: 'email',
-            tokenServicePassword: 'password'
-          },
+          originalProperties: oaut2SamlBaererDestination,
           authTokens: []
         }
       ];
@@ -196,35 +141,7 @@
 
   describe('fetchSubaccountDestinations', () => {
     it('fetches subaccount destinations and returns them as Destination array', async () => {
-      const response = [
-        {
-          Name: 'HTTP-BASIC',
-          Type: 'HTTP',
-          URL: 'https://my.system.com',
-          Authentication: 'BasicAuthentication',
-          ProxyType: 'Internet',
-          TrustAll: 'TRUE',
-          User: 'USER_NAME',
-          Password: 'password'
-        },
-        {
-          Name: 'HTTP-OAUTH',
-          Type: 'HTTP',
-          URL: 'https://my.system.com/',
-          Authentication: 'OAuth2SAMLBearerAssertion',
-          ProxyType: 'Internet',
-          audience: 'https://my.system.com',
-          authnContextClassRef: 'urn:oasis:names:tc:SAML:2.0:ac:classes:X509',
-          clientKey: 'password',
-          nameIdFormat:
-            'urn:oasis:names:tc:SAML:1.1:nameid-format:emailAddress',
-          scope: 'SOME_SCOPE',
-          tokenServiceUser: 'TOKEN_USER',
-          tokenServiceURL: 'https://my.system.com/sap/bc/sec/oauth2/token',
-          userIdSource: 'email',
-          tokenServicePassword: 'password'
-        }
-      ];
+      const response = [basicDestination, oaut2SamlBaererDestination];
       const expected: Destination[] = [
         {
           name: 'HTTP-BASIC',
@@ -234,16 +151,7 @@
           password: 'password',
           username: 'USER_NAME',
           isTrustingAllCertificates: true,
-          originalProperties: {
-            Name: 'HTTP-BASIC',
-            Type: 'HTTP',
-            URL: 'https://my.system.com',
-            Authentication: 'BasicAuthentication',
-            ProxyType: 'Internet',
-            TrustAll: 'TRUE',
-            User: 'USER_NAME',
-            Password: 'password'
-          },
+          originalProperties: basicDestination,
           authTokens: []
         },
         {
@@ -252,23 +160,7 @@
           authentication: 'OAuth2SAMLBearerAssertion',
           proxyType: 'Internet',
           isTrustingAllCertificates: false,
-          originalProperties: {
-            Name: 'HTTP-OAUTH',
-            Type: 'HTTP',
-            URL: 'https://my.system.com/',
-            Authentication: 'OAuth2SAMLBearerAssertion',
-            ProxyType: 'Internet',
-            audience: 'https://my.system.com',
-            authnContextClassRef: 'urn:oasis:names:tc:SAML:2.0:ac:classes:X509',
-            clientKey: 'password',
-            nameIdFormat:
-              'urn:oasis:names:tc:SAML:1.1:nameid-format:emailAddress',
-            scope: 'SOME_SCOPE',
-            tokenServiceUser: 'TOKEN_USER',
-            tokenServiceURL: 'https://my.system.com/sap/bc/sec/oauth2/token',
-            userIdSource: 'email',
-            tokenServicePassword: 'password'
-          },
+          originalProperties: oaut2SamlBaererDestination,
           authTokens: []
         }
       ];
@@ -318,30 +210,13 @@
 
   describe('fetchDestination', () => {
     it('fetches a destination including authTokens', async () => {
-      const destinationName = 'FINAL-DESTINATION';
-
+      const destinationName = 'HTTP-OAUTH';
       const response = {
         owner: {
           SubaccountId: 'a89ea924-d9c2-4eab-84fb-3ffcaadf5d24',
           InstanceId: null
         },
-        destinationConfiguration: {
-          Name: 'FINAL-DESTINATION',
-          Type: 'HTTP',
-          URL: 'https://my.system.com/',
-          Authentication: 'OAuth2SAMLBearerAssertion',
-          ProxyType: 'Internet',
-          audience: 'https://my.system.com',
-          authnContextClassRef: 'urn:oasis:names:tc:SAML:2.0:ac:classes:X509',
-          clientKey: 'password',
-          nameIdFormat:
-            'urn:oasis:names:tc:SAML:1.1:nameid-format:emailAddress',
-          scope: 'SOME_SCOPE',
-          tokenServiceUser: 'TOKEN_USER',
-          tokenServiceURL: 'https://my.system.com/sap/bc/sec/oauth2/token',
-          userIdSource: 'email',
-          tokenServicePassword: 'password'
-        },
+        destinationConfiguration: oaut2SamlBaererDestination,
         authTokens: [
           {
             type: 'Bearer',
@@ -356,7 +231,7 @@
       };
 
       const expected: Destination = {
-        name: 'FINAL-DESTINATION',
+        name: 'HTTP-OAUTH',
         url: 'https://my.system.com/',
         authentication: 'OAuth2SAMLBearerAssertion',
         proxyType: 'Internet',
@@ -366,23 +241,7 @@
             SubaccountId: 'a89ea924-d9c2-4eab-84fb-3ffcaadf5d24',
             InstanceId: null
           },
-          destinationConfiguration: {
-            Name: 'FINAL-DESTINATION',
-            Type: 'HTTP',
-            URL: 'https://my.system.com/',
-            Authentication: 'OAuth2SAMLBearerAssertion',
-            ProxyType: 'Internet',
-            audience: 'https://my.system.com',
-            authnContextClassRef: 'urn:oasis:names:tc:SAML:2.0:ac:classes:X509',
-            clientKey: 'password',
-            nameIdFormat:
-              'urn:oasis:names:tc:SAML:1.1:nameid-format:emailAddress',
-            scope: 'SOME_SCOPE',
-            tokenServiceUser: 'TOKEN_USER',
-            tokenServiceURL: 'https://my.system.com/sap/bc/sec/oauth2/token',
-            userIdSource: 'email',
-            tokenServicePassword: 'password'
-          },
+          destinationConfiguration: oaut2SamlBaererDestination,
           authTokens: [
             {
               type: 'Bearer',
@@ -414,7 +273,7 @@
           authorization: `Bearer ${jwt}`
         }
       })
-        .get('/destination-configuration/v1/destinations/FINAL-DESTINATION')
+        .get('/destination-configuration/v1/destinations/HTTP-OAUTH')
         .reply(200, response);
 
       const actual = await fetchDestination(
@@ -423,6 +282,99 @@
         destinationName
       );
       expect(actual).toMatchObject(expected);
+    });
+
+    it('fetches a destination including proxy', async () => {
+      const destinationName = 'HTTP-OAUTH';
+      process.env.HTTPS_PROXY = 'http://some.foo.bar';
+      const response = {
+        owner: {
+          SubaccountId: 'a89ea924-d9c2-4eab-84fb-3ffcaadf5d24',
+          InstanceId: null
+        },
+        destinationConfiguration: oaut2SamlBaererDestination,
+        authTokens: [
+          {
+            type: 'Bearer',
+            value: 'token',
+            expires_in: '3600',
+            http_header: {
+              key: 'Authorization',
+              value: 'Bearer token'
+            }
+          }
+        ]
+      };
+
+      nock(destinationServiceUri, {
+        reqheaders: {
+          authorization: `Bearer ${jwt}`
+        }
+      })
+        .get('/destination-configuration/v1/destinations/HTTP-OAUTH')
+        .reply(200, response);
+      const spy = jest.spyOn(httpClient, 'executeHttpRequest');
+      const actual = await fetchDestination(
+        destinationServiceUri,
+        jwt,
+        destinationName
+      );
+      const expectedArgument: Destination = {
+        url:
+          'https://destination.example.com/destination-configuration/v1/destinations/HTTP-OAUTH',
+        proxyType: 'Internet',
+        proxyConfiguration: {
+          host: 'some.foo.bar',
+          port: 80,
+          protocol: Protocol.HTTP
+        }
+      };
+      expect(spy).toHaveBeenCalledWith(expectedArgument, expect.anything());
+    });
+
+    it('fetches a destination considering no_proxy', async () => {
+      const destinationName = 'HTTP-OAUTH';
+      process.env.HTTPS_PROXY = 'http://some.foo.bar';
+      process.env.no_proxy =
+        'https://destination.example.com/destination-configuration/v1/destinations/HTTP-OAUTH';
+      const response = {
+        owner: {
+          SubaccountId: 'a89ea924-d9c2-4eab-84fb-3ffcaadf5d24',
+          InstanceId: null
+        },
+        destinationConfiguration: oaut2SamlBaererDestination,
+        authTokens: [
+          {
+            type: 'Bearer',
+            value: 'token',
+            expires_in: '3600',
+            http_header: {
+              key: 'Authorization',
+              value: 'Bearer token'
+            }
+          }
+        ]
+      };
+
+      nock(destinationServiceUri, {
+        reqheaders: {
+          authorization: `Bearer ${jwt}`
+        }
+      })
+        .get('/destination-configuration/v1/destinations/HTTP-OAUTH')
+        .reply(200, response);
+      const spy = jest.spyOn(httpClient, 'executeHttpRequest');
+      const actual = await fetchDestination(
+        destinationServiceUri,
+        jwt,
+        destinationName
+      );
+      const expectedArgument: Destination = {
+        url:
+          'https://destination.example.com/destination-configuration/v1/destinations/HTTP-OAUTH',
+        proxyType: 'Internet'
+      };
+      expect(spy).toHaveBeenCalledWith(expectedArgument, expect.anything());
     });
 
     it('fetches a destination and returns 200 but authTokens are failing', async () => {
