--- conflicted
+++ resolved
@@ -19,19 +19,6 @@
   TokenKey,
   UserTokenResponse
 } from './xsuaa-service-types';
-<<<<<<< HEAD
-import {
-  Destination,
-  DestinationNameAndJwt,
-  DestinationOptions
-} from './destination';
-import {
-  addProxyConfigurationInternet,
-  ProxyStrategy,
-  proxyStrategy
-} from './proxy-util';
-=======
->>>>>>> a2b9851b
 
 const logger = createLogger({
   package: 'core',
@@ -39,19 +26,9 @@
 });
 
 type XsuaaCircuitBreaker = CircuitBreaker<
-<<<<<<< HEAD
-  [
-    destination: Destination | DestinationNameAndJwt,
-    requestConfig: HttpRequestConfig,
-    options?: HttpRequestOptions | undefined,
-    destinationOptions?: DestinationOptions | undefined
-  ],
-  HttpResponse
-=======
-  [requestConfig: AxiosRequestConfig],
-  AxiosResponse
->>>>>>> a2b9851b
->;
+    [requestConfig: AxiosRequestConfig],
+    AxiosResponse
+    >;
 
 let circuitBreaker: XsuaaCircuitBreaker;
 
@@ -67,20 +44,20 @@
  * @returns A promise resolving to the response.
  */
 export async function clientCredentialsGrant(
-  tokenServiceUrlOrXsuaaServiceCredentials: string | XsuaaServiceCredentials,
-  clientCredentials: ClientCredentials,
-  options?: ResilienceOptions,
-  customBody: Record<string, any> = {}
+    tokenServiceUrlOrXsuaaServiceCredentials: string | XsuaaServiceCredentials,
+    clientCredentials: ClientCredentials,
+    options?: ResilienceOptions,
+    customBody: Record<string, any> = {}
 ): Promise<ClientCredentialsResponse> {
   const authHeader = headerForClientCredentials(clientCredentials);
   const body = { grant_type: GrantType.CLIENT_CREDENTIALS, ...customBody };
 
   try {
     const { data } = await post(
-      tokenServiceUrlOrXsuaaServiceCredentials,
-      authHeader,
-      objectToXWwwUrlEncodedBodyString(body),
-      options
+        tokenServiceUrlOrXsuaaServiceCredentials,
+        authHeader,
+        objectToXWwwUrlEncodedBodyString(body),
+        options
     );
     return data;
   } catch (error) {
@@ -99,10 +76,10 @@
  * @returns A promise resolving to the response of the XSUAA service.
  */
 export async function userTokenGrant(
-  tokenServiceUrlOrXsuaaServiceCredentials: string | XsuaaServiceCredentials,
-  userJwt: string,
-  clientId: string,
-  options?: ResilienceOptions
+    tokenServiceUrlOrXsuaaServiceCredentials: string | XsuaaServiceCredentials,
+    userJwt: string,
+    clientId: string,
+    options?: ResilienceOptions
 ): Promise<UserTokenResponse> {
   const authHeader = 'Bearer ' + userJwt;
   const body = objectToXWwwUrlEncodedBodyString({
@@ -113,10 +90,10 @@
 
   try {
     const { data } = await post(
-      tokenServiceUrlOrXsuaaServiceCredentials,
-      authHeader,
-      body,
-      options
+        tokenServiceUrlOrXsuaaServiceCredentials,
+        authHeader,
+        body,
+        options
     );
     return data;
   } catch (error) {
@@ -137,10 +114,10 @@
  * @returns A promise resolving to the response of the XSUAA service.
  */
 export async function refreshTokenGrant(
-  tokenServiceUrlOrXsuaaServiceCredentials: string | XsuaaServiceCredentials,
-  clientCredentials: ClientCredentials,
-  refreshToken: string,
-  options?: ResilienceOptions
+    tokenServiceUrlOrXsuaaServiceCredentials: string | XsuaaServiceCredentials,
+    clientCredentials: ClientCredentials,
+    refreshToken: string,
+    options?: ResilienceOptions
 ): Promise<UserTokenResponse> {
   const authHeader = headerForClientCredentials(clientCredentials);
   const body = objectToXWwwUrlEncodedBodyString({
@@ -150,10 +127,10 @@
 
   try {
     const { data } = await post(
-      tokenServiceUrlOrXsuaaServiceCredentials,
-      authHeader,
-      body,
-      options
+        tokenServiceUrlOrXsuaaServiceCredentials,
+        authHeader,
+        body,
+        options
     );
     return data;
   } catch (error) {
@@ -171,10 +148,10 @@
  * @returns A promise resolving to the response of the XSUAA service.
  */
 export async function jwtBearerTokenGrant(
-  tokenServiceUrlOrXsuaaServiceCredentials: string | XsuaaServiceCredentials,
-  clientCredentials: ClientCredentials,
-  userJwt: string,
-  options?: ResilienceOptions
+    tokenServiceUrlOrXsuaaServiceCredentials: string | XsuaaServiceCredentials,
+    clientCredentials: ClientCredentials,
+    userJwt: string,
+    options?: ResilienceOptions
 ): Promise<ClientCredentialsResponse> {
   const authHeader = headerForClientCredentials(clientCredentials);
   const body = objectToXWwwUrlEncodedBodyString({
@@ -186,10 +163,10 @@
 
   try {
     const { data } = await post(
-      tokenServiceUrlOrXsuaaServiceCredentials,
-      authHeader,
-      body,
-      options
+        tokenServiceUrlOrXsuaaServiceCredentials,
+        authHeader,
+        body,
+        options
     );
     return data;
   } catch (error) {
@@ -205,8 +182,8 @@
  * @returns An array of TokenKeys.
  */
 export function fetchVerificationKeys(
-  xsuaaCredentials: XsuaaServiceCredentials,
-  jku?: string
+    xsuaaCredentials: XsuaaServiceCredentials,
+    jku?: string
 ): Promise<TokenKey[]>;
 
 /**
@@ -218,29 +195,29 @@
  * @returns An array of TokenKeys.
  */
 export function fetchVerificationKeys(
-  url: string,
-  clientId: string,
-  clientSecret: string
+    url: string,
+    clientId: string,
+    clientSecret: string
 ): Promise<TokenKey[]>;
 
 export function fetchVerificationKeys(
-  xsuaaUriOrCredentials: string | XsuaaServiceCredentials,
-  clientIdOrJku?: string,
-  clientSecret?: string
+    xsuaaUriOrCredentials: string | XsuaaServiceCredentials,
+    clientIdOrJku?: string,
+    clientSecret?: string
 ): Promise<TokenKey[]> {
   // The case where the XsuaaServiceCredentials are given as object
   if (typeof xsuaaUriOrCredentials !== 'string') {
     if (!clientIdOrJku) {
       logger.warn(
-        'JKU field from the JWT not provided. Use xsuaaClient.url/token_keys as fallback. ' +
+          'JKU field from the JWT not provided. Use xsuaaClient.url/token_keys as fallback. ' +
           'This will not work for subscriber accounts created after 14th of April 2020.' +
           'Please provide the right URL given by the field JKU present in the JWT header.'
       );
     }
     return fetchVerificationKeys(
-      clientIdOrJku || `${xsuaaUriOrCredentials.url}/token_keys`,
-      xsuaaUriOrCredentials.clientid,
-      xsuaaUriOrCredentials.clientsecret
+        clientIdOrJku || `${xsuaaUriOrCredentials.url}/token_keys`,
+        xsuaaUriOrCredentials.clientid,
+        xsuaaUriOrCredentials.clientsecret
     );
   }
   // The three strings case
@@ -257,14 +234,14 @@
   }
 
   return axios
-    .request(config)
-    .then(resp => resp.data.keys.map(k => renameKeys(tokenKeyKeyMapping, k)))
-    .catch(error => {
-      throw new ErrorWithCause(
-        `Failed to fetch verification keys from XSUAA service instance ${xsuaaUriOrCredentials}!`,
-        error
-      );
-    });
+      .request(config)
+      .then(resp => resp.data.keys.map(k => renameKeys(tokenKeyKeyMapping, k)))
+      .catch(error => {
+        throw new ErrorWithCause(
+            `Failed to fetch verification keys from XSUAA service instance ${xsuaaUriOrCredentials}!`,
+            error
+        );
+      });
 }
 
 const tokenKeyKeyMapping: { [key: string]: keyof TokenKey } = {
@@ -288,15 +265,15 @@
 }
 
 function post(
-  tokenServiceUrlOrXsuaaServiceCredentials: string | XsuaaServiceCredentials,
-  authHeader: string,
-  body: string,
-  options: ResilienceOptions = { enableCircuitBreaker: true }
+    tokenServiceUrlOrXsuaaServiceCredentials: string | XsuaaServiceCredentials,
+    authHeader: string,
+    body: string,
+    options: ResilienceOptions = { enableCircuitBreaker: true }
 ): Promise<AxiosResponse> {
   const targetUri =
-    typeof tokenServiceUrlOrXsuaaServiceCredentials === 'string'
-      ? tokenServiceUrlOrXsuaaServiceCredentials
-      : getTokenServiceUrl(tokenServiceUrlOrXsuaaServiceCredentials);
+      typeof tokenServiceUrlOrXsuaaServiceCredentials === 'string'
+          ? tokenServiceUrlOrXsuaaServiceCredentials
+          : getTokenServiceUrl(tokenServiceUrlOrXsuaaServiceCredentials);
 
   const config: AxiosRequestConfig = {
     ...urlAndAgent(targetUri),
@@ -313,8 +290,8 @@
 }
 
 function wrapXsuaaPostRequestHeader(
-  authHeader: string,
-  body: string
+    authHeader: string,
+    body: string
 ): HttpRequestConfig {
   return {
     method: 'post',
@@ -328,19 +305,19 @@
 }
 
 export function headerForClientCredentials(
-  clientCredentials: ClientCredentials
+    clientCredentials: ClientCredentials
 ): string {
   return (
-    'Basic ' +
-    encodeBase64(`${clientCredentials.username}:${clientCredentials.password}`)
+      'Basic ' +
+      encodeBase64(`${clientCredentials.username}:${clientCredentials.password}`)
   );
 }
 function objectToXWwwUrlEncodedBodyString(
-  bodyAsObject: Record<string, any>
+    bodyAsObject: Record<string, any>
 ): string {
   return Object.entries(bodyAsObject)
-    .map(kv => kv.join('='))
-    .join('&');
+      .map(kv => kv.join('='))
+      .join('&');
 }
 
 enum GrantType {
@@ -351,27 +328,27 @@
 }
 
 function getTokenServiceUrl(
-  xsuaaServiceCredentials: XsuaaServiceCredentials
+    xsuaaServiceCredentials: XsuaaServiceCredentials
 ): string {
   const xsuaaUri = xsuaaServiceCredentials.url.replace(/\/$/, '');
   logger.info(
-    `Adding "/oauth/token" to the end of the target uri: ${xsuaaUri}.`
+      `Adding "/oauth/token" to the end of the target uri: ${xsuaaUri}.`
   );
   return `${xsuaaUri}/oauth/token`;
 }
 
 function accessTokenError(error: Error, grant: string): Error {
   return new ErrorWithCause(
-    `FetchTokenError: ${grantTypeMapper[grant]} Grant failed! ${error.message}`,
-    error
+      `FetchTokenError: ${grantTypeMapper[grant]} Grant failed! ${error.message}`,
+      error
   );
 }
 
 function getCircuitBreaker(): XsuaaCircuitBreaker {
   if (!circuitBreaker) {
     circuitBreaker = new CircuitBreaker(
-      axios.request,
-      circuitBreakerDefaultOptions
+        axios.request,
+        circuitBreakerDefaultOptions
     );
   }
   return circuitBreaker;
