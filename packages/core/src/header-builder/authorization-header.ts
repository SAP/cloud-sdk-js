--- conflicted
+++ resolved
@@ -66,11 +66,7 @@
 
   if (Object.keys(customAuthHeaders).length && hasAuthHeaders(destination)) {
     logger.warn(
-<<<<<<< HEAD
-      `You provided authorization headers in the request config, although, your destination '${destination.name}' also provides authorization headers. This might be unintended. The custom headers from the request config will be used.`
-=======
       'Found custom authorization headers. The given destination also provides authorization headers. This might be unintended. The custom headers from the request config will be used.'
->>>>>>> 81525e5f
     );
   }
   return Object.keys(customAuthHeaders).length
