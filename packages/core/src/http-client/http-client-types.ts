import * as http from 'http';

export interface DestinationHttpRequestConfig {
  baseURL: string;
  headers: Record<string, string>;
  httpAgent?: http.Agent;
  httpsAgent?: http.Agent;
}

/**
 * HTTP Methods supported by the http-client.
 */
export type Method =
  | 'get'
  | 'GET'
  | 'delete'
  | 'DELETE'
  | 'head'
  | 'HEAD'
  | 'options'
  | 'OPTIONS'
  | 'post'
  | 'POST'
  | 'put'
  | 'PUT'
  | 'patch'
  | 'PATCH';

/**
 * @deprecated Since v1.20.0. Use method string directly, e. g. 'get' or 'GET'.
 */
export enum HttpMethod {
  GET = 'GET',
  DELETE = 'DELETE',
  HEAD = 'HEAD',
  OPTIONS = 'OPTIONS',
  POST = 'POST',
  PUT = 'PUT',
  PATCH = 'PATCH'
}

/**
 * This interface is compatible with AxiosRequestConfig.
 */
export interface HttpRequestConfig {
  url?: string;
  method: Method;
  data?: any;
  params?: Record<string, string>;
  timeout?: number;
  maxContentLength?: number;
  headers?: any;
  proxy?: false;
  httpAgent?: any;
  httpsAgent?: any;
}

export type HttpRequest = DestinationHttpRequestConfig & HttpRequestConfig;

export type ExecuteHttpRequestFn<ReturnT> = (
  request: HttpRequest
) => Promise<ReturnT>;

interface KnownHttpResponseFields {
  data: any;
  status: number;
  headers: any;
  request: any;
}

export interface HttpResponse extends KnownHttpResponseFields {
  [otherKey: string]: any;
}

/**
 * @deprecated Since v1.6.4. Use [[HttpResponse]] instead.
 */
export interface HttpReponse extends KnownHttpResponseFields {
  [otherKey: string]: any;
}

<<<<<<< HEAD
export interface HttpRequestOptions{
=======
export interface HttpRequestOptions {
>>>>>>> 0b9fa37a
  fetchCsrfToken?: boolean;
}<|MERGE_RESOLUTION|>--- conflicted
+++ resolved
@@ -79,10 +79,6 @@
   [otherKey: string]: any;
 }
 
-<<<<<<< HEAD
-export interface HttpRequestOptions{
-=======
 export interface HttpRequestOptions {
->>>>>>> 0b9fa37a
   fetchCsrfToken?: boolean;
 }