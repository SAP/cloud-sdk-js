--- conflicted
+++ resolved
@@ -2,8 +2,5 @@
 export * from './http-client-types';
 export * from './http-agent';
 export * from './agent-config';
-<<<<<<< HEAD
 export * from './http-request-config';
-=======
-export * from './csrf-token-header';
->>>>>>> fb3779f6
+export * from './csrf-token-header';