--- conflicted
+++ resolved
@@ -11,14 +11,10 @@
   Entity,
   GetAllRequestBuilder,
   GetByKeyRequestBuilder,
-<<<<<<< HEAD
-  UpdateRequestBuilder,
   ODataFunctionImportRequestConfig,
   entityDeserializer,
   filterFunctions
-=======
   UpdateRequestBuilder
->>>>>>> 9df6ca3a
 } from './odata-v2';
 export * from './odata-v4';
 export * from './openapi';