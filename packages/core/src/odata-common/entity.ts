--- conflicted
+++ resolved
@@ -264,27 +264,8 @@
    * @param visitedEntities List of entities to check in case of circular dependencies.
    * @returns Entity with all defined entity fields
    */
-<<<<<<< HEAD
-  protected getCurrentMapKeys(visitedEntities: EntityBase[] = []): this {
+  protected getCurrentMapKeys(visitedEntities: Entity[] = []): this {
     return this.asObject(visitedEntities) as this;
-=======
-  protected getCurrentMapKeys(visitedEntities: Entity[] = []): this {
-    visitedEntities.push(this);
-    return Object.keys(this)
-      .filter(key => this.propertyIsEnumerable(key))
-      .filter(
-        key =>
-          !isNavigationProperty(key, this.constructor) ||
-          !this.isVisitedEntity(this[key], visitedEntities)
-      )
-      .reduce(
-        (accumulatedMap, key) => ({
-          ...accumulatedMap,
-          [key]: this.getCurrentStateForKey(key, visitedEntities)
-        }),
-        this.getCustomFields()
-      ) as this;
->>>>>>> 9df6ca3a
   }
 
   protected isVisitedEntity<EntityT extends Entity>(
