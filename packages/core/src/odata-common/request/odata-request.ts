import {
  unixEOL,
  ErrorWithCause,
  mergeIgnoreCase,
  pickIgnoreCase,
  pickNonNullish,
  pickValueIgnoreCase,
  propertyExists
} from '@sap-cloud-sdk/util';
import {
  Destination,
  sanitizeDestination,
  buildHeadersForDestination
} from '../../connectivity';
import {
  removeLeadingSlashes,
  removeSlashes,
  removeTrailingSlashes
} from '../remove-slashes';
import {
  HttpResponse,
  executeHttpRequest,
  filterCustomRequestConfigs
} from '../../http-client';
import { ODataRequestConfig } from './odata-request-config';
import { isWithETag } from './odata-request-traits';
/**
 * OData request configuration for an entity type.
 *
 * @typeparam EntityT - Type of the entity to setup a request for
 */
export class ODataRequest<RequestConfigT extends ODataRequestConfig> {
  /**
   * Creates an instance of ODataRequest.
   *
   * @param config - Configuration of the request
   * @param _destination - Destination to setup the request against
   * @param fetchCsrfToken - Destination to setup the request against
   * @memberof ODataRequest
   */
  constructor(
    public config: RequestConfigT,
    private _destination?: Destination | undefined
  ) {}

  set destination(dest: Destination | undefined) {
    this._destination = dest && sanitizeDestination(dest);
  }

  get destination(): Destination | undefined {
    return this._destination;
  }

  /**
   * Constructs an absolute URL for the given request.
   * @returns The absolute URL for the request
   */
  url(): string {
    return `${removeTrailingSlashes(this.resourceUrl())}${this.query()}`;
  }

  /**
   * Constructs a URL relative to the destination.
   * @param includeServicePath Whether or not to include the service path in the URL.
   * @returns The relative URL for the request.
   */
  relativeUrl(includeServicePath = true): string {
    return `${removeTrailingSlashes(
      this.relativeResourceUrl(includeServicePath)
    )}${this.query()}`;
  }

  /**
   * Specifies whether the destination needs a specific authentication or not.
   *
   * @returns A boolean value that specifies whether the destination needs authentication or not
   * @memberof ODataRequest
   */
  needsAuthentication(): boolean {
    return (
      !!this.destination &&
      this.destination.authentication !== 'NoAuthentication'
    );
  }

  /**
   * Returns the service URL for a given OData request.
   * @returns The URL of the service the given entity belongs to
   */
  serviceUrl(): string {
    if (!this.destination) {
      throw Error('The destination is undefined.');
    }
    const systemUrl = this.destination.url;
    const servicePath =
      typeof this.config.customServicePath === 'undefined'
        ? this.config.defaultServicePath
        : this.config.customServicePath;
    return `${removeTrailingSlashes(systemUrl)}/${removeSlashes(servicePath)}`;
  }

  /**
   * Returns the service URL relative to the url of the destination for a given OData request.
   * @returns The relative URL of the service the given entity belongs to.
   */
  relativeServiceUrl(): string {
    const servicePath =
      typeof this.config.customServicePath === 'undefined'
        ? this.config.defaultServicePath
        : this.config.customServicePath;
    return `${removeSlashes(servicePath)}`;
  }

  /**
   * Returns the URL to a specific OData .resource, i.e. the entity collection.
   * @returns The URL of the resource
   */
  resourceUrl(): string {
    return `${removeTrailingSlashes(
      this.serviceUrl()
    )}/${this.config.resourcePath()}`;
  }

  /**
   * Returns the relative URL to a specific OData resource.
   * @param includeServicePath Whether or not to include the service path in the URL.
   * @returns The relative URL of the resource.
   */
  relativeResourceUrl(includeServicePath = true): string {
    const baseUrl = includeServicePath
      ? removeTrailingSlashes(this.relativeServiceUrl())
      : '';
    const url = `${baseUrl}/${this.config.resourcePath()}`;
    return removeLeadingSlashes(url);
  }

  /**
   * Get query parameters as string. Leads with `?` if  there are parameters to return.
   *
   * @returns Query parameter string
   */
  query(): string {
    const queryParameters = {
      ...this.config.queryParameters(),
      ...this.config.customQueryParameters
    };

    const query = Object.entries(queryParameters)
      .map(([key, value]) => `${key}=${value}`)
      .join('&');
    return query.length ? `?${query}` : '';
  }

  /**
   * Create object containing all headers, including custom headers for the given request.
   *
   * @returns Key-value pairs where the key is the name of a header property and the value is the respective value
   */
  async headers(): Promise<Record<string, any>> {
    try {
      if (!this.destination) {
        throw Error('The destination is undefined.');
      }

      const destinationRelatedHeaders = await buildHeadersForDestination(
        this.destination,
        this.config.customHeaders
      );

      return {
        ...destinationRelatedHeaders,
        ...this.defaultHeaders(),
        ...this.eTagHeaders(),
        ...this.customHeaders()
      };
    } catch (error) {
      throw new ErrorWithCause(
        'Constructing headers for OData request failed!',
        error
      );
    }
  }

  /**
   * Get all custom headers.
   * @returns Key-value pairs where the key is the name of a header property and the value is the respective value
   */
  customHeaders(): Record<string, any> {
    return this.config.customHeaders;
  }

  /**
   * Get all default headers. If custom headers are set, those take precedence.
   * @returns Key-value pairs where the key is the name of a header property and the value is the respective value
   */
  defaultHeaders(): Record<string, any> {
    const customDefaultHeaders = pickIgnoreCase(
      this.customHeaders(),
      ...Object.keys(this.config.defaultHeaders)
    );

    return mergeIgnoreCase(
      pickNonNullish(this.config.defaultHeaders),
      customDefaultHeaders
    );
  }

  /**
   * Get the eTag related headers, e. g. `if-match`.
   * @returns Key-value pairs where the key is the name of a header property and the value is the respective value
   */
  eTagHeaders(): Record<string, any> {
    if (pickValueIgnoreCase(this.customHeaders(), 'if-match')) {
      return pickIgnoreCase(this.customHeaders(), 'if-match');
    }
    const eTag = isWithETag(this.config)
      ? this.config.versionIdentifierIgnored
        ? '*'
        : this.config.eTag
      : undefined;
    return pickNonNullish({ 'if-match': eTag });
  }

  /**
   * Execute the given request and return the according promise.
   *
   * @returns Promise resolving to the requested data
   */
  async execute(): Promise<HttpResponse> {
    const destination = this.destination;
    if (!destination) {
      throw Error('The destination cannot be undefined.');
    }

<<<<<<< HEAD
    return executeHttpRequest(destination, {
      ...filterCustomRequestConfigs(this.config.customRequestConfigs),
      headers: await this.headers(),
      url: this.relativeUrl(),
      method: this.config.method,
      data: this.config.payload
    }).catch(error => {
=======
    return executeHttpRequest(
      destination,
      {
        headers: await this.headers(),
        url: this.relativeUrl(),
        method: this.config.method,
        data: this.config.payload
      },
      { fetchCsrfToken: this.config.fetchCsrfToken }
    ).catch(error => {
>>>>>>> fb3779f6
      throw constructError(error, this.config.method, this.serviceUrl());
    });
  }
}

function constructError(error, requestMethod: string, url: string): Error {
  if (error.isAxiosError) {
    const defaultMessage = `${requestMethod} request to ${url} failed!`;
    const s4SpecificMessage = propertyExists(error, 'response', 'data', 'error')
      ? messageFromS4ErrorResponse(error)
      : '';
    const message = [defaultMessage, s4SpecificMessage].join(' ');

    return new ErrorWithCause(message, error);
  }
  return error;
}

function messageFromS4ErrorResponse(error): string {
  return `${
    propertyExists(error.response.data.error, 'message', 'value')
      ? error.response.data.error.message.value
      : ''
  }${unixEOL}${JSON.stringify(error.response.data.error)}`;
}<|MERGE_RESOLUTION|>--- conflicted
+++ resolved
@@ -232,18 +232,10 @@
       throw Error('The destination cannot be undefined.');
     }
 
-<<<<<<< HEAD
-    return executeHttpRequest(destination, {
-      ...filterCustomRequestConfigs(this.config.customRequestConfigs),
-      headers: await this.headers(),
-      url: this.relativeUrl(),
-      method: this.config.method,
-      data: this.config.payload
-    }).catch(error => {
-=======
     return executeHttpRequest(
       destination,
       {
+        ...filterCustomRequestConfigs(this.config.customRequestConfigs),
         headers: await this.headers(),
         url: this.relativeUrl(),
         method: this.config.method,
@@ -251,7 +243,6 @@
       },
       { fetchCsrfToken: this.config.fetchCsrfToken }
     ).catch(error => {
->>>>>>> fb3779f6
       throw constructError(error, this.config.method, this.serviceUrl());
     });
   }
