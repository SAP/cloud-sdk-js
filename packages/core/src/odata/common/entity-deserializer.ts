--- conflicted
+++ resolved
@@ -14,13 +14,9 @@
   EntityBase,
   Constructable,
   ComplexTypeNamespace,
-<<<<<<< HEAD
   isComplexTypeNameSpace,
   EdmTypeShared,
   isEdmType
-=======
-  isComplexTypeNameSpace
->>>>>>> d5387488
 } from '../common';
 
 const logger = createLogger({
@@ -194,8 +190,6 @@
         }),
         {}
       );
-<<<<<<< HEAD
-=======
   }
 
   function deserializeComplexType<
@@ -213,24 +207,6 @@
         ...complexTypeInstance,
         ...property
       }));
->>>>>>> d5387488
-  }
-
-  function deserializeComplexType<
-    ComplexTypeNamespaceT extends ComplexTypeNamespace
-  >(json: MapType<any>, complexType: ComplexTypeNamespaceT): any {
-    return complexType._propertyMetadata
-      .map(property => ({
-        ...(typeof json[property.originalName] !== 'undefined' && {
-          [property.name]: isComplexTypeNameSpace(property.type)
-            ? deserializeComplexType(json[property.originalName], property.type)
-            : edmToTs(json[property.originalName], property.type)
-        })
-      }))
-      .reduce((complexTypeInstance, property) => ({
-        ...complexTypeInstance,
-        ...property
-      }));
   }
 
   function deserializeCollectionType<
@@ -241,14 +217,8 @@
     if (isEdmType(fieldType)) {
       return json.map(val => edmToTs(val, fieldType));
     }
-<<<<<<< HEAD
     if (isComplexTypeNameSpace(fieldType)) {
       return json.map(val => deserializeComplexType(val, fieldType));
-=======
-    if (selectable._fieldType instanceof ComplexTypeField) {
-      const complexTypeField = selectable._fieldType;
-      return json.map(v => deserializeComplexTypeLegacy(v, complexTypeField));
->>>>>>> d5387488
     }
   }
 
