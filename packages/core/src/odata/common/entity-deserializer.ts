/* Copyright (c) 2020 SAP SE or an SAP affiliate company. All rights reserved. */

import { MapType, createLogger } from '@sap-cloud-sdk/util';
import { toPropertyFormat } from '../../util';
import {
  isSelectedProperty,
  Field,
  Link,
  EdmTypeField,
  ComplexTypeField,
  CollectionField,
  OneToOneLink,
  isExpandedProperty,
  EntityBase,
  Constructable,
  ComplexTypeNamespace,
  isComplexTypeNameSpace,
  EdmTypeShared,
  isEdmType
} from '../common';
import { EdmToPrimitive, EdmType, PropertyMetadata } from '../v2';
import extractCustomFields = entityDeserializer.extractCustomFields;

const logger = createLogger({
  package: 'core',
  messageContext: 'entity-deserializer'
});

/**
 * Interface representing the return type of the builder function [[entityDeserializer]]
 */
export interface EntityDeserializer<EntityT extends EntityBase = any> {
  deserializeEntity: (
    json: any,
    entityConstructor: Constructable<EntityT>,
    requestHeader?: any
  ) => EntityT;
  deserializeComplexType: (
    json: MapType<any>,
    complexType: ComplexTypeNamespace<any>
  ) => any;
}

type EdmToTsType<EdmT extends EdmType> = (
  value: any,
  edmType: EdmTypeShared<'v2'> | EdmTypeShared<'v4'>
) => EdmToPrimitive<EdmT>;
type ExtractODataETagType = (json: MapType<any>) => string | undefined;
type ExtractDataFromOneToManyLinkType = (data: any) => any[] | undefined;

/**
 * Constructs an entityDeserializer given the OData v2 or v4 specific methods.
 * The concrete deserializers are created in odata/v2/entity-deserializer.ts and odata/v4/entity-deserializer.ts
 * @param edmToTs - Converters  emd input to ts values.
 * @param extractODataETag - Extractor for the Etag.
 * @param extractDataFromOneToManyLink - Extractor for data related to one to many links.
 * @returns a entity deserializer as defined by [[EntityDeserializer]]
 */
export function entityDeserializer<EdmT extends EdmType, EntityT, JsonT>(
  edmToTs: EdmToTsType<EdmT>,
  extractODataETag: ExtractODataETagType,
  extractDataFromOneToManyLink: ExtractDataFromOneToManyLinkType
): EntityDeserializer {
  /**
<<<<<<< HEAD
=======
   * Extracts all custom fields from the JSON payload for a single entity.
   * In this context, a custom field is every property that is not known in the corresponding entity class.
   *
   * @param json - The JSON payload.
   * @param entityConstructor - The constructor function of the entity class.
   * @returns An object containing the custom fields as key-value pairs.
   */
  function extractCustomFields<EntityT extends EntityBase, JsonT>(
    json: Partial<JsonT>,
    entityConstructor: Constructable<EntityT>
  ): MapType<any> {
    const regularODataProperties = [
      '__metadata',
      '__deferred',
      // type assertion for backwards compatibility, TODO: remove in v2.0
      ...(entityConstructor._allFields as (
        | Field<EntityT>
        | Link<EntityT>
      )[]).map(field => field._fieldName)
    ];
    const regularFields = new Set<string>(regularODataProperties);
    return Object.keys(json)
      .filter(key => !regularFields.has(key))
      .reduce((customFields, key) => {
        customFields[key] = json[key];
        return customFields;
      }, {});
  }

  /**
>>>>>>> de25c3dd
   * Converts the JSON payload for a single entity into an instance of the corresponding generated entity class.
   * It sets the remote state to the data provided by the JSON payload.
   * If a version identifier is found in the '__metadata' or in the request header, the method also sets it.
   *
   * @param json - The JSON payload.
   * @param entityConstructor - The constructor function of the entity class.
   * @param requestHeader - Optional parameter which may be used to add a version identifier (etag) to the entity
   * @returns An instance of the entity class.
   */
  function deserializeEntity<EntityT extends EntityBase, JsonT>(
    json: Partial<JsonT>,
    entityConstructor: Constructable<EntityT>,
    requestHeader?: any
  ): EntityT {
    const etag = extractODataETag(json) || extractEtagFromHeader(requestHeader);
    return (entityConstructor._allFields as (Field<EntityT> | Link<EntityT>)[]) // type assertion for backwards compatibility, TODO: remove in v2.0
      .filter(field => isSelectedProperty(json, field))
      .reduce((entity, staticField) => {
        entity[toPropertyFormat(staticField._fieldName)] = getFieldValue(
          json,
          staticField
        );
        return entity;
      }, new entityConstructor())
      .initializeCustomFields(extractCustomFields(json, entityConstructor))
      .setVersionIdentifier(etag)
      .setOrInitializeRemoteState();
  }

  function getFieldValue<EntityT extends EntityBase, JsonT>(
    json: Partial<JsonT>,
    field: Field<EntityT> | Link<EntityT>
  ) {
    if (field instanceof EdmTypeField) {
      return edmToTs(json[field._fieldName], field.edmType);
    }
    if (field instanceof Link) {
      return getLinkFromJson(json, field);
    }
    if (field instanceof ComplexTypeField) {
      if (json[field._fieldName]) {
        return field._complexType
          ? deserializeComplexType(json[field._fieldName], field._complexType)
          : deserializeComplexTypeLegacy(json[field._fieldName], field);
      }
      return json[field._fieldName];
    }
    if (field instanceof CollectionField) {
      return deserializeCollectionType(
        json[field._fieldName],
        field._fieldType
      );
    }
  }


  // TODO: get rid of this function in v2.0
  function deserializeComplexTypeLegacy<EntityT extends EntityBase>(
    json: MapType<any>,
    complexTypeField: ComplexTypeField<EntityT>
  ): MapType<any> | null {
    logger.warn(
      'It seems that you are using an outdated OData client. To make this warning disappear, please regenerate your client using the latest version of the SAP Cloud SDK generator.'
    );
    if (json === null) {
      return null;
    }
    return Object.entries(complexTypeField)
      .filter(
        ([_, field]) =>
          (field instanceof EdmTypeField ||
            field instanceof ComplexTypeField) &&
          typeof json[field._fieldName] !== 'undefined'
      )
      .reduce(
        (complexTypeObject, [fieldName, field]) => ({
          ...complexTypeObject,
          [toPropertyFormat(fieldName)]:
            field instanceof EdmTypeField
              ? edmToTs(json[field._fieldName], field.edmType)
              : deserializeComplexTypeLegacy(json[field._fieldName], field)
        }),
        {}
      );
  }

  function deserializeComplexTypeProperty(
    propertyValue: any,
    propertyMetadata: PropertyMetadata
  ) {
    if (propertyMetadata.isCollection) {
      return deserializeCollectionType(propertyValue, propertyMetadata.type);
    }

    if (isComplexTypeNameSpace(propertyMetadata.type)) {
      return deserializeComplexType(propertyValue, propertyMetadata.type);
    }

    return edmToTs(propertyValue, propertyMetadata.type);
  }

  function deserializeComplexType<
    ComplexTypeNamespaceT extends ComplexTypeNamespace<any>
    >(json: MapType<any>, complexType: ComplexTypeNamespaceT): any {
    if (json === null) {
      return null;
    }

    return complexType._propertyMetadata
      .map(property => ({
        ...(typeof json[property.originalName] !== 'undefined' && {
          [property.name]: deserializeComplexTypeProperty(
            json[property.originalName],
            property
          )
        })
      }))
      .reduce((complexTypeInstance, property) => ({
        ...complexTypeInstance,
        ...property
      }));
  }

  function deserializeCollectionType<FieldT extends EdmTypeShared<'any'> | Record<string, any>>(json: any[], fieldType: FieldT) {
    if (isEdmType(fieldType)) {
      return json.map(val => edmToTs(val, fieldType));
    }
    if (isComplexTypeNameSpace(fieldType)) {
      return json.map(val => deserializeComplexType(val, fieldType));
    }
  }

  function getLinkFromJson<
    EntityT extends EntityBase,
    LinkedEntityT extends EntityBase,
    JsonT
    >(json: Partial<JsonT>, link: Link<EntityT, LinkedEntityT>) {
    return link instanceof OneToOneLink
      ? getSingleLinkFromJson(json, link)
      : getMultiLinkFromJson(json, link);
  }

  // Be careful: if the return type is changed to `LinkedEntityT | undefined`, the test 'navigation properties should never be undefined' of the 'business-partner.spec.ts' will fail.
  // Not sure the purpose of the usage of null.
  function getSingleLinkFromJson<
    EntityT extends EntityBase,
    LinkedEntityT extends EntityBase,
    JsonT
    >(
    json: Partial<JsonT>,
    link: Link<EntityT, LinkedEntityT>
  ): LinkedEntityT | null {
    if (isExpandedProperty(json, link)) {
      return deserializeEntity(json[link._fieldName], link._linkedEntity);
    }
    return null;
  }

  function getMultiLinkFromJson<
    EntityT extends EntityBase,
    LinkedEntityT extends EntityBase,
    JsonT
    >(
    json: Partial<JsonT>,
    link: Link<EntityT, LinkedEntityT>
  ): LinkedEntityT[] | undefined {
    if (isSelectedProperty(json, link)) {
      const results = extractDataFromOneToManyLink(json[link._fieldName]) || [];
      return results.map(linkJson =>
        deserializeEntity(linkJson, link._linkedEntity)
      );
    }
  }

  function extractEtagFromHeader(headers: any): string | undefined {
    return headers ? headers['Etag'] || headers['etag'] : undefined;
  }

  return {
    deserializeEntity,
    deserializeComplexType
  };
}


export namespace entityDeserializer {
  /**
   * Extracts all custom fields from the JSON payload for a single entity.
   * In this context, a custom fields is every property that is not known in the corresponding entity class.
   *
   * @param json - The JSON payload.
   * @param entityConstructor - The constructor function of the entity class.
   * @returns An object containing the custom fields as key-value pairs.
   */
  export function extractCustomFields<EntityT extends EntityBase, JsonT>(
    json: Partial<JsonT>,
    entityConstructor: Constructable<EntityT>
  ): MapType<any> {
    const regularODataProperties = [
      '__metadata',
      '__deferred',
      // type assertion for backwards compatibility, TODO: remove in v2.0
      ...(entityConstructor._allFields as (
        | Field<EntityT>
        | Link<EntityT>
        )[]).map(field => field._fieldName)
    ];
    const regularFields = new Set<string>(regularODataProperties);
    return Object.keys(json)
      .filter(key => !regularFields.has(key))
      .reduce((customFields, key) => {
        customFields[key] = json[key];
        return customFields;
      }, {});
  }

}
<|MERGE_RESOLUTION|>--- conflicted
+++ resolved
@@ -19,7 +19,6 @@
   isEdmType
 } from '../common';
 import { EdmToPrimitive, EdmType, PropertyMetadata } from '../v2';
-import extractCustomFields = entityDeserializer.extractCustomFields;
 
 const logger = createLogger({
   package: 'core',
@@ -62,39 +61,6 @@
   extractDataFromOneToManyLink: ExtractDataFromOneToManyLinkType
 ): EntityDeserializer {
   /**
-<<<<<<< HEAD
-=======
-   * Extracts all custom fields from the JSON payload for a single entity.
-   * In this context, a custom field is every property that is not known in the corresponding entity class.
-   *
-   * @param json - The JSON payload.
-   * @param entityConstructor - The constructor function of the entity class.
-   * @returns An object containing the custom fields as key-value pairs.
-   */
-  function extractCustomFields<EntityT extends EntityBase, JsonT>(
-    json: Partial<JsonT>,
-    entityConstructor: Constructable<EntityT>
-  ): MapType<any> {
-    const regularODataProperties = [
-      '__metadata',
-      '__deferred',
-      // type assertion for backwards compatibility, TODO: remove in v2.0
-      ...(entityConstructor._allFields as (
-        | Field<EntityT>
-        | Link<EntityT>
-      )[]).map(field => field._fieldName)
-    ];
-    const regularFields = new Set<string>(regularODataProperties);
-    return Object.keys(json)
-      .filter(key => !regularFields.has(key))
-      .reduce((customFields, key) => {
-        customFields[key] = json[key];
-        return customFields;
-      }, {});
-  }
-
-  /**
->>>>>>> de25c3dd
    * Converts the JSON payload for a single entity into an instance of the corresponding generated entity class.
    * It sets the remote state to the data provided by the JSON payload.
    * If a version identifier is found in the '__metadata' or in the request header, the method also sets it.
@@ -150,6 +116,47 @@
     }
   }
 
+  function getLinkFromJson<
+    EntityT extends EntityBase,
+    LinkedEntityT extends EntityBase,
+    JsonT
+  >(json: Partial<JsonT>, link: Link<EntityT, LinkedEntityT>) {
+    return link instanceof OneToOneLink
+      ? getSingleLinkFromJson(json, link)
+      : getMultiLinkFromJson(json, link);
+  }
+
+  // Be careful: if the return type is changed to `LinkedEntityT | undefined`, the test 'navigation properties should never be undefined' of the 'business-partner.spec.ts' will fail.
+  // Not sure the purpose of the usage of null.
+  function getSingleLinkFromJson<
+    EntityT extends EntityBase,
+    LinkedEntityT extends EntityBase,
+    JsonT
+  >(
+    json: Partial<JsonT>,
+    link: Link<EntityT, LinkedEntityT>
+  ): LinkedEntityT | null {
+    if (isExpandedProperty(json, link)) {
+      return deserializeEntity(json[link._fieldName], link._linkedEntity);
+    }
+    return null;
+  }
+
+  function getMultiLinkFromJson<
+    EntityT extends EntityBase,
+    LinkedEntityT extends EntityBase,
+    JsonT
+  >(
+    json: Partial<JsonT>,
+    link: Link<EntityT, LinkedEntityT>
+  ): LinkedEntityT[] | undefined {
+    if (isSelectedProperty(json, link)) {
+      const results = extractDataFromOneToManyLink(json[link._fieldName]) || [];
+      return results.map(linkJson =>
+        deserializeEntity(linkJson, link._linkedEntity)
+      );
+    }
+  }
 
   // TODO: get rid of this function in v2.0
   function deserializeComplexTypeLegacy<EntityT extends EntityBase>(
@@ -196,9 +203,10 @@
     return edmToTs(propertyValue, propertyMetadata.type);
   }
 
-  function deserializeComplexType<
-    ComplexTypeNamespaceT extends ComplexTypeNamespace<any>
-    >(json: MapType<any>, complexType: ComplexTypeNamespaceT): any {
+  function deserializeComplexType(
+    json: MapType<any>,
+    complexType: ComplexTypeNamespace<any>
+  ): any {
     if (json === null) {
       return null;
     }
@@ -218,59 +226,15 @@
       }));
   }
 
-  function deserializeCollectionType<FieldT extends EdmTypeShared<'any'> | Record<string, any>>(json: any[], fieldType: FieldT) {
+  function deserializeCollectionType<
+    FieldT extends EdmTypeShared<'any'> | Record<string, any>
+  >(json: any[], fieldType: FieldT) {
     if (isEdmType(fieldType)) {
       return json.map(val => edmToTs(val, fieldType));
     }
     if (isComplexTypeNameSpace(fieldType)) {
       return json.map(val => deserializeComplexType(val, fieldType));
     }
-  }
-
-  function getLinkFromJson<
-    EntityT extends EntityBase,
-    LinkedEntityT extends EntityBase,
-    JsonT
-    >(json: Partial<JsonT>, link: Link<EntityT, LinkedEntityT>) {
-    return link instanceof OneToOneLink
-      ? getSingleLinkFromJson(json, link)
-      : getMultiLinkFromJson(json, link);
-  }
-
-  // Be careful: if the return type is changed to `LinkedEntityT | undefined`, the test 'navigation properties should never be undefined' of the 'business-partner.spec.ts' will fail.
-  // Not sure the purpose of the usage of null.
-  function getSingleLinkFromJson<
-    EntityT extends EntityBase,
-    LinkedEntityT extends EntityBase,
-    JsonT
-    >(
-    json: Partial<JsonT>,
-    link: Link<EntityT, LinkedEntityT>
-  ): LinkedEntityT | null {
-    if (isExpandedProperty(json, link)) {
-      return deserializeEntity(json[link._fieldName], link._linkedEntity);
-    }
-    return null;
-  }
-
-  function getMultiLinkFromJson<
-    EntityT extends EntityBase,
-    LinkedEntityT extends EntityBase,
-    JsonT
-    >(
-    json: Partial<JsonT>,
-    link: Link<EntityT, LinkedEntityT>
-  ): LinkedEntityT[] | undefined {
-    if (isSelectedProperty(json, link)) {
-      const results = extractDataFromOneToManyLink(json[link._fieldName]) || [];
-      return results.map(linkJson =>
-        deserializeEntity(linkJson, link._linkedEntity)
-      );
-    }
-  }
-
-  function extractEtagFromHeader(headers: any): string | undefined {
-    return headers ? headers['Etag'] || headers['etag'] : undefined;
   }
 
   return {
@@ -279,36 +243,35 @@
   };
 }
 
-
-export namespace entityDeserializer {
-  /**
-   * Extracts all custom fields from the JSON payload for a single entity.
-   * In this context, a custom fields is every property that is not known in the corresponding entity class.
-   *
-   * @param json - The JSON payload.
-   * @param entityConstructor - The constructor function of the entity class.
-   * @returns An object containing the custom fields as key-value pairs.
-   */
-  export function extractCustomFields<EntityT extends EntityBase, JsonT>(
-    json: Partial<JsonT>,
-    entityConstructor: Constructable<EntityT>
-  ): MapType<any> {
-    const regularODataProperties = [
-      '__metadata',
-      '__deferred',
-      // type assertion for backwards compatibility, TODO: remove in v2.0
-      ...(entityConstructor._allFields as (
-        | Field<EntityT>
-        | Link<EntityT>
-        )[]).map(field => field._fieldName)
-    ];
-    const regularFields = new Set<string>(regularODataProperties);
-    return Object.keys(json)
-      .filter(key => !regularFields.has(key))
-      .reduce((customFields, key) => {
-        customFields[key] = json[key];
-        return customFields;
-      }, {});
-  }
-
+export function extractEtagFromHeader(headers: any): string | undefined {
+  return headers ? headers['Etag'] || headers['etag'] : undefined;
 }
+
+/**
+ * Extracts all custom fields from the JSON payload for a single entity.
+ * In this context, a custom fields is every property that is not known in the corresponding entity class.
+ *
+ * @param json - The JSON payload.
+ * @param entityConstructor - The constructor function of the entity class.
+ * @returns An object containing the custom fields as key-value pairs.
+ */
+export function extractCustomFields<EntityT extends EntityBase, JsonT>(
+  json: Partial<JsonT>,
+  entityConstructor: Constructable<EntityT>
+): MapType<any> {
+  const regularODataProperties = [
+    '__metadata',
+    '__deferred',
+    // type assertion for backwards compatibility, TODO: remove in v2.0
+    ...(entityConstructor._allFields as (Field<EntityT> | Link<EntityT>)[]).map(
+      field => field._fieldName
+    )
+  ];
+  const regularFields = new Set<string>(regularODataProperties);
+  return Object.keys(json)
+    .filter(key => !regularFields.has(key))
+    .reduce((customFields, key) => {
+      customFields[key] = json[key];
+      return customFields;
+    }, {});
+}