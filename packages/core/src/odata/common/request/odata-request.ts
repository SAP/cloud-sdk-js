--- conflicted
+++ resolved
@@ -152,11 +152,7 @@
    *
    * @returns Key-value pairs where the key is the name of a header property and the value is the respective value
    */
-<<<<<<< HEAD
   async headers(): Promise<Record<string, any>> {
-=======
-  async headers(): Promise<Record<string, string>> {
->>>>>>> 4698ecc9
     try {
       if (!this.destination) {
         throw Error('The destination is undefined.');
@@ -228,11 +224,7 @@
     );
   }
 
-<<<<<<< HEAD
-  public getETagHeader(): MapType<string> {
-=======
   private getETagHeader(): Record<string, string> {
->>>>>>> 4698ecc9
     const eTag = isWithETag(this.config)
       ? this.config.versionIdentifierIgnored
         ? '*'
