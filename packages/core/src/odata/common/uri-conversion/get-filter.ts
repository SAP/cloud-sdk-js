--- conflicted
+++ resolved
@@ -19,11 +19,7 @@
   FieldType
 } from '../selectable';
 import { UriConverter } from '../request';
-<<<<<<< HEAD
 import { isFilterLambdaExpression } from '../filter/filter-lambda-expression';
-import { convertToUriForEdmString } from './uri-value-converter';
-=======
->>>>>>> 57354100
 
 // eslint-disable-next-line valid-jsdoc
 /**
