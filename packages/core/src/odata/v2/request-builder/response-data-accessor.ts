--- conflicted
+++ resolved
@@ -40,11 +40,6 @@
 }
 
 /**
-<<<<<<< HEAD
- * Parses the data of a single result.
- * @param data - Response of the OData service.
- * @returns The single result object if existent, an empty object otherwise.
-=======
  * Extract the collection data from the one to many link response.
  * If the data does not contain a collection an empty array is returned.
  * @param data - Response of the one to many link
@@ -58,10 +53,9 @@
 }
 
 /**
- * Checks if the data contains a collection result.
- * @param data - Response of the OData v2 service
- * @returns boolean - true if the data is a collection result
->>>>>>> bb4075fa
+ * Parses the data of a single result.
+ * @param data - Response of the OData service.
+ * @returns The single result object if existent, an empty object otherwise.
  */
 export function getSingleResult(data: any): Record<string, any> {
   validateSingleResult(data);
