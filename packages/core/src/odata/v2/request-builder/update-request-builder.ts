<<<<<<< HEAD
import { errorWithCause } from '@sap-cloud-sdk/util';
=======
/* Copyright (c) 2020 SAP SE or an SAP affiliate company. All rights reserved. */

import { createLogger, errorWithCause } from '@sap-cloud-sdk/util';
>>>>>>> 7c3630d9
import { pipe } from 'rambda';
import {
  Constructable,
  EntityIdentifiable,
  ODataRequest,
  Selectable
} from '../../common';
import { EntityV2 } from '../entity';
import { MethodRequestBuilderBase } from '../../common/request-builder/request-builder-base';
import { ODataUpdateRequestConfig } from '../../common/request/odata-update-request-config';
import {
  serializeEntityV2,
  serializeEntityNonCustomFieldsV2
} from '../entity-serializer';
import { DestinationOptions } from '../../../scp-cf';
import {
  Destination,
  DestinationNameAndJwt
} from '../../../scp-cf/destination-service-types';
import { oDataUriV2 } from '../uri-conversion';
import { extractEtagFromHeader } from '../../common/entity-deserializer';
import { extractODataEtagV2 } from '../extract-odata-etag';
import { isNavigationProperty } from '../../../util/properties-util';

const logger = createLogger({
  package: 'core',
  messageContext: 'update-request-builder-v2'
});
/**
 * Create OData query to update an entity.
 *
 * @typeparam EntityT - Type of the entity to be updated
 */
export class UpdateRequestBuilderV2<EntityT extends EntityV2>
  extends MethodRequestBuilderBase<ODataUpdateRequestConfig<EntityT>>
  implements EntityIdentifiable<EntityT> {
  private ignored: Set<string>;
  private required: Set<string>;

  /**
   * Creates an instance of UpdateRequestBuilder.
   *
   * @param _entityConstructor - Constructor type of the entity to be updated
   * @param _entity - Entity to be updated
   */
  constructor(
    readonly _entityConstructor: Constructable<EntityT>,
    readonly _entity: EntityT
  ) {
    super(new ODataUpdateRequestConfig(_entityConstructor, oDataUriV2));
    this.requestConfig.eTag = _entity.versionIdentifier;
    this.required = new Set<string>();
    this.ignored = new Set<string>();

    this.requestConfig.keys = oDataUriV2.getEntityKeys(
      this._entity,
      this._entityConstructor
    );

    this.requestConfig.payload = this.getPayload();
  }

  get entity(): EntityT {
    return this._entity;
  }

  /**
   * @deprecated Since v1.29.0. This method should never be called, it has severe side effects.
   * Builds the payload and the entity keys of the query.
   * @returns the builder itself
   */
  prepare(): this {
    this.requestConfig.keys = oDataUriV2.getEntityKeys(
      this._entity,
      this._entityConstructor
    );

    this.requestConfig.payload = this.getPayload();

    return this;
  }

  /**
   * Executes the query.
   *
   * @param destination - Destination to execute the request against
   * @param options - Options to employ when fetching destinations
   * @returns A promise resolving to the entity once it was updated
   */
  async execute(
    destination: Destination | DestinationNameAndJwt,
    options?: DestinationOptions
  ): Promise<EntityT> {
    if (this.isEmptyObject(this.requestConfig.payload)) {
      return this._entity;
    }

    return (
      this.build(destination, options)
        .then(request => warnIfNavigation(request, this._entity))
        .then(request => request.execute())

        // Update returns 204 hence the data from the request is used to build entity for return
        .then(response => {
          const eTag =
            extractEtagFromHeader(response.headers) ||
            extractODataEtagV2(response.data) ||
            this.requestConfig.eTag;
          return this._entity
            .setOrInitializeRemoteState()
            .setVersionIdentifier(eTag);
        })
        .catch(error =>
          Promise.reject(errorWithCause('OData update request failed!', error))
        )
    );
  }

  /**
   * Explicitly configure 'PUT' as the method of the update request. By default, only the properties that have changed compared to the last known remote state are sent using 'PATCH', while with 'PUT', the whole entity is sent.
   *
   * @returns The entity itself, to facilitate method chaining
   */
  replaceWholeEntityWithPut(): this {
    this.requestConfig.updateWithPut();
    this.requestConfig.payload = this.getPayload();
    return this;
  }

  /**
   * Specifies required entity keys for the update request.
   *
   * @param fields - Enumeration of the fields to be required
   * @returns The entity itself, to facilitate method chaining
   */
  requiredFields(...fields: Selectable<EntityT>[]): this {
    this.required = this.toSet(...fields);
    this.requestConfig.payload = this.getPayload();
    return this;
  }

  /**
   * Specifies entity fields to ignore by the update request.
   *
   * @param fields - Enumeration of the fields to be ignored
   * @returns The entity itself, to facilitate method chaining
   */
  ignoredFields(...fields: Selectable<EntityT>[]): this {
    this.ignored = this.toSet(...fields);
    this.requestConfig.payload = this.getPayload();
    return this;
  }

  /**
   * Instructs the request to force an overwrite of the entity by sending an 'If-Match: *' header instead of sending the ETag version identifier.
   *
   * @returns this The request itself to ease chaining while executing the request
   */
  ignoreVersionIdentifier(): this {
    this.requestConfig.versionIdentifierIgnored = true;
    return this;
  }

  /**
   * Specifies a custom ETag version identifier of the entity to update.
   *
   * @param etag - Custom ETag version identifier to be sent in the header of the request
   * @returns The request itself to ease chaining while executing the request
   */
  withCustomVersionIdentifier(etag: string): this {
    this.requestConfig.eTag = etag;
    return this;
  }

  private getPayload(): Record<string, any> {
    const serializedBody = serializeEntityV2(
      this._entity,
      this._entityConstructor
    );

    if (this.requestConfig.method === 'patch') {
      return pipe(
        () => this.serializedDiff(),
        body => this.removeNavPropsAndComplexTypes(body),
        body => this.removeKeyFields(body),
        body => this.addRequiredFields(serializedBody, body),
        body => this.removeIgnoredFields(body)
      )();
    }
    return serializedBody;
  }

  private serializedDiff(): Record<string, any> {
    return {
      ...serializeEntityNonCustomFieldsV2(
        this._entity.getUpdatedProperties(),
        this._entityConstructor
      ),
      ...this._entity.getUpdatedCustomFields()
    };
  }

  private removeNavPropsAndComplexTypes(
    body: Record<string, any>
  ): Record<string, any> {
    return removePropertyOnCondition(([key, val]) => typeof val === 'object')(
      body
    );
  }

  private removeKeyFields(body: Record<string, any>): Record<string, any> {
    return removePropertyOnCondition(([key, val]) =>
      this.getKeyFieldNames().includes(key)
    )(body);
  }

  private removeIgnoredFields(body: Record<string, any>): Record<string, any> {
    return removePropertyOnCondition(([key, val]) => this.ignored.has(key))(
      body
    );
  }

  private addRequiredFields(
    completeBody: Record<string, any>,
    body: Record<string, any>
  ): Record<string, any> {
    return Array.from(this.required).reduce((resultBody, requiredField) => {
      if (Object.keys(resultBody).includes(requiredField)) {
        return resultBody;
      }
      return { ...resultBody, [requiredField]: completeBody[requiredField] };
    }, body);
  }

  private getKeyFieldNames(): string[] {
    return Object.keys(this._entityConstructor._keys);
  }

  private toSet(...fields: Selectable<EntityT>[]) {
    const set = new Set<string>();
    Object.values(fields).forEach(field => {
      set.add(field._fieldName);
    });
    return set;
  }

  private isEmptyObject(obj: any): boolean {
    for (const key in obj) {
      if (obj.hasOwnProperty(key)) {
        return false;
      }
    }
    return true;
  }
}

const removePropertyOnCondition = (
  condition: (objectEntry: [string, any]) => boolean
) => (body: Record<string, any>): Record<string, any> =>
  Object.entries(body).reduce((resultBody, [key, val]) => {
    if (condition([key, val])) {
      return resultBody;
    }
    return { ...resultBody, [key]: val };
  }, {});

/*
 * In case the entity contains a navigation to a different entity a warning is printed.
 */
function warnIfNavigation<EntityT extends EntityV2>(
  request: ODataRequest<ODataUpdateRequestConfig<EntityT>>,
  entity: EntityT
): ODataRequest<ODataUpdateRequestConfig<EntityT>> {
  const warnings: string[] = [];
  Object.keys(entity).forEach(key => {
    if (isNavigationProperty(key, entity)) {
      warnings.push(key);
    }
  });
  if (warnings.length > 0) {
    logger.warn(
      `The navigational properties ${warnings} have been included in your update request. Update of navigational properties is not supported in OData v2 by the SDK.`
    );
  }

  return request;
}

export { UpdateRequestBuilderV2 as UpdateRequestBuilder };<|MERGE_RESOLUTION|>--- conflicted
+++ resolved
@@ -1,10 +1,4 @@
-<<<<<<< HEAD
-import { errorWithCause } from '@sap-cloud-sdk/util';
-=======
-/* Copyright (c) 2020 SAP SE or an SAP affiliate company. All rights reserved. */
-
 import { createLogger, errorWithCause } from '@sap-cloud-sdk/util';
->>>>>>> 7c3630d9
 import { pipe } from 'rambda';
 import {
   Constructable,
