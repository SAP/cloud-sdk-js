--- conflicted
+++ resolved
@@ -1,10 +1,6 @@
 /* Copyright (c) 2020 SAP SE or an SAP affiliate company. All rights reserved. */
 
-<<<<<<< HEAD
-import { createLogger, errorWithCause, MapType } from '@sap-cloud-sdk/util';
-=======
-import { errorWithCause } from '@sap-cloud-sdk/util';
->>>>>>> 4698ecc9
+import { createLogger, errorWithCause  } from '@sap-cloud-sdk/util';
 import { pipe } from 'rambda';
 import {
   Constructable,
