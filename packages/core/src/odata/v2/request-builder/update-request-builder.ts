/* Copyright (c) 2020 SAP SE or an SAP affiliate company. All rights reserved. */

import { errorWithCause } from '@sap-cloud-sdk/util';
import { pipe } from 'rambda';
import { Constructable, EntityIdentifiable, Selectable } from '../../common';
import { EntityV2 } from '../entity';
import { MethodRequestBuilderBase } from '../../common/request-builder/request-builder-base';
import { ODataUpdateRequestConfig } from '../../common/request/odata-update-request-config';
import {
  serializeEntityV2,
  serializeEntityNonCustomFieldsV2
} from '../entity-serializer';
import { DestinationOptions } from '../../../scp-cf';
import {
  Destination,
  DestinationNameAndJwt
} from '../../../scp-cf/destination-service-types';
import { oDataUriV2 } from '../uri-conversion';

/**
 * Create OData query to update an entity.
 *
 * @typeparam EntityT - Type of the entity to be updated
 */
export class UpdateRequestBuilderV2<EntityT extends EntityV2>
  extends MethodRequestBuilderBase<ODataUpdateRequestConfig<EntityT>>
  implements EntityIdentifiable<EntityT> {
  private ignored: Set<string>;
  private required: Set<string>;

  /**
   * Creates an instance of UpdateRequestBuilder.
   *
   * @param _entityConstructor - Constructor type of the entity to be updated
   * @param _entity - Entity to be updated
   */
  constructor(
    readonly _entityConstructor: Constructable<EntityT>,
    readonly _entity: EntityT
  ) {
    super(new ODataUpdateRequestConfig(_entityConstructor, oDataUriV2));
    this.requestConfig.eTag = _entity.versionIdentifier;
    this.required = new Set<string>();
    this.ignored = new Set<string>();

    this.requestConfig.keys = oDataUriV2.getEntityKeys(
      this._entity,
      this._entityConstructor
    );

    this.requestConfig.payload = this.getPayload();
  }

  get entity(): EntityT {
    return this._entity;
  }

  /**
   * @deprecated Since v1.29.0. This method should never be called, it has severe side effects.
   * Builds the payload and the entity keys of the query.
   * @returns the builder itself
   */
  prepare(): this {
    this.requestConfig.keys = oDataUriV2.getEntityKeys(
      this._entity,
      this._entityConstructor
    );

    this.requestConfig.payload = this.getPayload();

    return this;
  }

  /**
   * Executes the query.
   *
   * @param destination - Destination to execute the request against
   * @param options - Options to employ when fetching destinations
   * @returns A promise resolving to the entity once it was updated
   */
  async execute(
    destination: Destination | DestinationNameAndJwt,
    options?: DestinationOptions
  ): Promise<EntityT> {
    if (this.isEmptyObject(this.requestConfig.payload)) {
      return this._entity;
    }

    return (
      this.build(destination, options)
        .then(request => request.execute())

        // Update returns 204 hence the data from the request is used to build entity for return
        .then(response =>
          this._entity
            .setOrInitializeRemoteState()
            .setVersionIdentifier(this.requestConfig.eTag)
        )
        .catch(error =>
          Promise.reject(errorWithCause('OData update request failed!', error))
        )
    );
  }

  /**
   * Explicitly configure 'PUT' as the method of the update request. By default, only the properties that have changed compared to the last known remote state are sent using 'PATCH', while with 'PUT', the whole entity is sent.
   *
   * @returns The entity itself, to facilitate method chaining
   */
  replaceWholeEntityWithPut(): this {
    this.requestConfig.updateWithPut();
    this.requestConfig.payload = this.getPayload();
    return this;
  }

  /**
   * Specifies required entity keys for the update request.
   *
   * @param fields - Enumeration of the fields to be required
   * @returns The entity itself, to facilitate method chaining
   */
  requiredFields(...fields: Selectable<EntityT>[]): this {
    this.required = this.toSet(...fields);
    this.requestConfig.payload = this.getPayload();
    return this;
  }

  /**
   * Specifies entity fields to ignore by the update request.
   *
   * @param fields - Enumeration of the fields to be ignored
   * @returns The entity itself, to facilitate method chaining
   */
  ignoredFields(...fields: Selectable<EntityT>[]): this {
    this.ignored = this.toSet(...fields);
    this.requestConfig.payload = this.getPayload();
    return this;
  }

  /**
   * Instructs the request to force an overwrite of the entity by sending an 'If-Match: *' header instead of sending the ETag version identifier.
   *
   * @returns this The request itself to ease chaining while executing the request
   */
  ignoreVersionIdentifier(): this {
    this.requestConfig.versionIdentifierIgnored = true;
    return this;
  }

  /**
   * Specifies a custom ETag version identifier of the entity to update.
   *
   * @param etag - Custom ETag version identifier to be sent in the header of the request
   * @returns The request itself to ease chaining while executing the request
   */
  withCustomVersionIdentifier(etag: string): this {
    this.requestConfig.eTag = etag;
    return this;
  }

<<<<<<< HEAD
  private getPayload(): MapType<any> {
=======
  private getUpdateBody(): Record<string, any> {
>>>>>>> 4698ecc9
    const serializedBody = serializeEntityV2(
      this._entity,
      this._entityConstructor
    );

    if (this.requestConfig.method === 'patch') {
      return pipe(
        () => this.serializedDiff(),
        body => this.removeNavPropsAndComplexTypes(body),
        body => this.removeKeyFields(body),
        body => this.addRequiredFields(serializedBody, body),
        body => this.removeIgnoredFields(body)
      )();
    }
    return serializedBody;
  }

  private serializedDiff(): Record<string, any> {
    return {
      ...serializeEntityNonCustomFieldsV2(
        this._entity.getUpdatedProperties(),
        this._entityConstructor
      ),
      ...this._entity.getUpdatedCustomFields()
    };
  }

  private removeNavPropsAndComplexTypes(
    body: Record<string, any>
  ): Record<string, any> {
    return removePropertyOnCondition(([key, val]) => typeof val === 'object')(
      body
    );
  }

  private removeKeyFields(body: Record<string, any>): Record<string, any> {
    return removePropertyOnCondition(([key, val]) =>
      this.getKeyFieldNames().includes(key)
    )(body);
  }

  private removeIgnoredFields(body: Record<string, any>): Record<string, any> {
    return removePropertyOnCondition(([key, val]) => this.ignored.has(key))(
      body
    );
  }

  private addRequiredFields(
    completeBody: Record<string, any>,
    body: Record<string, any>
  ): Record<string, any> {
    return Array.from(this.required).reduce((resultBody, requiredField) => {
      if (Object.keys(resultBody).includes(requiredField)) {
        return resultBody;
      }
      return { ...resultBody, [requiredField]: completeBody[requiredField] };
    }, body);
  }

  private getKeyFieldNames(): string[] {
    return Object.keys(this._entityConstructor._keys);
  }

  private toSet(...fields: Selectable<EntityT>[]) {
    const set = new Set<string>();
    Object.values(fields).forEach(field => {
      set.add(field._fieldName);
    });
    return set;
  }

  private isEmptyObject(obj: any): boolean {
    for (const key in obj) {
      if (obj.hasOwnProperty(key)) {
        return false;
      }
    }
    return true;
  }
}

const removePropertyOnCondition = (
  condition: (objectEntry: [string, any]) => boolean
) => (body: Record<string, any>): Record<string, any> =>
  Object.entries(body).reduce((resultBody, [key, val]) => {
    if (condition([key, val])) {
      return resultBody;
    }
    return { ...resultBody, [key]: val };
  }, {});

export { UpdateRequestBuilderV2 as UpdateRequestBuilder };<|MERGE_RESOLUTION|>--- conflicted
+++ resolved
@@ -158,11 +158,7 @@
     return this;
   }
 
-<<<<<<< HEAD
-  private getPayload(): MapType<any> {
-=======
-  private getUpdateBody(): Record<string, any> {
->>>>>>> 4698ecc9
+  private getPayload(): Record<string, any> {
     const serializedBody = serializeEntityV2(
       this._entity,
       this._entityConstructor
