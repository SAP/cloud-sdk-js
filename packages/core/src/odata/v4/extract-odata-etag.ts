/* Copyright (c) 2020 SAP SE or an SAP affiliate company. All rights reserved. */

/**
 * Extractor for the etag for OData v4 responses used in [[entityDeserializer]].
 * @param json - Reponse data from which the etag is extracted
 * @returns The etag
 */
<<<<<<< HEAD
export function extractODataEtagV4(json: MapType<any>): string | undefined {
  return json ? json['@odata.etag'] : undefined;
=======
export function extractODataEtagV4(
  json: Record<string, any>
): string | undefined {
  return '@odata.etag' in json ? json['@odata.etag'] : undefined;
>>>>>>> 4698ecc9
}<|MERGE_RESOLUTION|>--- conflicted
+++ resolved
@@ -5,13 +5,8 @@
  * @param json - Reponse data from which the etag is extracted
  * @returns The etag
  */
-<<<<<<< HEAD
-export function extractODataEtagV4(json: MapType<any>): string | undefined {
-  return json ? json['@odata.etag'] : undefined;
-=======
 export function extractODataEtagV4(
   json: Record<string, any>
 ): string | undefined {
-  return '@odata.etag' in json ? json['@odata.etag'] : undefined;
->>>>>>> 4698ecc9
+  return json ? json['@odata.etag'] : undefined;
 }