/* Copyright (c) 2020 SAP SE or an SAP affiliate company. All rights reserved. */
/* eslint-disable valid-jsdoc */

import BigNumber from 'bignumber.js';
<<<<<<< HEAD
import moment from 'moment';
=======
import moment, { Duration, Moment } from 'moment';
import { identity } from 'rambda';
>>>>>>> 78fe7242
import { Time, EdmTypeShared } from '../common';
import {
  deserializersCommon,
  serializersCommom
} from '../common/payload-value-converter';
import { EdmType } from './edm-types';

/**
 * @hidden
 */
export function edmToTs<T extends EdmType>(
  value: any,
  edmType: EdmTypeShared<'v4'>
): EdmToPrimitive<T> {
  if (value === null || typeof value === 'undefined') {
    return value;
  }
  if (deserializers[edmType]) {
    return deserializers[edmType](value);
  }
  return value;
}

/**
 * @hidden
 */
export function tsToEdm(value: any, edmType: EdmTypeShared<'v4'>): any {
  if (value === null) {
    return 'null';
  }
  if (serializers[edmType]) {
    return serializers[edmType](value);
  }
  return value;
}

type EdmTypeMapping = {
  [key in EdmType]: (value: any) => any;
};

function edmDateToMoment(date: string): moment.Moment {
  const parsed = moment.utc(date, 'YYYY-MM-DD', true);
  if (!parsed.isValid()) {
    throw new Error(
      `Provided date value ${date} does not follow the Edm.Date pattern: YYYY-MM-DD`
    );
  }
  return parsed;
}

function edmDateTimeOffsetToMoment(dateTime: string): moment.Moment {
  const prefix = 'YYYY-MM-DDTHH:mm';
  // In moment the Z is either Offset from UTC as +-HH:mm, +-HHmm, or Z
  const validFormats = [`${prefix}Z`, `${prefix}:ssZ`, `${prefix}:ss.SSSZ`];
  const parsed = moment(dateTime, validFormats, true);
  if (!parsed.isValid()) {
    throw new Error(
      `Provided date-time value ${dateTime} does not follow the Edm.DateTimeOffset pattern: YYYY-MM-DDTHH:mm(:ss(.SSS))Z`
    );
  }
  return parsed;
}

function edmDurationToMoment(value: string): moment.Duration {
  const durationPattern = /([\+,\-]{1,1})?P(\d{1,2}D)?(T(\d{1,2}H)?(\d{1,2}M)?(\d{1,2}S)?(\d{2,2}\.\d+S)?)?/;
  const captured = durationPattern.exec(value);
  if (!captured || captured[0] !== value) {
    throw new Error(
      `Provided duration value ${value} does not follow the Edm.Duration pattern: +/- P0DT0H0M0S`
    );
  }
  return moment.duration(value);
}

function edmTimeOfDayToTime(value: string): Time {
  const timeComponents = /(\d{2,2}):(\d{2,2}):(\d{2,2}(\.\d{1,12}){0,1})?/.exec(
    value
  );
  if (!timeComponents) {
    throw new Error(
      `Provided time value ${value} does not follow the Edm.TimeOfDay pattern: HH:MM:SS(.S)`
    );
  }
  return {
    hours: parseInt(timeComponents[1]),
    minutes: parseInt(timeComponents[2]),
    seconds: parseFloat(timeComponents[3])
  };
}

function momentToEdmDate(value: moment.Moment): string {
  return value.format('YYYY-MM-DD');
}

function momentToEdmDateTimeOffsetToMoment(value: moment.Moment): string {
  return value.utc().format('YYYY-MM-DDTHH:mm:ss.SSS') + 'Z';
}

function durationToEdmDuration(value: moment.Duration): string {
  return value.toISOString();
}

function timeToEdmTimeOfDay(value: Time): string {
  return `${value.hours}:${value.minutes}:${value.seconds}`;
}

export type EdmToPrimitive<T extends EdmType> = T extends
  | 'Edm.Int16'
  | 'Edm.Int32'
  | 'Edm.Single'
  | 'Edm.Double'
  | 'Edm.Float'
  | 'Edm.Byte'
  | 'Edm.SByte'
  ? number
  : T extends 'Edm.Decimal' | 'Edm.Int64'
  ? BigNumber
  : T extends 'Edm.DateTime' | 'Edm.DateTimeOffset'
  ? moment.Moment
  : T extends 'Edm.String' | 'Edm.Guid'
  ? string
  : T extends 'Edm.Boolean'
  ? boolean
  : T extends 'Edm.Time'
  ? Time
  : any;

const deserializers: EdmTypeMapping = {
  ...deserializersCommon,
  'Edm.Date': edmDateToMoment,
  'Edm.DateTimeOffset': edmDateTimeOffsetToMoment,
  'Edm.Duration': edmDurationToMoment,
  'Edm.TimeOfDay': edmTimeOfDayToTime,
  'Edm.Enum': identity
};

const serializers: EdmTypeMapping = {
  ...serializersCommom,
  'Edm.Date': momentToEdmDate,
  'Edm.DateTimeOffset': momentToEdmDateTimeOffsetToMoment,
  'Edm.Duration': durationToEdmDuration,
  'Edm.TimeOfDay': timeToEdmTimeOfDay,
  'Edm.Enum': identity
};<|MERGE_RESOLUTION|>--- conflicted
+++ resolved
@@ -2,12 +2,8 @@
 /* eslint-disable valid-jsdoc */
 
 import BigNumber from 'bignumber.js';
-<<<<<<< HEAD
 import moment from 'moment';
-=======
-import moment, { Duration, Moment } from 'moment';
 import { identity } from 'rambda';
->>>>>>> 78fe7242
 import { Time, EdmTypeShared } from '../common';
 import {
   deserializersCommon,
