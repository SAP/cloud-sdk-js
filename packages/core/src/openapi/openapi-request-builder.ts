/* eslint-disable max-classes-per-file */
import { AxiosResponse } from 'axios';
import {
  Destination,
  DestinationNameAndJwt,
  DestinationOptions
} from '../connectivity';
import {
  executeHttpRequest,
  filterCustomRequestConfig,
  HttpResponse,
  Method
} from '../http-client';

/**
 * Request builder for OpenAPI requests.
 * @typeparam ResponseT - Type of the response for the request.
 */
export class OpenApiRequestBuilder<ResponseT = any> {
  private static isPlaceholder(pathPart: string): boolean {
    return /^\{.+\}$/.test(pathPart);
  }

  private customHeaders: Record<string, string> = {};
  private customRequestConfiguration: Record<string, string> = {};
  private _fetchCsrfToken = true;

  /**
   * Create an instance of `OpenApiRequestBuilder`.
   * @param method - HTTP method of the request to be built.
   * @param pathPattern - Path for the request containing path parameter references as in the OpenAPI specification.
   * @param parameters - Query parameters and or body to pass to the request.
   */
  constructor(
    public method: Method,
    private pathPattern: string,
    private parameters?: OpenApiRequestParameters
  ) {}

  /**
   * Add custom headers to the request. If a header field with the given name already exists it is overwritten.
   * @param headers - Key-value pairs denoting additional custom headers.
   * @returns The request builder itself, to facilitate method chaining.
   */
  addCustomHeaders(headers: Record<string, string>): this {
    Object.entries(headers).forEach(([key, value]) => {
      this.customHeaders[key.toLowerCase()] = value;
    });
    return this;
  }

  /**
   * Add custom request configuration to the request. Typically, this is used when specifying response type for downloading files.
   * If the custom request configuration contains keys in this list [[defaultDisallowedKeys]], they will be removed.
   * @param requestConfiguration - Key-value pairs denoting additional custom request configuration options to be set in the request.
   * @returns The request builder itself, to facilitate method chaining.
   */
  addCustomRequestConfiguration(
    requestConfiguration: Record<string, string>
  ): this {
    Object.entries(requestConfiguration).forEach(([key, value]) => {
      this.customRequestConfiguration[key] = value;
    });
    return this;
  }

  /**
   * Skip fetching csrf token for this request, which is typically useful when the csrf token is not required.
   * @returns The request builder itself, to facilitate method chaining.
   */
  skipCsrfTokenFetching(): this {
    this._fetchCsrfToken = false;
    return this;
  }

  /**
   * Execute request and get a raw HttpResponse, including all information about the HTTP response.
   * This especially comes in handy, when you need to access the headers or status code of the response.
<<<<<<< HEAD
   * @param destination Destination to execute the request against.
   * @param destinationOptions - Options to employ when fetching destinations.
=======
   * @param destination - Destination to execute the request against.
>>>>>>> 902b3c68
   * @returns A promise resolving to an HttpResponse.
   */
  async executeRaw(
    destination: Destination | DestinationNameAndJwt,
    destinationOptions?: DestinationOptions
  ): Promise<HttpResponse> {
    const fetchCsrfToken =
      this._fetchCsrfToken &&
      ['post', 'put', 'patch', 'delete'].includes(this.method.toLowerCase());
    return executeHttpRequest(
      destination,
      {
        ...filterCustomRequestConfig(this.customRequestConfiguration),
        method: this.method,
        url: this.getPath(),
        headers: this.customHeaders,
        params: this.parameters?.queryParameters,
        data: this.parameters?.body
      },
      // TODO: Remove fetch CsrfToken this in v 2.0, when this becomes true becomes the default
      { fetchCsrfToken, ...destinationOptions }
    );
  }

  /**
   * Execute request and get the response data. Use this to conveniently access the data of a service without technical information about the response.
<<<<<<< HEAD
   * @param destination Destination to execute the request against.
   * @param destinationOptions - Options to employ when fetching destinations.
=======
   * @param destination - Destination to execute the request against.
>>>>>>> 902b3c68
   * @returns A promise resolving to the requested return type.
   */
  async execute(
    destination: Destination | DestinationNameAndJwt,
    destinationOptions?: DestinationOptions
  ): Promise<ResponseT> {
    const response = await this.executeRaw(destination, destinationOptions);
    if (isAxiosResponse(response)) {
      return response.data;
    }
    throw new Error(
      'Could not access response data. Response was not an axios response.'
    );
  }

  private getPath(): string {
    const pathParameters = this.parameters?.pathParameters || {};

    const pathParts = this.pathPattern.split('/');
    return pathParts
      .map(part => {
        if (OpenApiRequestBuilder.isPlaceholder(part)) {
          const paramName = part.slice(1, -1);
          const paramValue = pathParameters[paramName];
          if (!paramValue) {
            throw new Error(
              `Cannot execute request, no path parameter provided for '${paramName}'.`
            );
          }
          return encodeURIComponent(paramValue);
        }
        return part;
      })
      .join('/');
  }
}

// TODO: Tighten types
interface OpenApiRequestParameters {
  pathParameters?: Record<string, any>;
  queryParameters?: Record<string, any>;
  body?: any;
}

function isAxiosResponse(val: any): val is AxiosResponse {
  return 'data' in val;
}<|MERGE_RESOLUTION|>--- conflicted
+++ resolved
@@ -14,7 +14,7 @@
 
 /**
  * Request builder for OpenAPI requests.
- * @typeparam ResponseT - Type of the response for the request.
+ * @typeParam ResponseT Type of the response for the request.
  */
 export class OpenApiRequestBuilder<ResponseT = any> {
   private static isPlaceholder(pathPart: string): boolean {
@@ -27,19 +27,19 @@
 
   /**
    * Create an instance of `OpenApiRequestBuilder`.
-   * @param method - HTTP method of the request to be built.
-   * @param pathPattern - Path for the request containing path parameter references as in the OpenAPI specification.
-   * @param parameters - Query parameters and or body to pass to the request.
+   * @param method HTTP method of the request to be built.
+   * @param pathPattern Path for the request containing path parameter references as in the OpenAPI specification.
+   * @param parameters Query parameters and or body to pass to the request.
    */
   constructor(
-    public method: Method,
-    private pathPattern: string,
-    private parameters?: OpenApiRequestParameters
+      public method: Method,
+      private pathPattern: string,
+      private parameters?: OpenApiRequestParameters
   ) {}
 
   /**
    * Add custom headers to the request. If a header field with the given name already exists it is overwritten.
-   * @param headers - Key-value pairs denoting additional custom headers.
+   * @param headers Key-value pairs denoting additional custom headers.
    * @returns The request builder itself, to facilitate method chaining.
    */
   addCustomHeaders(headers: Record<string, string>): this {
@@ -52,11 +52,12 @@
   /**
    * Add custom request configuration to the request. Typically, this is used when specifying response type for downloading files.
    * If the custom request configuration contains keys in this list [[defaultDisallowedKeys]], they will be removed.
+   *
    * @param requestConfiguration - Key-value pairs denoting additional custom request configuration options to be set in the request.
    * @returns The request builder itself, to facilitate method chaining.
    */
   addCustomRequestConfiguration(
-    requestConfiguration: Record<string, string>
+      requestConfiguration: Record<string, string>
   ): this {
     Object.entries(requestConfiguration).forEach(([key, value]) => {
       this.customRequestConfiguration[key] = value;
@@ -76,56 +77,48 @@
   /**
    * Execute request and get a raw HttpResponse, including all information about the HTTP response.
    * This especially comes in handy, when you need to access the headers or status code of the response.
-<<<<<<< HEAD
    * @param destination Destination to execute the request against.
    * @param destinationOptions - Options to employ when fetching destinations.
-=======
-   * @param destination - Destination to execute the request against.
->>>>>>> 902b3c68
    * @returns A promise resolving to an HttpResponse.
    */
   async executeRaw(
-    destination: Destination | DestinationNameAndJwt,
-    destinationOptions?: DestinationOptions
+      destination: Destination | DestinationNameAndJwt,
+      destinationOptions?: DestinationOptions
   ): Promise<HttpResponse> {
     const fetchCsrfToken =
-      this._fetchCsrfToken &&
-      ['post', 'put', 'patch', 'delete'].includes(this.method.toLowerCase());
+        this._fetchCsrfToken &&
+        ['post', 'put', 'patch', 'delete'].includes(this.method.toLowerCase());
     return executeHttpRequest(
-      destination,
-      {
-        ...filterCustomRequestConfig(this.customRequestConfiguration),
-        method: this.method,
-        url: this.getPath(),
-        headers: this.customHeaders,
-        params: this.parameters?.queryParameters,
-        data: this.parameters?.body
-      },
-      // TODO: Remove fetch CsrfToken this in v 2.0, when this becomes true becomes the default
-      { fetchCsrfToken, ...destinationOptions }
+        destination,
+        {
+          ...filterCustomRequestConfig(this.customRequestConfiguration),
+          method: this.method,
+          url: this.getPath(),
+          headers: this.customHeaders,
+          params: this.parameters?.queryParameters,
+          data: this.parameters?.body
+        },
+        // TODO: Remove fetch CsrfToken this in v 2.0, when this becomes true becomes the default
+        { fetchCsrfToken, ...destinationOptions }
     );
   }
 
   /**
    * Execute request and get the response data. Use this to conveniently access the data of a service without technical information about the response.
-<<<<<<< HEAD
    * @param destination Destination to execute the request against.
    * @param destinationOptions - Options to employ when fetching destinations.
-=======
-   * @param destination - Destination to execute the request against.
->>>>>>> 902b3c68
    * @returns A promise resolving to the requested return type.
    */
   async execute(
-    destination: Destination | DestinationNameAndJwt,
-    destinationOptions?: DestinationOptions
+      destination: Destination | DestinationNameAndJwt,
+      destinationOptions?: DestinationOptions
   ): Promise<ResponseT> {
     const response = await this.executeRaw(destination, destinationOptions);
     if (isAxiosResponse(response)) {
       return response.data;
     }
     throw new Error(
-      'Could not access response data. Response was not an axios response.'
+        'Could not access response data. Response was not an axios response.'
     );
   }
 
@@ -134,20 +127,20 @@
 
     const pathParts = this.pathPattern.split('/');
     return pathParts
-      .map(part => {
-        if (OpenApiRequestBuilder.isPlaceholder(part)) {
-          const paramName = part.slice(1, -1);
-          const paramValue = pathParameters[paramName];
-          if (!paramValue) {
-            throw new Error(
-              `Cannot execute request, no path parameter provided for '${paramName}'.`
-            );
+        .map(part => {
+          if (OpenApiRequestBuilder.isPlaceholder(part)) {
+            const paramName = part.slice(1, -1);
+            const paramValue = pathParameters[paramName];
+            if (!paramValue) {
+              throw new Error(
+                  `Cannot execute request, no path parameter provided for '${paramName}'.`
+              );
+            }
+            return encodeURIComponent(paramValue);
           }
-          return encodeURIComponent(paramValue);
-        }
-        return part;
-      })
-      .join('/');
+          return part;
+        })
+        .join('/');
   }
 }
 
