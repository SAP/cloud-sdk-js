/* Copyright (c) 2020 SAP SE or an SAP affiliate company. All rights reserved. */
import nock from 'nock';
import { destinationServiceUri } from './environment-mocks';

<<<<<<< HEAD
type nockFunction = (a: string, b: nock.Options) => nock.Scope;

export function mockInstanceDestinationsCall(
  abc: nockFunction,
=======
export function mockInstanceDestinationsCall(
>>>>>>> bd481c99
  response: any,
  responseCode: number,
  accessToken: string,
  uri: string = destinationServiceUri
) {
<<<<<<< HEAD
  return abc(uri, {
=======
  return nock(uri, {
>>>>>>> bd481c99
    reqheaders: {
      Authorization: `Bearer ${accessToken}`
    }
  })
    .get('/destination-configuration/v1/instanceDestinations')
    .reply(responseCode, response);
}

export function mockSubaccountDestinationsCall(
<<<<<<< HEAD
  abc: nockFunction,
=======
>>>>>>> bd481c99
  response: any,
  responseCode: number,
  accessToken: string,
  uri: string = destinationServiceUri
) {
<<<<<<< HEAD
  return abc(uri, {
=======
  return nock(uri, {
>>>>>>> bd481c99
    reqheaders: {
      Authorization: `Bearer ${accessToken}`
    }
  })
    .get('/destination-configuration/v1/subaccountDestinations')
    .reply(responseCode, response);
}

export function mockSingleDestinationCall(
  abc: nockFunction,
  response: any,
  responseCode: number,
  destName: string,
  accessToken: string,
  uri: string = destinationServiceUri
) {
  return abc(uri, {
    reqheaders: {
      Authorization: `Bearer ${accessToken}`
    }
  })
    .get(`/destination-configuration/v1/destinations/${destName}`)
    .reply(responseCode, response);
}<|MERGE_RESOLUTION|>--- conflicted
+++ resolved
@@ -2,24 +2,13 @@
 import nock from 'nock';
 import { destinationServiceUri } from './environment-mocks';
 
-<<<<<<< HEAD
-type nockFunction = (a: string, b: nock.Options) => nock.Scope;
-
 export function mockInstanceDestinationsCall(
-  abc: nockFunction,
-=======
-export function mockInstanceDestinationsCall(
->>>>>>> bd481c99
   response: any,
   responseCode: number,
   accessToken: string,
   uri: string = destinationServiceUri
 ) {
-<<<<<<< HEAD
-  return abc(uri, {
-=======
   return nock(uri, {
->>>>>>> bd481c99
     reqheaders: {
       Authorization: `Bearer ${accessToken}`
     }
@@ -29,20 +18,12 @@
 }
 
 export function mockSubaccountDestinationsCall(
-<<<<<<< HEAD
-  abc: nockFunction,
-=======
->>>>>>> bd481c99
   response: any,
   responseCode: number,
   accessToken: string,
   uri: string = destinationServiceUri
 ) {
-<<<<<<< HEAD
-  return abc(uri, {
-=======
   return nock(uri, {
->>>>>>> bd481c99
     reqheaders: {
       Authorization: `Bearer ${accessToken}`
     }
@@ -52,14 +33,13 @@
 }
 
 export function mockSingleDestinationCall(
-  abc: nockFunction,
   response: any,
   responseCode: number,
   destName: string,
   accessToken: string,
   uri: string = destinationServiceUri
 ) {
-  return abc(uri, {
+  return nock(uri, {
     reqheaders: {
       Authorization: `Bearer ${accessToken}`
     }
