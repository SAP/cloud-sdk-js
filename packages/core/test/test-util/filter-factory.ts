--- conflicted
+++ resolved
@@ -1,11 +1,7 @@
 /* Copyright (c) 2020 SAP SE or an SAP affiliate company. All rights reserved. */
-import moment = require('moment');
 import { v4 as uuid } from 'uuid';
-<<<<<<< HEAD
-import { filterFunction, or, substring, substringOf } from '../../src';
+import { or} from '../../src';
 import { all, any } from '../../src/odata/v4';
-=======
->>>>>>> 1a8c6494
 import {
   TestEntity,
   TestEntitySingleLink
@@ -50,74 +46,6 @@
   ),
   odataStr:
     "to_SingleLink/KeyProperty eq 'test' and to_SingleLink/BooleanProperty eq false"
-<<<<<<< HEAD
-};
-
-export const testFilterCustomFieldString = {
-  filter: TestEntity.customField('CustomFieldString')
-    .edmString()
-    .notEquals('customFieldTest'),
-  odataStr: "CustomFieldString ne 'customFieldTest'"
-};
-
-export const testFilterCustomFieldDouble = {
-  filter: TestEntity.customField('CustomFieldDouble')
-    .edmDouble()
-    .greaterOrEqual(13),
-  odataStr: 'CustomFieldDouble ge 13D'
-};
-
-export const testFilterCustomFieldDateTime = {
-  filter: TestEntity.customField('CustomFieldDateTime')
-    .edmDateTime()
-    .equals(moment.utc('2015-12-31', 'YYYY-MM-DD')),
-  odataStr: "CustomFieldDateTime eq datetime'2015-12-31T00:00:00.000'"
-};
-
-export const testFilterCustomFieldTime = {
-  filter: TestEntity.customField('CustomFieldTime')
-    .edmTime()
-    .equals({ hours: 1, minutes: 1, seconds: 1 }),
-  odataStr: "CustomFieldTime eq time'PT01H01M01S'"
-};
-
-export const testFilterCustomFieldBoolean = {
-  filter: TestEntity.customField('CustomFieldBoolean')
-    .edmBoolean()
-    .equals(true),
-  odataStr: 'CustomFieldBoolean eq true'
-};
-
-export const testFilterFunctionSubstringOf = {
-  filter: substringOf(TestEntity.STRING_PROPERTY, 'test').equals(true),
-  odataStr: "substringof(StringProperty, 'test') eq true"
-};
-
-export const testFilterFunctionSubstring = {
-  filter: substring(TestEntity.STRING_PROPERTY, 1).equals('test'),
-  odataStr: "substring(StringProperty, 1) eq 'test'"
-};
-
-export const testFilterFunctionCustom = {
-  filter: filterFunction(
-    'concat',
-    'string',
-    filterFunction('concat', 'string', TestEntity.STRING_PROPERTY, ', '),
-    TestEntity.STRING_PROPERTY
-  ).equals('test, test'),
-  odataStr:
-    "concat(concat(StringProperty, ', '), StringProperty) eq 'test, test'"
-};
-
-export const testFilterFunctionNested = {
-  filter: TestEntity.TO_SINGLE_LINK.filter(
-    substringOf(
-      TestEntitySingleLink.STRING_PROPERTY,
-      TestEntitySingleLink.KEY_PROPERTY
-    ).equals(false)
-  ),
-  odataStr:
-    '(substringof(to_SingleLink/StringProperty, to_SingleLink/KeyProperty) eq false)'
 };
 
 export const testFilterLambdaExpressionOnLink = {
@@ -164,6 +92,4 @@
     )
   )._filters,
   odataStr: "to_MultiLink/any(a0:a0/to_MultiLink/any(a1:a1/StringProperty eq 'test'))"
-=======
->>>>>>> 1a8c6494
 };