--- conflicted
+++ resolved
@@ -1,6 +1,5 @@
 /* Copyright (c) 2020 SAP SE or an SAP affiliate company. All rights reserved. */
 import nock = require('nock');
-<<<<<<< HEAD
 import { MapType } from '@sap-cloud-sdk/util';
 import {
   basicHeader,
@@ -10,9 +9,7 @@
   GetAllRequestBuilderV4,
   oDataUriV2
 } from '../../src';
-=======
 import { basicHeader, Constructable, Destination, oDataUriV2 } from '../../src';
->>>>>>> bb4075fa
 import { ODataCreateRequestConfig } from '../../src/odata/common/request/odata-create-request-config';
 import { ODataDeleteRequestConfig } from '../../src/odata/common/request/odata-delete-request-config';
 import { ODataGetAllRequestConfig } from '../../src/odata/common/request/odata-get-all-request-config';
