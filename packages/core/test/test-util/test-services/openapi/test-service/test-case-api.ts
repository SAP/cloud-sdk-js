/*
 * Copyright (c) 2021 SAP SE or an SAP affiliate company. All rights reserved.
 *
 * This is a generated file powered by the SAP Cloud SDK for JavaScript.
 */
import { OpenApiRequestBuilder } from '../../../../../src';
import type { SimpleTestEntity, ComplexTestEntity } from './schema';

/**
 * Representation of the TestCaseApi API.
 * This API is part of the TestService service.
 * 
 * This API client has been created automatically using the SAP Cloud SDK - do not edit manually.
*/
export const TestCaseApi = {
<<<<<<< HEAD
  /**
   * Makes a get request to the '/test-cases/parameters/required-parameters/{requiredPathItemPathParam}' endpoint and returns a 'any'
   * 
   * @param requiredPathItemPathParam Path parameter number 1
   * @param body Optional object containing the request body of type 'SimpleTestEntity'
   * @param queryParameters Optional object containing the query parameters.
   * @returns any
  */
  testCaseGetRequiredParameters: (requiredPathItemPathParam: string, body: SimpleTestEntity | undefined, queryParameters: {'requiredPathItemQueryParam': string,
  'optionalQueryParam'?: string,
  'requiredQueryParam': string,
  'optionalPathItemQueryParam'?: string}) => new OpenApiRequestBuilder<any>(
    'get',
    '/test-cases/parameters/required-parameters/{requiredPathItemPathParam}',
    {
          pathParameters: { requiredPathItemPathParam },
          body,
          queryParameters
        }
  ),
  /**
   * Makes a post request to the '/test-cases/parameters/required-parameters/{requiredPathItemPathParam}' endpoint and returns a 'any'
   * 
   * @param requiredPathItemPathParam Path parameter number 1
   * @param body Object containing the request body of type 'SimpleTestEntity'
   * @param queryParameters Optional object containing the query parameters.
   * @returns any
  */
  testCasePostRequiredParameters: (requiredPathItemPathParam: string, body: SimpleTestEntity, queryParameters: {'optionalPathItemQueryParam'?: string,
  'requiredPathItemQueryParam': string,
  'optionalQueryParam'?: string,
  'requiredQueryParam': string}) => new OpenApiRequestBuilder<any>(
    'post',
    '/test-cases/parameters/required-parameters/{requiredPathItemPathParam}',
    {
          pathParameters: { requiredPathItemPathParam },
          body,
          queryParameters
        }
  ),
  /**
   * Makes a get request to the '/test-cases/parameters/{duplicateParam}' endpoint and returns a 'any'
   * 
   * @param duplicateParam Path parameter number 1
   * @param queryParameters Optional object containing the query parameters.
   * @returns any
  */
  testCaseGetDuplicateParameters: (duplicateParam: string, queryParameters: {'duplicateParam': string}) => new OpenApiRequestBuilder<any>(
    'get',
    '/test-cases/parameters/{duplicateParam}',
    {
          pathParameters: { duplicateParam },
          queryParameters
        }
  ),
  /**
   * Makes a get request to the '/test-cases/duplicate-operation-ids' endpoint and returns a 'any'
   * 
   * @returns any
  */
  duplicateOperationId: () => new OpenApiRequestBuilder<any>(
    'get',
    '/test-cases/duplicate-operation-ids'
  ),
  /**
   * Makes a patch request to the '/test-cases/duplicate-operation-ids' endpoint and returns a 'any'
   * 
   * @returns any
  */
  duplicateOperationId1: () => new OpenApiRequestBuilder<any>(
    'patch',
    '/test-cases/duplicate-operation-ids'
  ),
  /**
   * Makes a get request to the '/test-cases/reserved-keywords/{const1}' endpoint and returns a 'any'
   * 
   * @param const1 Path parameter number 1
   * @param queryParameters Optional object containing the query parameters.
   * @returns any
  */
  export: (const1: string, queryParameters: {'const': string}) => new OpenApiRequestBuilder<any>(
    'get',
    '/test-cases/reserved-keywords/{const1}',
    {
          pathParameters: { const1 },
          queryParameters
        }
  ),
  /**
   * Makes a get request to the '/test-cases/complex-schemas' endpoint and returns a 'any'
   * 
   * @param body Optional object containing the request body of type 'ComplexTestEntity'
   * @returns any
  */
  complexSchemas: (body: ComplexTestEntity | undefined) => new OpenApiRequestBuilder<any>(
    'get',
    '/test-cases/complex-schemas',
    {
          body
        }
  ),
  /**
   * Makes a get request to the '/test-cases/no-operation-id' endpoint and returns a 'any'
   * 
   * @returns any
  */
  getTestCasesNoOperationId: () => new OpenApiRequestBuilder<any>(
    'get',
    '/test-cases/no-operation-id'
  ),
  /**
   * Makes a put request to the '/test-cases/duplicate-operation-ids' endpoint and returns a 'any'
   * 
   * @returns any
  */
  duplicateOperationId2: () => new OpenApiRequestBuilder<any>(
    'put',
    '/test-cases/duplicate-operation-ids'
  ),
  /**
   * Makes a post request to the '/test-cases/duplicate-operation-ids' endpoint and returns a 'any'
   * 
   * @returns any
  */
  duplicateOperationId3: () => new OpenApiRequestBuilder<any>(
    'post',
    '/test-cases/duplicate-operation-ids'
  )
=======
  testCaseGetRequiredParameters: (
    requiredPathItemPathParam: string,
    body: SimpleTestEntity | undefined,
    queryParameters: {
      requiredPathItemQueryParam: string;
      optionalQueryParam?: string;
      requiredQueryParam: string;
      optionalPathItemQueryParam?: string;
    }
  ) =>
    new OpenApiRequestBuilder<any>(
      'get',
      '/test-cases/parameters/required-parameters/{requiredPathItemPathParam}',
      {
        pathParameters: { requiredPathItemPathParam },
        body,
        queryParameters
      }
    ),
  testCasePostRequiredParameters: (
    requiredPathItemPathParam: string,
    body: SimpleTestEntity,
    queryParameters: {
      optionalPathItemQueryParam?: string;
      requiredPathItemQueryParam: string;
      optionalQueryParam?: string;
      requiredQueryParam: string;
    }
  ) =>
    new OpenApiRequestBuilder<any>(
      'post',
      '/test-cases/parameters/required-parameters/{requiredPathItemPathParam}',
      {
        pathParameters: { requiredPathItemPathParam },
        body,
        queryParameters
      }
    ),
  testCaseGetDuplicateParameters: (
    duplicateParam: string,
    queryParameters: { duplicateParam: string }
  ) =>
    new OpenApiRequestBuilder<any>(
      'get',
      '/test-cases/parameters/{duplicateParam}',
      {
        pathParameters: { duplicateParam },
        queryParameters
      }
    ),
  duplicateOperationId: () =>
    new OpenApiRequestBuilder<any>(
      'get',
      '/test-cases/duplicate-operation-ids'
    ),
  duplicateOperationId2: () =>
    new OpenApiRequestBuilder<any>(
      'put',
      '/test-cases/duplicate-operation-ids'
    ),
  duplicateOperationId3: () =>
    new OpenApiRequestBuilder<any>(
      'post',
      '/test-cases/duplicate-operation-ids'
    ),
  duplicateOperationId1: () =>
    new OpenApiRequestBuilder<any>(
      'patch',
      '/test-cases/duplicate-operation-ids'
    ),
  export: (const1: string, queryParameters: { const: string }) =>
    new OpenApiRequestBuilder<any>(
      'get',
      '/test-cases/reserved-keywords/{const1}',
      {
        pathParameters: { const1 },
        queryParameters
      }
    ),
  complexSchemas: (body: ComplexTestEntity | undefined) =>
    new OpenApiRequestBuilder<any>('get', '/test-cases/complex-schemas', {
      body
    }),
  getTestCasesNoOperationId: () =>
    new OpenApiRequestBuilder<any>('get', '/test-cases/no-operation-id')
>>>>>>> f2d58e29
};<|MERGE_RESOLUTION|>--- conflicted
+++ resolved
@@ -6,143 +6,7 @@
 import { OpenApiRequestBuilder } from '../../../../../src';
 import type { SimpleTestEntity, ComplexTestEntity } from './schema';
 
-/**
- * Representation of the TestCaseApi API.
- * This API is part of the TestService service.
- * 
- * This API client has been created automatically using the SAP Cloud SDK - do not edit manually.
-*/
 export const TestCaseApi = {
-<<<<<<< HEAD
-  /**
-   * Makes a get request to the '/test-cases/parameters/required-parameters/{requiredPathItemPathParam}' endpoint and returns a 'any'
-   * 
-   * @param requiredPathItemPathParam Path parameter number 1
-   * @param body Optional object containing the request body of type 'SimpleTestEntity'
-   * @param queryParameters Optional object containing the query parameters.
-   * @returns any
-  */
-  testCaseGetRequiredParameters: (requiredPathItemPathParam: string, body: SimpleTestEntity | undefined, queryParameters: {'requiredPathItemQueryParam': string,
-  'optionalQueryParam'?: string,
-  'requiredQueryParam': string,
-  'optionalPathItemQueryParam'?: string}) => new OpenApiRequestBuilder<any>(
-    'get',
-    '/test-cases/parameters/required-parameters/{requiredPathItemPathParam}',
-    {
-          pathParameters: { requiredPathItemPathParam },
-          body,
-          queryParameters
-        }
-  ),
-  /**
-   * Makes a post request to the '/test-cases/parameters/required-parameters/{requiredPathItemPathParam}' endpoint and returns a 'any'
-   * 
-   * @param requiredPathItemPathParam Path parameter number 1
-   * @param body Object containing the request body of type 'SimpleTestEntity'
-   * @param queryParameters Optional object containing the query parameters.
-   * @returns any
-  */
-  testCasePostRequiredParameters: (requiredPathItemPathParam: string, body: SimpleTestEntity, queryParameters: {'optionalPathItemQueryParam'?: string,
-  'requiredPathItemQueryParam': string,
-  'optionalQueryParam'?: string,
-  'requiredQueryParam': string}) => new OpenApiRequestBuilder<any>(
-    'post',
-    '/test-cases/parameters/required-parameters/{requiredPathItemPathParam}',
-    {
-          pathParameters: { requiredPathItemPathParam },
-          body,
-          queryParameters
-        }
-  ),
-  /**
-   * Makes a get request to the '/test-cases/parameters/{duplicateParam}' endpoint and returns a 'any'
-   * 
-   * @param duplicateParam Path parameter number 1
-   * @param queryParameters Optional object containing the query parameters.
-   * @returns any
-  */
-  testCaseGetDuplicateParameters: (duplicateParam: string, queryParameters: {'duplicateParam': string}) => new OpenApiRequestBuilder<any>(
-    'get',
-    '/test-cases/parameters/{duplicateParam}',
-    {
-          pathParameters: { duplicateParam },
-          queryParameters
-        }
-  ),
-  /**
-   * Makes a get request to the '/test-cases/duplicate-operation-ids' endpoint and returns a 'any'
-   * 
-   * @returns any
-  */
-  duplicateOperationId: () => new OpenApiRequestBuilder<any>(
-    'get',
-    '/test-cases/duplicate-operation-ids'
-  ),
-  /**
-   * Makes a patch request to the '/test-cases/duplicate-operation-ids' endpoint and returns a 'any'
-   * 
-   * @returns any
-  */
-  duplicateOperationId1: () => new OpenApiRequestBuilder<any>(
-    'patch',
-    '/test-cases/duplicate-operation-ids'
-  ),
-  /**
-   * Makes a get request to the '/test-cases/reserved-keywords/{const1}' endpoint and returns a 'any'
-   * 
-   * @param const1 Path parameter number 1
-   * @param queryParameters Optional object containing the query parameters.
-   * @returns any
-  */
-  export: (const1: string, queryParameters: {'const': string}) => new OpenApiRequestBuilder<any>(
-    'get',
-    '/test-cases/reserved-keywords/{const1}',
-    {
-          pathParameters: { const1 },
-          queryParameters
-        }
-  ),
-  /**
-   * Makes a get request to the '/test-cases/complex-schemas' endpoint and returns a 'any'
-   * 
-   * @param body Optional object containing the request body of type 'ComplexTestEntity'
-   * @returns any
-  */
-  complexSchemas: (body: ComplexTestEntity | undefined) => new OpenApiRequestBuilder<any>(
-    'get',
-    '/test-cases/complex-schemas',
-    {
-          body
-        }
-  ),
-  /**
-   * Makes a get request to the '/test-cases/no-operation-id' endpoint and returns a 'any'
-   * 
-   * @returns any
-  */
-  getTestCasesNoOperationId: () => new OpenApiRequestBuilder<any>(
-    'get',
-    '/test-cases/no-operation-id'
-  ),
-  /**
-   * Makes a put request to the '/test-cases/duplicate-operation-ids' endpoint and returns a 'any'
-   * 
-   * @returns any
-  */
-  duplicateOperationId2: () => new OpenApiRequestBuilder<any>(
-    'put',
-    '/test-cases/duplicate-operation-ids'
-  ),
-  /**
-   * Makes a post request to the '/test-cases/duplicate-operation-ids' endpoint and returns a 'any'
-   * 
-   * @returns any
-  */
-  duplicateOperationId3: () => new OpenApiRequestBuilder<any>(
-    'post',
-    '/test-cases/duplicate-operation-ids'
-  )
-=======
   testCaseGetRequiredParameters: (
     requiredPathItemPathParam: string,
     body: SimpleTestEntity | undefined,
@@ -228,5 +92,4 @@
     }),
   getTestCasesNoOperationId: () =>
     new OpenApiRequestBuilder<any>('get', '/test-cases/no-operation-id')
->>>>>>> f2d58e29
 };