--- conflicted
+++ resolved
@@ -19,27 +19,12 @@
  * @param parameters - Object containing all parameters for the function import.
  * @returns A request builder that allows to overwrite some of the values and execute the resultng request.
  */
-<<<<<<< HEAD
-export function testFunctionImportNoReturnType(
-  parameters: TestFunctionImportNoReturnTypeParameters
-): FunctionImportRequestBuilder<TestFunctionImportNoReturnTypeParameters, undefined> {
-  const params = {};
-
-  return new FunctionImportRequestBuilder(
-    'post',
-    '/sap/opu/odata/sap/API_TEST_SRV',
-    'TestFunctionImportNoReturnType',
-    data => transformReturnValueForPromiseVoid(data, val => undefined),
-    params
-  );
-=======
 export function testFunctionImportNoReturnType(parameters: TestFunctionImportNoReturnTypeParameters): FunctionImportRequestBuilder<TestFunctionImportNoReturnTypeParameters, Promise<void>> {
   const params = {
 
   }
 
   return new FunctionImportRequestBuilder('post', '/sap/opu/odata/sap/API_TEST_SRV', 'TestFunctionImportNoReturnType', (data) => transformReturnValueForPromiseVoid(data, (val) => undefined), params);
->>>>>>> 728e46e2
 }
 
 /**
