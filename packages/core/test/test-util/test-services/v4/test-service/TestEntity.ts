/*
 * Copyright (c) 2020 SAP SE or an SAP affiliate company. All rights reserved.
 *
 * This is a generated file powered by the SAP Cloud SDK for JavaScript.
 */
import { TestEntityRequestBuilder } from './TestEntityRequestBuilder';
import { Moment } from 'moment';
import { BigNumber } from 'bignumber.js';
import { TestComplexType, TestComplexTypeField } from './TestComplexType';
import { AllFields, BigNumberField, BooleanField, CollectionField, CustomField, DateField, Entity, EntityBuilderType, Field, NumberField, OneToManyLink, OneToOneLink, StringField, Time, TimeField } from '../../../../../src/v4';

/**
 * This class represents the entity "A_TestEntity" of service "API_TEST_SRV".
 */
export class TestEntity extends Entity implements TestEntityType {
  /**
   * Technical entity name for TestEntity.
   */
  static _entityName = 'A_TestEntity';
  /**
   * @deprecated Since v1.0.1 Use [[_defaultServicePath]] instead.
   * Technical service name for TestEntity.
   */
  static _serviceName = 'API_TEST_SRV';
  /**
   * Default url path for the according service.
   */
  static _defaultServicePath = '/sap/opu/odata/sap/API_TEST_SRV';
  /**
   * Key Property Guid.
   */
  keyPropertyGuid!: string;
  /**
   * Key Property String.
   */
  keyPropertyString!: string;
  /**
   * String Property.
   * Maximum length: 10.
   * @nullable
   */
  stringProperty?: string;
  /**
   * Boolean Property.
   * @nullable
   */
  booleanProperty?: boolean;
  /**
   * Guid Property.
   * @nullable
   */
  guidProperty?: string;
  /**
   * Int 16 Property.
   * @nullable
   */
  int16Property?: number;
  /**
   * Int 32 Property.
   * @nullable
   */
  int32Property?: number;
  /**
   * Int 64 Property.
   * @nullable
   */
  int64Property?: BigNumber;
  /**
   * Decimal Property.
   * @nullable
   */
  decimalProperty?: BigNumber;
  /**
   * Single Property.
   * @nullable
   */
  singleProperty?: number;
  /**
   * Double Property.
   * @nullable
   */
  doubleProperty?: number;
  /**
   * Float Property.
   * @nullable
   */
  floatProperty?: number;
  /**
   * Time Property.
   * @nullable
   */
  timeProperty?: Time;
  /**
   * Date Time Property.
   * @nullable
   */
  dateTimeProperty?: Moment;
  /**
   * Date Time Off Set Property.
   * @nullable
   */
  dateTimeOffSetProperty?: Moment;
  /**
   * Byte Property.
   * @nullable
   */
  byteProperty?: number;
  /**
   * S Byte Property.
   * @nullable
   */
  sByteProperty?: number;
  /**
   * Collection Property.
   * Maximum length: 10.
   * @nullable
   */
  collectionProperty?: string[];
  /**
<<<<<<< HEAD
=======
   * Complex Type Property.
   * @nullable
   */
  complexTypeProperty?: TestComplexType;
  /**
   * Complex Type Collection Property.
   * @nullable
   */
  complexTypeCollectionProperty?: TestComplexType[];
  /**
>>>>>>> c056157c
   * One-to-many navigation property to the [[TestEntityMultiLink]] entity.
   */
  toMultiLink!: TestEntityMultiLink[];
  /**
   * One-to-many navigation property to the [[TestEntityMultiLink]] entity.
   */
  toOtherMultiLink!: TestEntityMultiLink[];
  /**
   * One-to-one navigation property to the [[TestEntitySingleLink]] entity.
   */
  toSingleLink!: TestEntitySingleLink;

  /**
   * Returns an entity builder to construct instances `TestEntity`.
   * @returns A builder that constructs instances of entity type `TestEntity`.
   */
  static builder(): EntityBuilderType<TestEntity, TestEntityTypeForceMandatory> {
    return Entity.entityBuilder(TestEntity);
  }

  /**
   * Returns a request builder to construct requests for operations on the `TestEntity` entity type.
   * @returns A `TestEntity` request builder.
   */
  static requestBuilder(): TestEntityRequestBuilder {
    return new TestEntityRequestBuilder();
  }

  /**
   * Returns a selectable object that allows the selection of custom field in a get request for the entity `TestEntity`.
   * @param fieldName Name of the custom field to select
   * @returns A builder that constructs instances of entity type `TestEntity`.
   */
  static customField(fieldName: string): CustomField<TestEntity> {
    return Entity.customFieldSelector(fieldName, TestEntity);
  }

  /**
   * Overwrites the default toJSON method so that all instance variables as well as all custom fields of the entity are returned.
   * @returns An object containing all instance variables + custom fields.
   */
  toJSON(): { [key: string]: any } {
    return { ...this, ...this._customFields };
  }
}

import { TestEntityMultiLink, TestEntityMultiLinkType } from './TestEntityMultiLink';
import { TestEntitySingleLink, TestEntitySingleLinkType } from './TestEntitySingleLink';

export interface TestEntityType {
  keyPropertyGuid: string;
  keyPropertyString: string;
  stringProperty?: string;
  booleanProperty?: boolean;
  guidProperty?: string;
  int16Property?: number;
  int32Property?: number;
  int64Property?: BigNumber;
  decimalProperty?: BigNumber;
  singleProperty?: number;
  doubleProperty?: number;
  floatProperty?: number;
  timeProperty?: Time;
  dateTimeProperty?: Moment;
  dateTimeOffSetProperty?: Moment;
  byteProperty?: number;
  sByteProperty?: number;
  collectionProperty?: string[];
  complexTypeProperty?: TestComplexType;
<<<<<<< HEAD
=======
  complexTypeCollectionProperty?: TestComplexType[];
>>>>>>> c056157c
  toMultiLink: TestEntityMultiLinkType[];
  toOtherMultiLink: TestEntityMultiLinkType[];
  toSingleLink: TestEntitySingleLinkType;
}

export interface TestEntityTypeForceMandatory {
  keyPropertyGuid: string;
  keyPropertyString: string;
  stringProperty: string;
  booleanProperty: boolean;
  guidProperty: string;
  int16Property: number;
  int32Property: number;
  int64Property: BigNumber;
  decimalProperty: BigNumber;
  singleProperty: number;
  doubleProperty: number;
  floatProperty: number;
  timeProperty: Time;
  dateTimeProperty: Moment;
  dateTimeOffSetProperty: Moment;
  byteProperty: number;
  sByteProperty: number;
  collectionProperty: string[];
  complexTypeProperty: TestComplexType;
<<<<<<< HEAD
=======
  complexTypeCollectionProperty: TestComplexType[];
>>>>>>> c056157c
  toMultiLink: TestEntityMultiLinkType[];
  toOtherMultiLink: TestEntityMultiLinkType[];
  toSingleLink: TestEntitySingleLinkType;
}

export namespace TestEntity {
  /**
   * Static representation of the [[keyPropertyGuid]] property for query construction.
   * Use to reference this property in query operations such as 'select' in the fluent request API.
   */
  export const KEY_PROPERTY_GUID: StringField<TestEntity> = new StringField('KeyPropertyGuid', TestEntity, 'Edm.Guid');
  /**
   * Static representation of the [[keyPropertyString]] property for query construction.
   * Use to reference this property in query operations such as 'select' in the fluent request API.
   */
  export const KEY_PROPERTY_STRING: StringField<TestEntity> = new StringField('KeyPropertyString', TestEntity, 'Edm.String');
  /**
   * Static representation of the [[stringProperty]] property for query construction.
   * Use to reference this property in query operations such as 'select' in the fluent request API.
   */
  export const STRING_PROPERTY: StringField<TestEntity> = new StringField('StringProperty', TestEntity, 'Edm.String');
  /**
   * Static representation of the [[booleanProperty]] property for query construction.
   * Use to reference this property in query operations such as 'select' in the fluent request API.
   */
  export const BOOLEAN_PROPERTY: BooleanField<TestEntity> = new BooleanField('BooleanProperty', TestEntity, 'Edm.Boolean');
  /**
   * Static representation of the [[guidProperty]] property for query construction.
   * Use to reference this property in query operations such as 'select' in the fluent request API.
   */
  export const GUID_PROPERTY: StringField<TestEntity> = new StringField('GuidProperty', TestEntity, 'Edm.Guid');
  /**
   * Static representation of the [[int16Property]] property for query construction.
   * Use to reference this property in query operations such as 'select' in the fluent request API.
   */
  export const INT_16_PROPERTY: NumberField<TestEntity> = new NumberField('Int16Property', TestEntity, 'Edm.Int16');
  /**
   * Static representation of the [[int32Property]] property for query construction.
   * Use to reference this property in query operations such as 'select' in the fluent request API.
   */
  export const INT_32_PROPERTY: NumberField<TestEntity> = new NumberField('Int32Property', TestEntity, 'Edm.Int32');
  /**
   * Static representation of the [[int64Property]] property for query construction.
   * Use to reference this property in query operations such as 'select' in the fluent request API.
   */
  export const INT_64_PROPERTY: BigNumberField<TestEntity> = new BigNumberField('Int64Property', TestEntity, 'Edm.Int64');
  /**
   * Static representation of the [[decimalProperty]] property for query construction.
   * Use to reference this property in query operations such as 'select' in the fluent request API.
   */
  export const DECIMAL_PROPERTY: BigNumberField<TestEntity> = new BigNumberField('DecimalProperty', TestEntity, 'Edm.Decimal');
  /**
   * Static representation of the [[singleProperty]] property for query construction.
   * Use to reference this property in query operations such as 'select' in the fluent request API.
   */
  export const SINGLE_PROPERTY: NumberField<TestEntity> = new NumberField('SingleProperty', TestEntity, 'Edm.Single');
  /**
   * Static representation of the [[doubleProperty]] property for query construction.
   * Use to reference this property in query operations such as 'select' in the fluent request API.
   */
  export const DOUBLE_PROPERTY: NumberField<TestEntity> = new NumberField('DoubleProperty', TestEntity, 'Edm.Double');
  /**
   * Static representation of the [[floatProperty]] property for query construction.
   * Use to reference this property in query operations such as 'select' in the fluent request API.
   */
  export const FLOAT_PROPERTY: NumberField<TestEntity> = new NumberField('FloatProperty', TestEntity, 'Edm.Float');
  /**
   * Static representation of the [[timeProperty]] property for query construction.
   * Use to reference this property in query operations such as 'select' in the fluent request API.
   */
  export const TIME_PROPERTY: TimeField<TestEntity> = new TimeField('TimeProperty', TestEntity, 'Edm.Time');
  /**
   * Static representation of the [[dateTimeProperty]] property for query construction.
   * Use to reference this property in query operations such as 'select' in the fluent request API.
   */
  export const DATE_TIME_PROPERTY: DateField<TestEntity> = new DateField('DateTimeProperty', TestEntity, 'Edm.DateTime');
  /**
   * Static representation of the [[dateTimeOffSetProperty]] property for query construction.
   * Use to reference this property in query operations such as 'select' in the fluent request API.
   */
  export const DATE_TIME_OFF_SET_PROPERTY: DateField<TestEntity> = new DateField('DateTimeOffSetProperty', TestEntity, 'Edm.DateTimeOffset');
  /**
   * Static representation of the [[byteProperty]] property for query construction.
   * Use to reference this property in query operations such as 'select' in the fluent request API.
   */
  export const BYTE_PROPERTY: NumberField<TestEntity> = new NumberField('ByteProperty', TestEntity, 'Edm.Byte');
  /**
   * Static representation of the [[sByteProperty]] property for query construction.
   * Use to reference this property in query operations such as 'select' in the fluent request API.
   */
  export const S_BYTE_PROPERTY: NumberField<TestEntity> = new NumberField('SByteProperty', TestEntity, 'Edm.SByte');
  /**
   * Static representation of the [[collectionProperty]] property for query construction.
   * Use to reference this property in query operations such as 'select' in the fluent request API.
   */
  export const COLLECTION_PROPERTY: CollectionField<TestEntity> = new CollectionField('CollectionProperty', TestEntity, new StringField('', TestEntity, 'Edm.String'));
  /**
<<<<<<< HEAD
=======
   * Static representation of the [[complexTypeProperty]] property for query construction.
   * Use to reference this property in query operations such as 'select' in the fluent request API.
   */
  export const COMPLEX_TYPE_PROPERTY: TestComplexTypeField<TestEntity> = new TestComplexTypeField('ComplexTypeProperty', TestEntity);
  /**
   * Static representation of the [[complexTypeCollectionProperty]] property for query construction.
   * Use to reference this property in query operations such as 'select' in the fluent request API.
   */
  export const COMPLEX_TYPE_COLLECTION_PROPERTY: CollectionField<TestEntity> = new CollectionField('ComplexTypeCollectionProperty', TestEntity, new TestComplexTypeField('', TestEntity));
  /**
>>>>>>> c056157c
   * Static representation of the one-to-many navigation property [[toMultiLink]] for query construction.
   * Use to reference this property in query operations such as 'select' in the fluent request API.
   */
  export const TO_MULTI_LINK: OneToManyLink<TestEntity, TestEntityMultiLink> = new OneToManyLink('to_MultiLink', TestEntity, TestEntityMultiLink);
  /**
   * Static representation of the one-to-many navigation property [[toOtherMultiLink]] for query construction.
   * Use to reference this property in query operations such as 'select' in the fluent request API.
   */
  export const TO_OTHER_MULTI_LINK: OneToManyLink<TestEntity, TestEntityMultiLink> = new OneToManyLink('to_OtherMultiLink', TestEntity, TestEntityMultiLink);
  /**
   * Static representation of the one-to-one navigation property [[toSingleLink]] for query construction.
   * Use to reference this property in query operations such as 'select' in the fluent request API.
   */
  export const TO_SINGLE_LINK: OneToOneLink<TestEntity, TestEntitySingleLink> = new OneToOneLink('to_SingleLink', TestEntity, TestEntitySingleLink);
  /**
   * All fields of the TestEntity entity.
   */
<<<<<<< HEAD
  export const _allFields: Array<StringField<TestEntity> | BooleanField<TestEntity> | NumberField<TestEntity> | BigNumberField<TestEntity> | TimeField<TestEntity> | DateField<TestEntity> | TestComplexTypeField<TestEntity> | OneToManyLink<TestEntity, TestEntityMultiLink> | OneToManyLink<TestEntity, TestEntityOtherMultiLink> | OneToOneLink<TestEntity, TestEntitySingleLink>> = [
=======
  export const _allFields: Array<StringField<TestEntity> | BooleanField<TestEntity> | NumberField<TestEntity> | BigNumberField<TestEntity> | TimeField<TestEntity> | DateField<TestEntity> | CollectionField<TestEntity> | TestComplexTypeField<TestEntity> | OneToManyLink<TestEntity, TestEntityMultiLink> | OneToOneLink<TestEntity, TestEntitySingleLink>> = [
>>>>>>> c056157c
    TestEntity.KEY_PROPERTY_GUID,
    TestEntity.KEY_PROPERTY_STRING,
    TestEntity.STRING_PROPERTY,
    TestEntity.BOOLEAN_PROPERTY,
    TestEntity.GUID_PROPERTY,
    TestEntity.INT_16_PROPERTY,
    TestEntity.INT_32_PROPERTY,
    TestEntity.INT_64_PROPERTY,
    TestEntity.DECIMAL_PROPERTY,
    TestEntity.SINGLE_PROPERTY,
    TestEntity.DOUBLE_PROPERTY,
    TestEntity.FLOAT_PROPERTY,
    TestEntity.TIME_PROPERTY,
    TestEntity.DATE_TIME_PROPERTY,
    TestEntity.DATE_TIME_OFF_SET_PROPERTY,
    TestEntity.BYTE_PROPERTY,
    TestEntity.S_BYTE_PROPERTY,
    TestEntity.COLLECTION_PROPERTY,
    TestEntity.COMPLEX_TYPE_PROPERTY,
<<<<<<< HEAD
=======
    TestEntity.COMPLEX_TYPE_COLLECTION_PROPERTY,
>>>>>>> c056157c
    TestEntity.TO_MULTI_LINK,
    TestEntity.TO_OTHER_MULTI_LINK,
    TestEntity.TO_SINGLE_LINK
  ];
  /**
   * All fields selector.
   */
  export const ALL_FIELDS: AllFields<TestEntity> = new AllFields('*', TestEntity);
  /**
   * All key fields of the TestEntity entity.
   */
  export const _keyFields: Array<Field<TestEntity>> = [TestEntity.KEY_PROPERTY_GUID, TestEntity.KEY_PROPERTY_STRING];
  /**
   * Mapping of all key field names to the respective static field property TestEntity.
   */
  export const _keys: { [keys: string]: Field<TestEntity> } = TestEntity._keyFields.reduce((acc: { [keys: string]: Field<TestEntity> }, field: Field<TestEntity>) => {
    acc[field._fieldName] = field;
    return acc;
  }, {});
}<|MERGE_RESOLUTION|>--- conflicted
+++ resolved
@@ -117,8 +117,6 @@
    */
   collectionProperty?: string[];
   /**
-<<<<<<< HEAD
-=======
    * Complex Type Property.
    * @nullable
    */
@@ -129,7 +127,6 @@
    */
   complexTypeCollectionProperty?: TestComplexType[];
   /**
->>>>>>> c056157c
    * One-to-many navigation property to the [[TestEntityMultiLink]] entity.
    */
   toMultiLink!: TestEntityMultiLink[];
@@ -199,10 +196,7 @@
   sByteProperty?: number;
   collectionProperty?: string[];
   complexTypeProperty?: TestComplexType;
-<<<<<<< HEAD
-=======
   complexTypeCollectionProperty?: TestComplexType[];
->>>>>>> c056157c
   toMultiLink: TestEntityMultiLinkType[];
   toOtherMultiLink: TestEntityMultiLinkType[];
   toSingleLink: TestEntitySingleLinkType;
@@ -228,10 +222,7 @@
   sByteProperty: number;
   collectionProperty: string[];
   complexTypeProperty: TestComplexType;
-<<<<<<< HEAD
-=======
   complexTypeCollectionProperty: TestComplexType[];
->>>>>>> c056157c
   toMultiLink: TestEntityMultiLinkType[];
   toOtherMultiLink: TestEntityMultiLinkType[];
   toSingleLink: TestEntitySingleLinkType;
@@ -329,8 +320,6 @@
    */
   export const COLLECTION_PROPERTY: CollectionField<TestEntity> = new CollectionField('CollectionProperty', TestEntity, new StringField('', TestEntity, 'Edm.String'));
   /**
-<<<<<<< HEAD
-=======
    * Static representation of the [[complexTypeProperty]] property for query construction.
    * Use to reference this property in query operations such as 'select' in the fluent request API.
    */
@@ -341,7 +330,6 @@
    */
   export const COMPLEX_TYPE_COLLECTION_PROPERTY: CollectionField<TestEntity> = new CollectionField('ComplexTypeCollectionProperty', TestEntity, new TestComplexTypeField('', TestEntity));
   /**
->>>>>>> c056157c
    * Static representation of the one-to-many navigation property [[toMultiLink]] for query construction.
    * Use to reference this property in query operations such as 'select' in the fluent request API.
    */
@@ -359,11 +347,7 @@
   /**
    * All fields of the TestEntity entity.
    */
-<<<<<<< HEAD
-  export const _allFields: Array<StringField<TestEntity> | BooleanField<TestEntity> | NumberField<TestEntity> | BigNumberField<TestEntity> | TimeField<TestEntity> | DateField<TestEntity> | TestComplexTypeField<TestEntity> | OneToManyLink<TestEntity, TestEntityMultiLink> | OneToManyLink<TestEntity, TestEntityOtherMultiLink> | OneToOneLink<TestEntity, TestEntitySingleLink>> = [
-=======
   export const _allFields: Array<StringField<TestEntity> | BooleanField<TestEntity> | NumberField<TestEntity> | BigNumberField<TestEntity> | TimeField<TestEntity> | DateField<TestEntity> | CollectionField<TestEntity> | TestComplexTypeField<TestEntity> | OneToManyLink<TestEntity, TestEntityMultiLink> | OneToOneLink<TestEntity, TestEntitySingleLink>> = [
->>>>>>> c056157c
     TestEntity.KEY_PROPERTY_GUID,
     TestEntity.KEY_PROPERTY_STRING,
     TestEntity.STRING_PROPERTY,
@@ -383,10 +367,7 @@
     TestEntity.S_BYTE_PROPERTY,
     TestEntity.COLLECTION_PROPERTY,
     TestEntity.COMPLEX_TYPE_PROPERTY,
-<<<<<<< HEAD
-=======
     TestEntity.COMPLEX_TYPE_COLLECTION_PROPERTY,
->>>>>>> c056157c
     TestEntity.TO_MULTI_LINK,
     TestEntity.TO_OTHER_MULTI_LINK,
     TestEntity.TO_SINGLE_LINK
