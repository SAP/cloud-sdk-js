{
  "name": "@sap-cloud-sdk/eslint-config",
  "version": "3.21.0",
  "description": "eslint config for the SAP Cloud SDK",
  "homepage": "https://sap.github.io/cloud-sdk/docs/js/overview",
  "license": "Apache-2.0",
  "keywords": [
    "eslint",
    "eslintconfig",
    "eslint-config",
    "sap-cloud-sdk",
    "cloud-sdk",
    "sap-cloud-platform"
  ],
  "main": "./index.js",
  "publishConfig": {
    "access": "public"
  },
  "files": [
    "index.js",
    "flat-config.js"
  ],
  "repository": "github:SAP/cloud-sdk-js",
  "scripts": {
    "readme": "ts-node ../../scripts/replace-common-readme.ts"
  },
  "dependencies": {
    "@eslint/js": "^9.11.1",
    "@stylistic/eslint-plugin": "^2.8.0",
    "eslint-config-prettier": "^9.1.0",
<<<<<<< HEAD
    "eslint-plugin-import": "^2.29.1",
    "eslint-plugin-jsdoc": "^50.2.4",
    "eslint-plugin-prettier": "^5.2.1",
=======
    "eslint-plugin-prettier": "^5.2.1",
    "eslint-plugin-import": "^2.30.0",
    "eslint-plugin-jsdoc": "^50.2.5",
>>>>>>> 364e3ce3
    "eslint-plugin-regex": "^1.10.0",
    "eslint-plugin-unused-imports": "^4.1.4",
    "typescript-eslint": "^7.18.0"
  },
  "peerDependencies": {
    "eslint": "^8.0.0"
  },
  "devDependencies": {
    "@stylistic/eslint-plugin-migrate": "^2.8.0"
  }
}<|MERGE_RESOLUTION|>--- conflicted
+++ resolved
@@ -28,15 +28,9 @@
     "@eslint/js": "^9.11.1",
     "@stylistic/eslint-plugin": "^2.8.0",
     "eslint-config-prettier": "^9.1.0",
-<<<<<<< HEAD
-    "eslint-plugin-import": "^2.29.1",
-    "eslint-plugin-jsdoc": "^50.2.4",
-    "eslint-plugin-prettier": "^5.2.1",
-=======
-    "eslint-plugin-prettier": "^5.2.1",
     "eslint-plugin-import": "^2.30.0",
     "eslint-plugin-jsdoc": "^50.2.5",
->>>>>>> 364e3ce3
+    "eslint-plugin-prettier": "^5.2.1",
     "eslint-plugin-regex": "^1.10.0",
     "eslint-plugin-unused-imports": "^4.1.4",
     "typescript-eslint": "^7.18.0"
