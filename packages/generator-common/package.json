--- conflicted
+++ resolved
@@ -40,13 +40,8 @@
     "@sap-cloud-sdk/util": "^3.7.0",
     "fast-levenshtein": "~3.0.0",
     "fs-extra": "^11.1.1",
-<<<<<<< HEAD
-    "glob": "^10.3.4",
+    "glob": "^10.3.10",
     "typescript": "~5.2.2",
-=======
-    "glob": "^10.3.10",
-    "typescript": "~5.1.6",
->>>>>>> cdbcb20b
     "prettier": "^3.0.3",
     "yargs": "^17.7.2",
     "voca": "^1.4.1"
