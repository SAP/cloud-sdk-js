--- conflicted
+++ resolved
@@ -40,13 +40,8 @@
     "@sap-cloud-sdk/util": "^3.0.2",
     "fast-levenshtein": "~3.0.0",
     "fs-extra": "^11.1.1",
-<<<<<<< HEAD
-    "glob": "^9.3.1",
+    "glob": "^9.3.2",
     "typescript": "~5.0.2",
-=======
-    "glob": "^9.3.2",
-    "typescript": "~4.9.5",
->>>>>>> 4e4a4ebd
     "prettier": "^2.8.6",
     "yargs": "^17.7.1",
     "voca": "^1.4.0"
