{
  "name": "@sap-cloud-sdk/generator-common",
  "version": "3.0.1",
  "description": "SAP Cloud SDK for JavaScript common functions of OData client generator and OpenAPI clint generator.",
  "homepage": "https://sap.github.io/cloud-sdk/docs/js/overview",
  "license": "Apache-2.0",
  "keywords": [
    "sap-cloud-sdk",
    "cloud-sdk",
    "sap-cloud-platform",
    "generator-common"
  ],
  "main": "./dist/index.js",
  "types": "./dist/index.d.ts",
  "publishConfig": {
    "access": "public"
  },
  "files": [
    "dist/**/*.js",
    "dist/**/*.js.map",
    "dist/**/*.d.ts",
    "dist/**/*.d.ts.map",
    "internal.js",
    "internal.d.ts"
  ],
  "repository": "github:SAP/cloud-sdk-js",
  "scripts": {
    "compile": "tsc -b",
    "prepublishOnly": "yarn compile && yarn readme",
    "test": "yarn test:unit",
    "test:unit": "jest",
    "coverage": "jest --coverage",
    "lint": "eslint --ext .ts . && prettier . --config ../../.prettierrc --ignore-path ../../.prettierignore -c",
    "lint:fix": "set TIMING=1 && eslint --ext .ts . --fix --quiet && prettier . --config ../../.prettierrc --ignore-path ../../.prettierignore -w --loglevel error",
    "check:dependencies": "depcheck .",
    "check:public-api": "ts-node ../../scripts/check-public-api-cli.ts",
    "readme": "ts-node ../../scripts/replace-common-readme.ts"
  },
  "dependencies": {
    "@sap-cloud-sdk/util": "^3.0.1",
    "fast-levenshtein": "~3.0.0",
    "fs-extra": "^11.1.1",
    "glob": "^9.3.1",
<<<<<<< HEAD
    "typescript": "~5.0.2",
    "prettier": "^2.8.5",
=======
    "typescript": "~4.9.5",
    "prettier": "^2.8.6",
>>>>>>> 2b2e9a90
    "yargs": "^17.7.1",
    "voca": "^1.4.0"
  },
  "devDependencies": {
    "@types/yargs": "^17.0.23",
    "mock-fs": "^5.2.0"
  }
}<|MERGE_RESOLUTION|>--- conflicted
+++ resolved
@@ -41,13 +41,8 @@
     "fast-levenshtein": "~3.0.0",
     "fs-extra": "^11.1.1",
     "glob": "^9.3.1",
-<<<<<<< HEAD
     "typescript": "~5.0.2",
-    "prettier": "^2.8.5",
-=======
-    "typescript": "~4.9.5",
     "prettier": "^2.8.6",
->>>>>>> 2b2e9a90
     "yargs": "^17.7.1",
     "voca": "^1.4.0"
   },
