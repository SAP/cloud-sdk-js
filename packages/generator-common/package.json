--- conflicted
+++ resolved
@@ -43,12 +43,8 @@
     "glob": "^8.1.0",
     "typescript": "~4.9.5",
     "prettier": "^2.8.4",
-<<<<<<< HEAD
-    "voca": "^1.4.0",
-    "yargs": "^17.7.0"
-=======
-    "yargs": "^17.7.1"
->>>>>>> b9e9af10
+    "yargs": "^17.7.1",
+    "voca": "^1.4.0"
   },
   "devDependencies": {
     "@types/yargs": "^17.0.22",
