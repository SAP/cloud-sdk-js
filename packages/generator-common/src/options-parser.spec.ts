<<<<<<< HEAD
import { resolve } from 'path';
=======
import { join, resolve } from 'path';
>>>>>>> b1eb7286
import { createLogger } from '@sap-cloud-sdk/util';
import mock from 'mock-fs';
import {
  getOptionsWithoutDefaults,
  parseOptions,
  resolveGlob
} from './options-parser';
const logger = createLogger('generator-options');

describe('options parser', () => {
  const deprecatedOption = {
    describe: 'deprecated option',
    type: 'string',
    deprecated: 'Since vX.',
    replacedBy: 'newOption'
  } as const;
  const otherOption = {
    describe: 'other option',
    type: 'string'
  } as const;
  const newOption = {
    describe: 'new option',
    type: 'boolean',
    default: false
  } as const;
  const coercedOption = {
    describe: 'coerced option',
    type: 'string',
    coerce: (val, opt) => (val ? 'test' : opt.otherOption)
  } as const;
  const coercedWithDefaultOption = {
    describe: 'coerced option',
    type: 'string',
    default: 'default value',
    coerce: val => `coerced: ${val}`
  } as const;
  const include = {
    describe: 'include files with glob',
    type: 'string' as const,
    coerce: resolveGlob
  };
  const options = { deprecatedOption, otherOption, newOption } as const;

  const absoluteJsonPaths = ['package.json', 'tsconfig.json'].map(s =>
    resolve(s)
  );

  let warnSpy: jest.SpyInstance;

  beforeEach(() => {
    warnSpy = jest.spyOn(logger, 'warn');
  });

  afterEach(() => {
    warnSpy.mockRestore();
  });

  describe('getOptionsWithoutDefaults', () => {
    it('removes default values from options', () => {
      expect(getOptionsWithoutDefaults(options)).toMatchObject({
        ...options,
        newOption: { describe: 'new option\n[Default: false]' }
      });
    });
  });

  describe('parseOptions', () => {
    it('adds default values if not set', () => {
      expect(
        parseOptions(options, {
          otherOption: 'test'
        })
      ).toEqual({
        otherOption: 'test',
        newOption: false
      });
    });

    it('does not add default values if set', () => {
      expect(
        parseOptions(options, {
          newOption: true
        })
      ).toEqual({
        newOption: true
      });
    });

    it('moves replaced values to new options', () => {
      expect(
        parseOptions(options, {
          deprecatedOption: true
        })
      ).toEqual({
        newOption: true
      });
    });

    it('coerces value', () => {
      expect(
        parseOptions({ otherOption, coercedOption } as const, {
          coercedOption: 'will disappear'
        })
      ).toEqual({
        coercedOption: 'test'
      });
    });

    it('includes using glob using cwd', () => {
      expect(parseOptions({ include }, { include: '*.json' }).include).toEqual(
        absoluteJsonPaths
      );
    });

    it('includes using glob using root', () => {
<<<<<<< HEAD
      expect(
        parseOptions({ include }, { include: resolve('*.json') }).include
      ).toEqual(absoluteJsonPaths);
=======
      const rootGlob = join(resolve(), '*.json');
      expect(parseOptions({ include }, { include: rootGlob }).include).toEqual(
        absoluteJsonPaths
      );
>>>>>>> b1eb7286
    });

    it('does not fail on include option not set', () => {
      expect(parseOptions({ include }, {}).include).toEqual([]);
    });

    it('includes using config path', () => {
      const config = {
        describe: 'config files',
        type: 'string' as const
      };

      mock({
        '/dummy/root': {
          'file-1.json': '',
          'sub-1': {
            'file-2.json': ''
          }
        }
      });
      expect(
        parseOptions(
          { include, config },
          { include: '**/*.json', config: '/dummy/root/config.json' }
        ).include
      ).toEqual(['file-1.json', 'sub-1/file-2.json'].map(s => resolve(s)));
      mock.restore();
    });

    it('coerces value even if unset, using other options', () => {
      expect(
        parseOptions({ otherOption, coercedOption } as const, {
          otherOption: 'other option value'
        })
      ).toEqual({
        otherOption: 'other option value',
        coercedOption: 'other option value'
      });
    });

    it('coerces value for properties with a default value, when set', () => {
      expect(
        parseOptions({ coercedWithDefaultOption } as const, {
          coercedWithDefaultOption: 'custom value'
        })
      ).toEqual({
        coercedWithDefaultOption: 'coerced: custom value'
      });
    });

    it('coerces value for properties with a default value, when unset', () => {
      expect(parseOptions({ coercedWithDefaultOption } as const, {})).toEqual({
        coercedWithDefaultOption: 'coerced: default value'
      });
    });

    it('warns if deprecated options are used', () => {
      parseOptions(options, {
        deprecatedOption: true,
        otherOption: 'test'
      });

      expect(warnSpy).toHaveBeenCalledWith(
        expect.stringMatching(
          /Deprecated options used.*\n\tdeprecatedOption: Since vX/
        )
      );
      expect(warnSpy).toHaveBeenCalledTimes(1);
    });

    it('does not warn if no deprecated option was used', () => {
      parseOptions(options, {
        otherOption: 'test'
      });

      expect(warnSpy).not.toHaveBeenCalled();
    });

    it('warns if a replaced option and the replacing option are used', () => {
      parseOptions(options, {
        deprecatedOption: true,
        newOption: 'test'
      });

      expect(warnSpy).toHaveBeenCalledWith(
        expect.stringMatching(
          /Deprecated options used.*\n\tdeprecatedOption: Since vX/
        )
      );
      expect(warnSpy).toHaveBeenCalledWith(
        expect.stringMatching(
          /Duplicate options used.*\n\tdeprecatedOption was replaced by newOption/
        )
      );

      expect(warnSpy).toHaveBeenCalledTimes(2);
    });

    it('does not warn if a replacing option, but not the replaced option, is used', () => {
      parseOptions(options, {
        otherOption: 'test',
        newOption: 'test'
      });

      expect(warnSpy).not.toHaveBeenCalled();
    });
  });
});<|MERGE_RESOLUTION|>--- conflicted
+++ resolved
@@ -1,8 +1,4 @@
-<<<<<<< HEAD
-import { resolve } from 'path';
-=======
 import { join, resolve } from 'path';
->>>>>>> b1eb7286
 import { createLogger } from '@sap-cloud-sdk/util';
 import mock from 'mock-fs';
 import {
@@ -118,16 +114,9 @@
     });
 
     it('includes using glob using root', () => {
-<<<<<<< HEAD
       expect(
         parseOptions({ include }, { include: resolve('*.json') }).include
       ).toEqual(absoluteJsonPaths);
-=======
-      const rootGlob = join(resolve(), '*.json');
-      expect(parseOptions({ include }, { include: rootGlob }).include).toEqual(
-        absoluteJsonPaths
-      );
->>>>>>> b1eb7286
     });
 
     it('does not fail on include option not set', () => {
