<<<<<<< HEAD
import { dirname, resolve } from 'path';
=======
import { dirname, posix, resolve, sep } from 'path';
>>>>>>> b1eb7286
import { createLogger } from '@sap-cloud-sdk/util';
import { InferredOptionType, Options as YargsOption } from 'yargs';
const logger = createLogger('generator-options');
import { sync as globSync } from 'glob';

/**
 * @internal
 * CLI options type, based on generator options type.
 */
export type Options<GeneratorOptionsT> = {
  [K in keyof GeneratorOptionsT]: Option<GeneratorOptionsT[K]>;
};

/**
 * @internal
 * Options for SAP Cloud SDK generators.
 * Some keys are modified, for more explicit parsing.
 */
export type Option<T = any> = Omit<YargsOption, 'coerce'> & {
  /**
   * Name of the option the current option was replaced with.
   */
  replacedBy?: string;

  /**
   * Only required options should set `demandOption`. Other options are not required by default.
   */
  demandOption?: true;

  /**
   * Coerce function with additional parameter for all options.
   */
  coerce?: (arg: T, options: any) => any;
} & Required<Pick<YargsOption, 'describe' | 'type'>>;

/**
 * @internal
 * Helper to represent parsed options based on a public generator options type and a CLI options configuration.
 * - Makes all properties required.
 * - Removes deprecated and replaced options.
 * - Sets default values.
 * - Replaces input types with coerced types.
 * @typeParam GeneratorOptionsOptionsT - Public generator options.
 * @typeParam CliOptionsT - Configuration of CLI options.
 */
export type ParsedOptions<CliOptionsT extends Record<string, Option>> = Omit<
  { [K in keyof CliOptionsT]: ParsedOptionType<CliOptionsT[K]> },
  OptionsWith<'deprecated' | 'replacedBy', CliOptionsT>
>;

type ParsedOptionType<OptionT extends Option> = OptionT extends {
  coerce: (...arg: any) => infer ReturnT;
}
  ? ReturnT
  : InferredOptionType<Omit<OptionT, 'coerce'>>;

/**
 * Union type of the options that specify the given property name.
 * @typeParam OptionPropertyT - The literal name of the property in each option.
 * @typeParam CliOptionsT - Configuration of CLI options.
 */
type OptionsWith<
  OptionPropertyT extends keyof Option,
  CliOptionsT extends Record<string, Option>
> = {
  [K in keyof CliOptionsT]: CliOptionsT[K] extends Record<OptionPropertyT, any>
    ? K
    : never;
}[keyof CliOptionsT];

/**
<<<<<<< HEAD
 * Resolves a string using glob notation. If a config is given in generatoroptions the glob working diretory is considered relative to this config.
 * @internal
 * @param arg Value for the string for which the glob is resolved
 * @param options Generator options
=======
 * Resolves a string using glob notation. If a config is given in generatorOptions, the glob working directory is considered relative to this config.
 * @internal
 * @param arg - Value for the string for which the glob is resolved.
 * @param options - Generator options.
>>>>>>> b1eb7286
 */
export function resolveGlob<GeneratorOptionsT>(
  arg: string | undefined,
  options: GeneratorOptionsT & { config?: string }
): string[] {
  if (!arg) {
    return [];
  }

  const globConfig = options.config
    ? { cwd: resolve(dirname(options.config)) }
    : { cwd: resolve() };

<<<<<<< HEAD
  return globSync(arg, globConfig).map(s => resolve(s));
=======
  // Glob expressions only support unix style path separator (/). The below adjustment is made so it works on Windows. https://github.com/isaacs/node-glob#windows
  return globSync(arg.split(sep).join(posix.sep), globConfig).map(s =>
    resolve(s)
  );
>>>>>>> b1eb7286
}

/**
 * Resolves arguments that represent paths to an absolute path as a `string`. Only works for required options.
 * @internal
 * @param arg - Path argument as passed by the user.
 * @param options - Options as passed by the user.
 * @returns Absolute path as a `string`.
 */
export function resolveRequiredPath<GeneratorOptionsT>(
  arg: string,
  options: GeneratorOptionsT & { config?: string }
): string {
  return options.config
    ? resolve(dirname(options.config), arg.toString())
    : resolve(arg.toString());
}

/**
 * Same as `resolveRequiredPath`, but for non-required options.
 * @internal
 * @param arg - Path argument as passed by the user, or `undefined` if nothing was passed.
 * @param options - Options as passed by the user.
 * @returns Absolute path as a `string` or `undefined`.
 */
export function resolvePath<GeneratorOptionsT>(
  arg: string | undefined,
  options: GeneratorOptionsT & { config?: string }
): string | undefined {
  return arg ? resolveRequiredPath(arg, options) : undefined;
}

/**
 * @internal
 * Remove defaults from CLI options. This is necessary to handle default setting on our own.
 * @param options - CLI options, record, that maps option name to option config.
 * @returns CLI options without default values.
 */
export function getOptionsWithoutDefaults<
  CliOptionsT extends Record<string, Option>
>(
  options: CliOptionsT
): { [K in keyof CliOptionsT]: Omit<CliOptionsT[K], 'default' | 'coerce'> } {
  return Object.entries(options).reduce(
    (optionsWithoutDefaults, [name, option]) => {
      // eslint-disable-next-line @typescript-eslint/no-unused-vars
      const { default: def, coerce, ...optionWithoutDefault } = option;
      const describe =
        def === undefined
          ? optionWithoutDefault.describe
          : `${optionWithoutDefault.describe}\n[Default: ${def}]`;
      return {
        ...optionsWithoutDefaults,
        [name]: {
          ...optionWithoutDefault,
          describe
        }
      };
    },
    {} as CliOptionsT
  );
}

/**
 * @internal
 * Parse options for programmatic and CLI use.
 * Warn, if deprecated options are used or duplicate.
 * Adds defaults for options not set by the user.
 * @param options - Available CLI options along with their configuration.
 * @param userOptions - Options as set by user, either through the CLI or programmatically.
 * @returns Parsed options with default values.
 */
export function parseOptions<
  CliOptionsT extends Record<string, Option>,
  GeneratorOptionsT extends Partial<Record<keyof CliOptionsT, any>>
>(
  options: CliOptionsT,
  userOptions: GeneratorOptionsT
): ParsedOptions<CliOptionsT> {
  return new OptionsParser(options, userOptions).parseOptions();
}

class OptionsParser<
  CliOptionsT extends Record<string, Option>,
  GeneratorOptionsT extends Record<keyof CliOptionsT, any>
> {
  constructor(
    private options: CliOptionsT,
    private userOptions: GeneratorOptionsT
  ) {}

  parseOptions(): ParsedOptions<CliOptionsT> {
    this.warnIfDeprecatedOptionsUsed();
    this.warnIfDuplicateOptionsUsed();
    const parsedOptions = this.sanitizeIfReplacedOptionsUsed();
    return this.addDefaults(parsedOptions);
  }

  private addDefaults(
    parsedOptions: ParsedOptions<CliOptionsT>
  ): ParsedOptions<CliOptionsT> {
    Object.entries(this.options).forEach(([name, option]) => {
      if ('default' in option) {
        parsedOptions[name] = parsedOptions[name] ?? option.default;
      }
      if ('coerce' in option) {
        parsedOptions[name] = option.coerce?.(
          parsedOptions[name],
          parsedOptions
        );
      }
    });

    return parsedOptions;
  }

  private getDeprecatedOptionsInUse(): string[] {
    return Object.keys(this.options)
      .filter(name => this.options[name].deprecated)
      .filter(name => Object.keys(this.userOptions).includes(name));
  }

  private getReplacedOptionsUsed(): string[] {
    return Object.keys(this.options)
      .filter(name => this.options[name].replacedBy)
      .filter(name => Object.keys(this.userOptions).includes(name));
  }

  private getReplacingOptionName(replacedOptionName: string): string {
    const replacingOptionName = this.options[replacedOptionName].replacedBy;
    if (!replacingOptionName) {
      throw new Error(
        `Cannot get replaced option for deprecated option ${replacedOptionName}.`
      );
    }
    return replacingOptionName;
  }

  private getDuplicateOptionsUsed(): { oldName: string; newName: string }[] {
    const oldOptionsUsed = this.getReplacedOptionsUsed();

    if (oldOptionsUsed.length) {
      const oldNewNames = oldOptionsUsed.map(name => ({
        oldName: name,
        newName: this.getReplacingOptionName(name)
      }));

      return oldNewNames.filter(({ newName }) =>
        Object.keys(this.userOptions).includes(newName)
      );
    }

    return [];
  }

  /**
   * @internal
   * Logs a warning if deprecated options are used.
   * @param args - Either the command line arguments or the config passed for programmatic use. An array implicates command line arguments, while objects represent the programmatic config.
   * @param options - Available generator options.
   */
  private warnIfDeprecatedOptionsUsed(): void {
    const deprecatedOptionsInUse = this.getDeprecatedOptionsInUse();

    if (deprecatedOptionsInUse.length) {
      const logs = deprecatedOptionsInUse
        .map(name => `\t${name}: ${this.options[name].deprecated}`)
        .join('\n');

      logger.warn(`Deprecated options used:\n${logs}`);
    }
  }

  private warnIfDuplicateOptionsUsed(): void {
    const duplicateOptionsUsed = this.getDuplicateOptionsUsed();

    if (duplicateOptionsUsed.length) {
      const log = duplicateOptionsUsed
        .map(
          ({ oldName, newName }) => `\t${oldName} was replaced by ${newName}.`
        )
        .join('\n');

      logger.warn(`Duplicate options used:\n${log}`);
    }
  }

  private sanitizeIfReplacedOptionsUsed(): ParsedOptions<CliOptionsT> {
    const replacedOptionsUsed = this.getReplacedOptionsUsed();

    return Object.entries(this.userOptions).reduce((opts, [name, value]) => {
      if (replacedOptionsUsed.includes(name)) {
        const replacedByName = this.getReplacingOptionName(name);
        return replacedByName in this.userOptions
          ? // ignore the deprecated value => it will be set by the correct option
            opts
          : // set the replaced value for the new name
            { ...opts, [replacedByName]: value };
      }
      return { ...opts, [name]: value };
    }, {} as ParsedOptions<CliOptionsT>);
  }
}<|MERGE_RESOLUTION|>--- conflicted
+++ resolved
@@ -1,8 +1,4 @@
-<<<<<<< HEAD
-import { dirname, resolve } from 'path';
-=======
 import { dirname, posix, resolve, sep } from 'path';
->>>>>>> b1eb7286
 import { createLogger } from '@sap-cloud-sdk/util';
 import { InferredOptionType, Options as YargsOption } from 'yargs';
 const logger = createLogger('generator-options');
@@ -74,17 +70,10 @@
 }[keyof CliOptionsT];
 
 /**
-<<<<<<< HEAD
- * Resolves a string using glob notation. If a config is given in generatoroptions the glob working diretory is considered relative to this config.
- * @internal
- * @param arg Value for the string for which the glob is resolved
- * @param options Generator options
-=======
  * Resolves a string using glob notation. If a config is given in generatorOptions, the glob working directory is considered relative to this config.
  * @internal
  * @param arg - Value for the string for which the glob is resolved.
  * @param options - Generator options.
->>>>>>> b1eb7286
  */
 export function resolveGlob<GeneratorOptionsT>(
   arg: string | undefined,
@@ -98,14 +87,10 @@
     ? { cwd: resolve(dirname(options.config)) }
     : { cwd: resolve() };
 
-<<<<<<< HEAD
-  return globSync(arg, globConfig).map(s => resolve(s));
-=======
   // Glob expressions only support unix style path separator (/). The below adjustment is made so it works on Windows. https://github.com/isaacs/node-glob#windows
   return globSync(arg.split(sep).join(posix.sep), globConfig).map(s =>
     resolve(s)
   );
->>>>>>> b1eb7286
 }
 
 /**
