--- conflicted
+++ resolved
@@ -1,14 +1,7 @@
-<<<<<<< HEAD
-<!-- This block is inserted by scripts/copy-generic-readme.ts and not oclif like the commands block. Do not adjust it manually. --> 
-<!--sapCloudSdkLogo-->
-<a href="https://sap.com/s4sdk"><img src="https://help.sap.com/doc/2324e9c3b28748a4ae2ad08166d77675/1.0/en-US/logo-with-js.svg" alt="SAP Cloud SDK for JavaScript Logo" height="122.92" width="226.773"/></a>
-<!--sapCloudSdkLogoStop-->
-=======
 <!-- sap-cloud-sdk-logo -->
 <!-- This block is inserted by scripts/copy-generic-readme.ts and not oclif like the commands block. Do not adjust it manually. -->
 <a href="https://sap.com/s4sdk"><img src="https://help.sap.com/doc/2324e9c3b28748a4ae2ad08166d77675/1.0/en-US/logo-with-js.svg" alt="SAP Cloud SDK for JavaScript Logo" height="122.92" width="226.773"/></a>
 <!-- sap-cloud-sdk-logo-stop -->
->>>>>>> 1f51c08c
 
 # @sap-cloud-sdk/generator
 
@@ -45,13 +38,8 @@
 
 For more detailed overview visit our [generator documentation](https://sap.github.io/cloud-sdk/docs/js/features/odata/generate-odata-client).
 
-<<<<<<< HEAD
-<!-- This block is inserted by scripts/copy-generic-readme.ts and not oclif like the commands block. Do not adjust it manually. --> 
-<!--sapCloudSdkCommonReadme-->
-=======
 <!-- sap-cloud-sdk-common-readme -->
 <!-- This block is inserted by scripts/copy-generic-readme.ts and not oclif like the commands block. Do not adjust it manually. -->
->>>>>>> 1f51c08c
 ## Support
 
 The recommended way to get in touch with us is to create an issue in our [github repository](https://github.com/SAP/cloud-sdk-js/issues).
@@ -79,8 +67,4 @@
 ## Licence
 
 The SAP Cloud SDK is released under the  [Apache License Version 2.0.](http://www.apache.org/licenses/)
-<<<<<<< HEAD
-<!--sapCloudSdkCommonReadmeStop-->
-=======
 <!-- sap-cloud-sdk-common-readme-stop -->
->>>>>>> 1f51c08c
