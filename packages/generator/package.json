{
  "name": "@sap-cloud-sdk/generator",
  "version": "2.5.0",
  "description": "SAP Cloud SDK for JavaScript OData client generator",
  "homepage": "https://sap.github.io/cloud-sdk/docs/js/overview-cloud-sdk-for-javascript",
  "license": "Apache-2.0",
  "keywords": [
    "sap-cloud-sdk",
    "cloud-sdk",
    "sap-cloud-platform",
    "generator"
  ],
  "main": "./dist/index.js",
  "types": "./dist/index.d.ts",
  "bin": {
    "generate-odata-client": "./dist/generator-cli.js"
  },
  "publishConfig": {
    "access": "public"
  },
  "files": [
    "dist/**/*.js",
    "dist/**/*.js.map",
    "dist/**/*.d.ts",
    "dist/**/*.d.ts.map",
    "internal.d.ts",
    "internal.js"
  ],
  "repository": "github:SAP/cloud-sdk-js",
  "scripts": {
    "compile": "tsc -b",
    "prepublishOnly": "yarn compile && yarn readme",
    "test": "yarn test:unit",
    "test:unit": "jest",
    "coverage": "jest --coverage",
    "lint": "eslint --ext .ts . && prettier . --config ../../.prettierrc --ignore-path ../../.prettierignore -c",
    "lint:fix": "set TIMING=1 && eslint --ext .ts . --fix --quiet && prettier . --config ../../.prettierrc --ignore-path ../../.prettierignore -w --loglevel error",
    "check:dependencies": "depcheck . --ignores='@sap-cloud-sdk/odata-v2,@sap-cloud-sdk/odata-v4'",
    "check:public-api": "ts-node ../../scripts/check-public-api-cli.ts",
    "readme": "ts-node ../../scripts/replace-common-readme.ts"
  },
  "dependencies": {
    "@sap-cloud-sdk/generator-common": "^2.5.0",
    "@sap-cloud-sdk/odata-common": "^2.5.0",
    "@sap-cloud-sdk/odata-v2": "^2.5.0",
    "@sap-cloud-sdk/odata-v4": "^2.5.0",
    "@sap-cloud-sdk/util": "^2.5.0",
    "@sap/edm-converters": "~1.0.21",
    "@types/fs-extra": "^9.0.1",
    "@types/glob": "^7.1.2",
    "fast-xml-parser": "^4.0.8",
    "fs-extra": "^10.0.0",
    "glob": "^8.0.1",
<<<<<<< HEAD
    "ts-morph": "^15.1.0",
    "typescript": "~4.6.2",
=======
    "ts-morph": "^14.0.0",
    "typescript": "~4.7.3",
>>>>>>> fee8469b
    "voca": "^1.4.0",
    "yargs": "^17.0.1"
  },
  "devDependencies": {
    "@types/yargs": "^17.0.0",
    "execa": "^5.0.0",
    "jest-extended": "^2.0.0",
    "mock-fs": "^5.0.0",
    "nock": "^13.2.7"
  }
}<|MERGE_RESOLUTION|>--- conflicted
+++ resolved
@@ -51,13 +51,8 @@
     "fast-xml-parser": "^4.0.8",
     "fs-extra": "^10.0.0",
     "glob": "^8.0.1",
-<<<<<<< HEAD
     "ts-morph": "^15.1.0",
-    "typescript": "~4.6.2",
-=======
-    "ts-morph": "^14.0.0",
     "typescript": "~4.7.3",
->>>>>>> fee8469b
     "voca": "^1.4.0",
     "yargs": "^17.0.1"
   },
