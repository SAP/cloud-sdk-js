--- conflicted
+++ resolved
@@ -45,13 +45,8 @@
     "fast-xml-parser": "^4.0.1",
     "fs-extra": "^10.0.0",
     "glob": "^7.1.6",
-<<<<<<< HEAD
-    "ts-morph": "^13.0.1",
+    "ts-morph": "^14.0.0",
     "typescript": "~4.6.2",
-=======
-    "ts-morph": "^14.0.0",
-    "typescript": "~4.5.5",
->>>>>>> c6a3d20b
     "voca": "^1.4.0",
     "yargs": "^17.0.1"
   },
