--- conflicted
+++ resolved
@@ -36,16 +36,6 @@
   "dependencies": {
     "@sap-cloud-sdk/core": "^1.18.1",
     "@sap-cloud-sdk/util": "^1.18.1",
-<<<<<<< HEAD
-    "@sap/edm-converters": "1.0.19",
-    "fast-xml-parser": "3.12.14",
-    "fs-extra": "^8.1.0",
-    "rambda": "2.14.5",
-    "ts-morph": "4.0.1",
-    "typescript": "3.8.3",
-    "voca": "1.4.0",
-    "yargs": "14.0.0"
-=======
     "@sap/edm-converters": "^1.0.21",
     "fast-xml-parser": "^3.16.0",
     "fs-extra": "^9.0.0",
@@ -54,7 +44,6 @@
     "typescript": "3.7.4",
     "voca": "^1.4.0",
     "yargs": "^15.3.1"
->>>>>>> f933e606
   },
   "devDependencies": {
     "@sap-cloud-sdk/test-services": "^1.18.1",
@@ -63,6 +52,6 @@
     "jest": "^25.1.0",
     "jest-junit": "^10.0.0",
     "ts-jest": "^25.2.1",
-    "typescript": "3.8.3"
+    "typescript": "3.7.4"
   }
 }