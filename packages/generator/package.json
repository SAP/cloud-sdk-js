{
  "name": "@sap-cloud-sdk/generator",
  "version": "2.2.0",
  "description": "SAP Cloud SDK for JavaScript OData client generator",
  "homepage": "https://sap.github.io/cloud-sdk/docs/js/overview-cloud-sdk-for-javascript",
  "license": "Apache-2.0",
  "keywords": [
    "sap-cloud-sdk",
    "cloud-sdk",
    "sap-cloud-platform",
    "generator"
  ],
  "main": "./dist/index.js",
  "types": "./dist/index.d.ts",
  "bin": {
    "generate-odata-client": "./dist/generator-cli.js"
  },
  "publishConfig": {
    "access": "public"
  },
  "files": [
    "dist/**/*.js",
    "dist/**/*.js.map",
    "dist/**/*.d.ts",
    "dist/**/*.d.ts.map",
    "internal.d.ts",
    "internal.js"
  ],
  "repository": "github:SAP/cloud-sdk-js",
  "scripts": {
    "compile": "yarn tsc -b",
    "prepare": "yarn compile",
    "test": "yarn jest",
    "coverage": "yarn jest --coverage",
    "check:dependencies": "depcheck . --ignores='@sap-cloud-sdk/odata-v2,@sap-cloud-sdk/odata-v4'"
  },
  "dependencies": {
<<<<<<< HEAD
    "@sap-cloud-sdk/generator-common": "^2.1.0",
    "@sap-cloud-sdk/odata-common": "^2.1.0",
    "@sap-cloud-sdk/odata-v2": "^2.1.0",
    "@sap-cloud-sdk/odata-v4": "^2.1.0",
    "@sap-cloud-sdk/util": "^2.1.0",
=======
    "@sap-cloud-sdk/generator-common": "^2.2.0",
    "@sap-cloud-sdk/odata-v2": "^2.2.0",
    "@sap-cloud-sdk/odata-v4": "^2.2.0",
    "@sap-cloud-sdk/util": "^2.2.0",
>>>>>>> 9c526f55
    "@sap/edm-converters": "~1.0.21",
    "@types/fs-extra": "^9.0.1",
    "@types/glob": "^7.1.2",
    "fast-xml-parser": "^4.0.1",
    "fs-extra": "^10.0.0",
    "glob": "^7.1.6",
    "ts-morph": "^14.0.0",
    "typescript": "~4.6.2",
    "voca": "^1.4.0",
    "yargs": "^17.0.1"
  },
  "devDependencies": {
    "@types/yargs": "^17.0.0",
    "execa": "^5.0.0",
    "jest-extended": "^2.0.0",
    "mock-fs": "^5.0.0",
    "nock": "^13.0.11"
  }
}<|MERGE_RESOLUTION|>--- conflicted
+++ resolved
@@ -35,18 +35,11 @@
     "check:dependencies": "depcheck . --ignores='@sap-cloud-sdk/odata-v2,@sap-cloud-sdk/odata-v4'"
   },
   "dependencies": {
-<<<<<<< HEAD
-    "@sap-cloud-sdk/generator-common": "^2.1.0",
-    "@sap-cloud-sdk/odata-common": "^2.1.0",
-    "@sap-cloud-sdk/odata-v2": "^2.1.0",
-    "@sap-cloud-sdk/odata-v4": "^2.1.0",
-    "@sap-cloud-sdk/util": "^2.1.0",
-=======
     "@sap-cloud-sdk/generator-common": "^2.2.0",
+    "@sap-cloud-sdk/odata-common": "^2.2.0",
     "@sap-cloud-sdk/odata-v2": "^2.2.0",
     "@sap-cloud-sdk/odata-v4": "^2.2.0",
     "@sap-cloud-sdk/util": "^2.2.0",
->>>>>>> 9c526f55
     "@sap/edm-converters": "~1.0.21",
     "@types/fs-extra": "^9.0.1",
     "@types/glob": "^7.1.2",
