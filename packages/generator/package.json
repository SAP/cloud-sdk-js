--- conflicted
+++ resolved
@@ -1,10 +1,6 @@
 {
   "name": "@sap-cloud-sdk/generator",
-<<<<<<< HEAD
-  "version": "1.53.0",
-=======
   "version": "2.0.0",
->>>>>>> f3ef5a37
   "description": "SAP Cloud SDK for JavaScript OData client generator",
   "homepage": "https://sap.github.io/cloud-sdk/docs/js/overview-cloud-sdk-for-javascript",
   "license": "Apache-2.0",
@@ -39,16 +35,10 @@
     "check:dependencies": "depcheck . --ignores='@sap-cloud-sdk/odata-v2,@sap-cloud-sdk/odata-v4'"
   },
   "dependencies": {
-<<<<<<< HEAD
-    "@sap-cloud-sdk/core": "^1.53.0",
-    "@sap-cloud-sdk/generator-common": "^1.53.0",
-    "@sap-cloud-sdk/util": "^1.53.0",
-=======
     "@sap-cloud-sdk/generator-common": "^2.0.0",
     "@sap-cloud-sdk/odata-v2": "^2.0.0",
     "@sap-cloud-sdk/odata-v4": "^2.0.0",
     "@sap-cloud-sdk/util": "^2.0.0",
->>>>>>> f3ef5a37
     "@sap/edm-converters": "~1.0.21",
     "@types/fs-extra": "^9.0.1",
     "@types/glob": "^7.1.2",
