--- conflicted
+++ resolved
@@ -58,11 +58,7 @@
   "devDependencies": {
     "@types/yargs": "^17.0.13",
     "execa": "^5.0.0",
-<<<<<<< HEAD
-    "mock-fs": "^5.1.4",
+    "mock-fs": "^5.2.0",
     "prettier": "^2.7.1"
-=======
-    "mock-fs": "^5.2.0"
->>>>>>> 8eb6ffc4
   }
 }