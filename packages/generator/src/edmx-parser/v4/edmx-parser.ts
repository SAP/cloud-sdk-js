import voca from 'voca';
import {
  getMergedPropertyWithNamespace,
  getPropertyFromEntityContainer,
  parseComplexTypesBase,
  parseEntitySetsBase,
  parseEntityTypesBase
} from '../common/edmx-parser';
import { forceArray } from '../../generator-utils';
import { stripNamespace } from '../../edmx-to-vdm/edmx-to-vdm-util';
import {
  EdmxComplexType,
  EdmxDerivedType,
  EdmxEntitySet,
  EdmxEntityTypeV4,
  EdmxEnumType,
  EdmxOperation,
  EdmxNavigationPropertyBinding,
  EdmxOperationImport
} from './edm-types';

/**
 * @internal
 */
export function joinEntityTypes<T extends EdmxEntityTypeV4>(
  entityType: T,
  baseType: T
): T {
  // TODO: only join properties / nav properties of the respective type
  return {
    ...entityType,
    Key: {
      PropertyRef: [...entityType.Key.PropertyRef, ...baseType.Key.PropertyRef]
    },
    Property: [...entityType.Property, ...baseType.Property],
    NavigationProperty: [
      ...entityType.NavigationProperty,
      ...baseType.NavigationProperty
    ]
  };
}
/**
 * @internal
 */
export function joinComplexTypes<T extends EdmxComplexType>(
  complexType: T,
  baseType: T
): T {
  return {
    ...complexType,
    Property: [...complexType.Property, ...baseType.Property]
  };
}
/**
 * @internal
 */
export function joinTypesWithBaseTypes<T extends EdmxDerivedType>(
  types: T[],
  joinTypes: (type: T, baseType: T) => T
): T[] {
  return types.map(type => joinTypeWithBaseType(type, types, joinTypes));
}

/**
 * Recursively adds the base type data to the current type.
 * @param type - An EDMX type that can have a base type (e.g. EntityType or ComplexType).
 * @param types - All parsed EDMX types.
 * @param joinTypes - Function to ultimately join types.
 * @returns The enriched type (type + base type).
 */
function joinTypeWithBaseType<T extends EdmxDerivedType>(
  type: T,
  types: T[],
  joinTypes: (type: T, baseType: T) => T
): T {
  if (type.BaseType) {
    const baseType = types.find(e => e.Name === stripNamespace(type.BaseType!));

    if (!baseType) {
      throw new Error(
        `Type ${type.BaseType} not found, but defined as BaseType of Type ${type.Name}.`
      );
    }

    return joinTypes(type, joinTypeWithBaseType(baseType, types, joinTypes));
  }
  return type;
}
/**
 * @internal
 */
export function parseComplexTypesV4(root: any): EdmxComplexType[] {
  return joinTypesWithBaseTypes(parseComplexTypesBase(root), joinComplexTypes);
}
/**
 * @internal
 */
export function parseEnumTypes(root: any): EdmxEnumType[] {
  return getMergedPropertyWithNamespace(root, 'EnumType').map(edmxEnumType => ({
    Name: edmxEnumType.Name,
    UnderlyingType: edmxEnumType.UnderlyingType,
    Member: forceArray(edmxEnumType.Member),
    Namespace: edmxEnumType.Namespace
  }));
}
/**
 * @internal
 */
export function parseEntityType(root: any): EdmxEntityTypeV4[] {
  const entityTypes = parseEntityTypesBase(root);
  return joinTypesWithBaseTypes(entityTypes, joinEntityTypes);
}
/**
 * @internal
 */
export function parseEntitySetsV4(root: any): EdmxEntitySet[] {
  return parseEntitySetsBase(root).map(entitySet => ({
    ...entitySet,
    NavigationPropertyBinding: parseNavigationPropertyBinding(entitySet)
  }));
}

function parseNavigationPropertyBinding(
  entitySet
): EdmxNavigationPropertyBinding[] {
  return forceArray(entitySet.NavigationPropertyBinding);
}
/**
 * @internal
 */
<<<<<<< HEAD
export function parseFunctionImportsV4(root: any): EdmxFunctionImportV4[] {
  return getPropertyFromEntityContainer(root, 'FunctionImport');
}
/**
 * @internal
 */
export function parseActionImport(root: any): EdmxActionImport[] {
  return getPropertyFromEntityContainer(root, 'ActionImport');
}

function parseActionsFunctions(
  root,
  actionFunctionKey: 'Action' | 'Function'
): EdmxFunction[] | EdmxAction[] {
  return getMergedPropertyWithNamespace(root, actionFunctionKey).map(
    actionOrFunction => ({
      ...actionOrFunction,
      Parameter: forceArray(actionOrFunction.Parameter),
      IsBound: !!actionOrFunction.IsBound
    })
=======
export function parseOperationImports(
  root: any,
  operationType: 'function' | 'action'
): EdmxOperationImport[] {
  const operationImports = getPropertyFromEntityContainer(
    root,
    `${voca.capitalize(operationType)}Import`
>>>>>>> b7645206
  );

  return operationImports.map(operationImport => ({
    ...operationImport,
    operationName: operationImport[voca.capitalize(operationType)],
    operationType
  }));
}

/**
 * @internal
 */
export function parseOperations(
  root: any,
  operationType: 'function' | 'action'
): EdmxOperation[] {
  return getMergedPropertyWithNamespace(
    root,
    voca.capitalize(operationType)
  ).map(operation => ({
    ...operation,
    Parameter: forceArray(operation.Parameter),
    IsBound: false
  }));
}<|MERGE_RESOLUTION|>--- conflicted
+++ resolved
@@ -128,28 +128,6 @@
 /**
  * @internal
  */
-<<<<<<< HEAD
-export function parseFunctionImportsV4(root: any): EdmxFunctionImportV4[] {
-  return getPropertyFromEntityContainer(root, 'FunctionImport');
-}
-/**
- * @internal
- */
-export function parseActionImport(root: any): EdmxActionImport[] {
-  return getPropertyFromEntityContainer(root, 'ActionImport');
-}
-
-function parseActionsFunctions(
-  root,
-  actionFunctionKey: 'Action' | 'Function'
-): EdmxFunction[] | EdmxAction[] {
-  return getMergedPropertyWithNamespace(root, actionFunctionKey).map(
-    actionOrFunction => ({
-      ...actionOrFunction,
-      Parameter: forceArray(actionOrFunction.Parameter),
-      IsBound: !!actionOrFunction.IsBound
-    })
-=======
 export function parseOperationImports(
   root: any,
   operationType: 'function' | 'action'
@@ -157,7 +135,6 @@
   const operationImports = getPropertyFromEntityContainer(
     root,
     `${voca.capitalize(operationType)}Import`
->>>>>>> b7645206
   );
 
   return operationImports.map(operationImport => ({
@@ -180,6 +157,6 @@
   ).map(operation => ({
     ...operation,
     Parameter: forceArray(operation.Parameter),
-    IsBound: false
+    IsBound: !!operation.IsBound
   }));
 }