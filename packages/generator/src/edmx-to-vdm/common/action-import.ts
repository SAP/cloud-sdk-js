--- conflicted
+++ resolved
@@ -1,8 +1,4 @@
-<<<<<<< HEAD
-import { toTypeNameFormat } from '@sap-cloud-sdk/core';
-=======
 import { pascalCase } from '@sap-cloud-sdk/util';
->>>>>>> fcba0f0b
 import { ServiceNameFormatter } from '../../service-name-formatter';
 import { VdmActionImportBase } from '../../vdm-types';
 import { SwaggerPath } from '../../swagger-parser/swagger-types';
@@ -11,14 +7,6 @@
 import { EdmxActionImport } from '../../edmx-parser/v4';
 import { getActionImportParameters } from './action-function-parameters';
 
-<<<<<<< HEAD
-// const logger = createLogger({
-//   package: 'generator',
-//   messageContext: 'function-import'
-// });
-
-=======
->>>>>>> fcba0f0b
 export function transformActionImportBase(
   edmxActionImport: EdmxActionImport,
   edmxParameters: EdmxParameter[],
