<<<<<<< HEAD
import { toTypeNameFormat } from '@sap-cloud-sdk/core';
=======
import { pascalCase } from '@sap-cloud-sdk/util';
>>>>>>> fcba0f0b
import { ServiceNameFormatter } from '../../service-name-formatter';
import { VdmFunctionImportBase } from '../../vdm-types';
import { SwaggerPath } from '../../swagger-parser/swagger-types';
import { functionImportDescription } from '../description-util';
import { EdmxParameter } from '../../edmx-parser/common';
import { EdmxFunctionImport as EdmxFunctionImportV2 } from '../../edmx-parser/v2';
import { EdmxFunctionImport as EdmxFunctionImportV4 } from '../../edmx-parser/v4';
import { getFunctionImportParameters } from './action-function-parameters';

<<<<<<< HEAD
// const logger = createLogger({
//   package: 'generator',
//   messageContext: 'function-import'
// });

=======
>>>>>>> fcba0f0b
export function transformFunctionImportBase(
  edmxFunctionImport: EdmxFunctionImportV2 | EdmxFunctionImportV4,
  edmxParameters: EdmxParameter[],
  swaggerDefinition: SwaggerPath | undefined,
  formatter: ServiceNameFormatter
): VdmFunctionImportBase {
  const name = formatter.originalToFunctionImportName(edmxFunctionImport.Name);
  const functionImport = {
    originalName: edmxFunctionImport.Name,
    name,
    parametersTypeName: pascalCase(`${name}Parameters`)
  };

  const parameters = getFunctionImportParameters(
    edmxFunctionImport,
    edmxParameters,
    swaggerDefinition,
    formatter
  );

  return {
    ...functionImport,
    parameters,
    description: functionImportDescription(
      swaggerDefinition,
      functionImport.originalName
    )
  };
}<|MERGE_RESOLUTION|>--- conflicted
+++ resolved
@@ -1,8 +1,4 @@
-<<<<<<< HEAD
-import { toTypeNameFormat } from '@sap-cloud-sdk/core';
-=======
 import { pascalCase } from '@sap-cloud-sdk/util';
->>>>>>> fcba0f0b
 import { ServiceNameFormatter } from '../../service-name-formatter';
 import { VdmFunctionImportBase } from '../../vdm-types';
 import { SwaggerPath } from '../../swagger-parser/swagger-types';
@@ -12,14 +8,6 @@
 import { EdmxFunctionImport as EdmxFunctionImportV4 } from '../../edmx-parser/v4';
 import { getFunctionImportParameters } from './action-function-parameters';
 
-<<<<<<< HEAD
-// const logger = createLogger({
-//   package: 'generator',
-//   messageContext: 'function-import'
-// });
-
-=======
->>>>>>> fcba0f0b
 export function transformFunctionImportBase(
   edmxFunctionImport: EdmxFunctionImportV2 | EdmxFunctionImportV4,
   edmxParameters: EdmxParameter[],
