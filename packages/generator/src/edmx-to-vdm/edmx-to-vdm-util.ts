--- conflicted
+++ resolved
@@ -9,11 +9,8 @@
     getFallbackEdmTypeIfNeeded
 } from '../generator-utils';
 import { VdmComplexType, VdmEnumType, VdmMappedEdmType } from '../vdm-types';
-<<<<<<< HEAD
-=======
 import { EdmxOperation } from '../edmx-parser/v4/edm-types';
 import { EdmxFunctionImportV2 } from '../edmx-parser/v2/edm-types';
->>>>>>> b7645206
 
 const logger = createLogger({
   package: 'generator',
@@ -198,17 +195,9 @@
  * @internal
  */
 export function hasUnsupportedParameterTypes(
-<<<<<<< HEAD
-  functionOrAction: EdmxAction | EdmxFunction | EdmxFunctionImportV2, bindingEntitySetName?: string
-): boolean {
-  const parameters = bindingEntitySetName ? functionOrAction.Parameter.slice(1) : functionOrAction.Parameter;
-
-  const unsupportedParameters = parameters.filter(
-=======
   operation: EdmxOperation | EdmxFunctionImportV2
 ): boolean {
   const unsupportedParameters = operation.Parameter.filter(
->>>>>>> b7645206
     p => !isEdmType(p.Type)
   );
   if (unsupportedParameters.length) {
