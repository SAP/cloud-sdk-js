--- conflicted
+++ resolved
@@ -1,19 +1,10 @@
 import { ServiceMetadata } from '../../edmx-parser';
 import { EdmxProperty } from '../../edmx-parser/common';
 import {
-<<<<<<< HEAD
-  EdmxAction,
-  EdmxActionImport, EdmxComplexType,
-  EdmxEntitySet,
-  EdmxEntityTypeV4,
-  EdmxFunction, EdmxFunctionImportV4
-=======
-  EdmxComplexType,
   EdmxEntitySet,
   EdmxEntityTypeV4,
   EdmxOperation,
   EdmxOperationImport
->>>>>>> b7645206
 } from '../../edmx-parser/v4';
 import { ServiceNameFormatter } from '../../service-name-formatter';
 import { generateComplexTypesV4 } from './complex-type';
