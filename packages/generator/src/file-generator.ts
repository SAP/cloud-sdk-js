import { readFileSync } from 'fs';
import { resolve } from 'path';
<<<<<<< HEAD
import { unixEOL, createLogger } from '@sap-cloud-sdk/util';
=======
import { codeBlock, createLogger } from '@sap-cloud-sdk/util';
>>>>>>> f40b3e06
import { Directory, SourceFile, SourceFileStructure } from 'ts-morph';
const logger = createLogger({
  package: 'generator',
  messageContext: 'file-generator'
});

export function sourceFile(
  directory: Directory,
  relativePath: string,
  content: SourceFileStructure,
  overwrite: boolean
): SourceFile {
  const file = directory.createSourceFile(
    `${relativePath}.ts`,
    addFileComment(content),
    {
      overwrite
    }
  );

  file.formatText({ insertSpaceAfterCommaDelimiter: true });
  return file;
}

export function otherFile(
  directory: Directory,
  relativePath: string,
  content: string,
  overwrite: boolean
): SourceFile {
  return directory.createSourceFile(relativePath, content, {
    overwrite
  });
}

export function copyFile(
  fromPath: string,
  toRelativePath: string,
  toDirectory: Directory,
  overwrite: boolean
): void {
  try {
    const fileContent = readFileSync(resolve(fromPath), { encoding: 'utf8' });
    toDirectory.createSourceFile(toRelativePath, fileContent, {
      overwrite
    });
  } catch (err) {
    logger.error(err);
  }
}

function addFileComment(content: SourceFileStructure): SourceFileStructure {
<<<<<<< HEAD
  content.leadingTrivia = [
    '/*',
    ' * Copyright (c) 2020 SAP SE or an SAP affiliate company. All rights reserved.',
    ' *',
    ' * This is a generated file powered by the SAP Cloud SDK for JavaScript.',
    ' */',
    ''
  ].join(unixEOL);
=======
  content.leadingTrivia = getCopyrightHeader();
>>>>>>> f40b3e06
  return content;
}

// TODO 1728 move to a new package for reduce code duplication.
function getCopyrightHeader(): string {
  return codeBlock`
/*
 * Copyright (c) ${new Date().getFullYear()} SAP SE or an SAP affiliate company. All rights reserved.
 *
 * This is a generated file powered by the SAP Cloud SDK for JavaScript.
 */
 `;
}<|MERGE_RESOLUTION|>--- conflicted
+++ resolved
@@ -1,11 +1,8 @@
 import { readFileSync } from 'fs';
 import { resolve } from 'path';
-<<<<<<< HEAD
-import { unixEOL, createLogger } from '@sap-cloud-sdk/util';
-=======
-import { codeBlock, createLogger } from '@sap-cloud-sdk/util';
->>>>>>> f40b3e06
+import { createLogger } from '@sap-cloud-sdk/util';
 import { Directory, SourceFile, SourceFileStructure } from 'ts-morph';
+
 const logger = createLogger({
   package: 'generator',
   messageContext: 'file-generator'
@@ -57,18 +54,7 @@
 }
 
 function addFileComment(content: SourceFileStructure): SourceFileStructure {
-<<<<<<< HEAD
-  content.leadingTrivia = [
-    '/*',
-    ' * Copyright (c) 2020 SAP SE or an SAP affiliate company. All rights reserved.',
-    ' *',
-    ' * This is a generated file powered by the SAP Cloud SDK for JavaScript.',
-    ' */',
-    ''
-  ].join(unixEOL);
-=======
   content.leadingTrivia = getCopyrightHeader();
->>>>>>> f40b3e06
   return content;
 }
 
