--- conflicted
+++ resolved
@@ -6,15 +6,12 @@
   getGenericTypes,
   getGenericTypesWithDefault
 } from '../de-serializers-generic-types';
-<<<<<<< HEAD
+import { hasEntities } from '../../generator-utils';
+
 /* eslint-disable valid-jsdoc */
 /**
  * @internal
  */
-=======
-import { hasEntities } from '../../generator-utils';
-
->>>>>>> 1f51f82a
 export function serviceBuilder(
   serviceName: string,
   oDataVersion: ODataVersion
