import { resolve } from 'path';
import { FunctionDeclaration, SourceFile } from 'ts-morph';
import { createOptions } from '../test/test-util/create-generator-options';
import {
  checkStaticProperties,
  getFunctionImportDeclarations,
  getGeneratedFiles
} from '../test/test-util/generator';
import { oDataServiceSpecs } from '../../../test-resources/odata-service-specs';
import { generateProject } from './generator';
import { GeneratorOptions } from './generator-options';
import * as csnGeneration from './service/csn';

describe('generator', () => {
  describe('common', () => {
    it('copies the additional files matching the glob.', async () => {
      const project = await generateProject(
        createOptions({
          inputDir: resolve(oDataServiceSpecs, 'v2', 'API_TEST_SRV'),
          forceOverwrite: true,
          additionalFiles: '../../test-resources/*.md'
        })
      );

      const sourceFiles = project!.getSourceFiles();
      expect(
        sourceFiles.find(file => file.getBaseName() === 'some-test-markdown.md')
      ).toBeDefined();
      expect(
        sourceFiles.find(file => file.getBaseName() === 'CHANGELOG.md')
      ).toBeDefined();
    });

    it('generates the api hub metadata and writes to the input folder', async () => {
      const project = await generateProject(
        createOptions({
          inputDir: resolve(oDataServiceSpecs, 'v2', 'API_TEST_SRV'),
          forceOverwrite: true,
          generateSdkMetadata: true
        })
      );
      const sourceFiles = project!.getSourceFiles();
      const clientFile = sourceFiles.find(
        file => file.getBaseName() === 'API_TEST_SRV_CLIENT_JS.json'
      );
      const headerFile = sourceFiles.find(
        file => file.getBaseName() === 'API_TEST_SRV_HEADER.json'
      );

      [clientFile, headerFile].forEach(file => {
        expect(file).toBeDefined();
        expect(file!.getDirectoryPath()).toMatch(
          /test-resources\/odata-service-specs\/v2\/API_TEST_SRV\/sdk-metadata/
        );
      });
    });
  });
  describe('edmx-to-csn', () => {
    const testGeneratorOptions: GeneratorOptions = createOptions({
      inputDir: resolve(
        oDataServiceSpecs,
        'v2',
        'API_TEST_SRV',
        'API_TEST_SRV.edmx'
      ),
      outputDir: 'foo',
      generateCSN: true
    });

    it('should invoke csn', async () => {
      jest.spyOn(csnGeneration, 'csn');
      await generateProject(testGeneratorOptions);
      expect(csnGeneration.csn).toHaveBeenCalled();
    });
  });

  describe('v2', () => {
    let files: SourceFile[];
    beforeAll(async () => {
      files = await getGeneratedFiles('v2');
    });

    it('generates expected number of files', () => {
      expect(files.length).toBe(36);
    });

    it('generates TestEntity.ts file', () => {
      const testEntityFile = files.find(
        file => file.getBaseName() === 'TestEntity.ts'
      );

      expect(testEntityFile).toBeDefined();
      expect(testEntityFile!.getClasses().length).toBe(1);
      expect(testEntityFile!.getInterfaces().length).toBe(1);
      expect(testEntityFile!.getModules().length).toBe(1);

      const entityClass = testEntityFile!.getClass('TestEntity');
      expect(entityClass!.getProperties().length).toBe(24);

      checkStaticProperties(entityClass!);

<<<<<<< HEAD
      const entityNamespace = testEntityFile!.getNamespace('TestEntity');
      expect(entityNamespace!.getVariableDeclarations().length).toBe(27);
=======
      const entityNamespace = testEntityFile!.getModule('TestEntity');
      expect(entityNamespace!.getVariableDeclarations().length).toBe(26);
>>>>>>> 05d6883b
    });

    it('generates function-imports.ts file', () => {
      const functionImports = getFunctionImportDeclarations(files);
      expect(functionImports.length).toBe(15);
    });
  });

  describe('v4', () => {
    let files: SourceFile[];
    beforeAll(async () => {
      files = await getGeneratedFiles('v4');
    });

    it('generates expected number of files', () => {
      expect(files.length).toBe(38);
    });

    it('generates TestEntity.ts file', () => {
      const testEntityFile = files.find(
        file => file.getBaseName() === 'TestEntity.ts'
      );

      expect(testEntityFile).toBeDefined();
      expect(testEntityFile!.getClasses().length).toBe(1);
      expect(testEntityFile!.getInterfaces().length).toBe(1);
      expect(testEntityFile!.getModules().length).toBe(1);
      const imports = testEntityFile!
        .getImportStringLiterals()
        .map(stringLiteral => stringLiteral.getLiteralValue());
      expect(imports).toEqual([
        './TestEntityRequestBuilder',
        'moment',
        'bignumber.js',
        './TestComplexType',
        './TestEnumType',
        './TestEnumTypeWithOneMember',
        '@sap-cloud-sdk/core',
        './TestEntityMultiLink',
        './TestEntitySingleLink'
      ]);

      const entityClass = testEntityFile!.getClass('TestEntity');
      expect(entityClass!.getProperties().length).toBe(31);

      checkStaticProperties(entityClass!);

<<<<<<< HEAD
      const entityNamespace = testEntityFile!.getNamespace('TestEntity');
      expect(entityNamespace!.getVariableDeclarations().length).toBe(34);
=======
      const entityNamespace = testEntityFile!.getModule('TestEntity');
      expect(entityNamespace!.getVariableDeclarations().length).toBe(33);
>>>>>>> 05d6883b
    });

    it('generates function-imports.ts file', () => {
      const functionImports = getFunctionImportDeclarations(files);
      expect(functionImports.length).toBe(10);
      const functionImportNames = functionImports.map(fi => fi.getName());
      expect(functionImportNames).toEqual(
        expect.arrayContaining(['testFunctionImportWithDifferentName'])
      );
      expect(functionImportNames).toEqual(
        expect.not.arrayContaining(['testFunctionImportNoReturnType'])
      );
    });

    it('generates action-imports.ts file', () => {
      const actionImports = getActionImportDeclarations(files);
      expect(actionImports.length).toBe(6);
      const actionImportNames = actionImports.map(action => action.getName());
      expect(actionImportNames).toEqual(
        expect.arrayContaining(['testActionImportNoParameterNoReturnType'])
      );
      expect(actionImportNames).toEqual(
        expect.arrayContaining([
          'testActionImportMultipleParameterComplexReturnType'
        ])
      );
    });
  });
});

function getActionImportDeclarations(
  files: SourceFile[]
): FunctionDeclaration[] {
  const actionImportFile = files.find(
    file => file.getBaseName() === 'action-imports.ts'
  );

  return actionImportFile!.getFunctions();
}<|MERGE_RESOLUTION|>--- conflicted
+++ resolved
@@ -99,13 +99,8 @@
 
       checkStaticProperties(entityClass!);
 
-<<<<<<< HEAD
-      const entityNamespace = testEntityFile!.getNamespace('TestEntity');
+      const entityNamespace = testEntityFile!.getModule('TestEntity');
       expect(entityNamespace!.getVariableDeclarations().length).toBe(27);
-=======
-      const entityNamespace = testEntityFile!.getModule('TestEntity');
-      expect(entityNamespace!.getVariableDeclarations().length).toBe(26);
->>>>>>> 05d6883b
     });
 
     it('generates function-imports.ts file', () => {
@@ -153,13 +148,8 @@
 
       checkStaticProperties(entityClass!);
 
-<<<<<<< HEAD
-      const entityNamespace = testEntityFile!.getNamespace('TestEntity');
+      const entityNamespace = testEntityFile!.getModule('TestEntity');
       expect(entityNamespace!.getVariableDeclarations().length).toBe(34);
-=======
-      const entityNamespace = testEntityFile!.getModule('TestEntity');
-      expect(entityNamespace!.getVariableDeclarations().length).toBe(33);
->>>>>>> 05d6883b
     });
 
     it('generates function-imports.ts file', () => {
