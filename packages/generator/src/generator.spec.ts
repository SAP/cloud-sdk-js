import { join, resolve } from 'path';
import { promises } from 'fs';
import { transports } from 'winston';
import { SourceFile } from 'ts-morph';
import mock from 'mock-fs';
import prettier from 'prettier';
import { createLogger } from '@sap-cloud-sdk/util';
import { createOptions } from '../test/test-util/create-generator-options';
import {
  checkStaticProperties,
  getOperationFunctionDeclarations,
  getGeneratedFiles
} from '../test/test-util/generator';
import { oDataServiceSpecs } from '../../../test-resources/odata-service-specs';
import {
  generate,
  generateProject,
  getInstallODataErrorMessage
} from './generator';

const pathTestResources = resolve(__dirname, '../../../test-resources');
const pathTestService = resolve(oDataServiceSpecs, 'v2', 'API_TEST_SRV');
const pathToGeneratorCommon = resolve(__dirname, '../../generator-common');
const pathRootNodeModules = resolve(__dirname, '../../../node_modules');

describe('generator', () => {
  const prettierSpy = jest.spyOn(prettier, 'format');

  describe('common', () => {
    let project;
    beforeAll(async () => {
      mock({
        common: {},
        '/prettier/config': JSON.stringify({ printWidth: 66 }),
        [pathTestResources]: mock.load(pathTestResources),
        [pathToGeneratorCommon]: mock.load(pathToGeneratorCommon),
        [pathRootNodeModules]: mock.load(pathRootNodeModules)
      });

      const options = createOptions({
        inputDir: pathTestService,
        outputDir: 'common',
        overwrite: true,
        prettierConfig: '/prettier/config',
        generateSdkMetadata: true,
        include: join(pathTestResources, '*.md')
      });
      // TODO the first call will go away once ts-morph is removed
      project = await generateProject(options);
      await generate(options);
    });

    afterAll(() => mock.restore());

    it('fails if skip validation is not enabled', async () => {
      const options = createOptions({
        inputDir: pathTestService,
        outputDir: 'failing',
        overwrite: true,
        skipValidation: false
      });
      try {
        // TODO the first call will go away once ts-morph is removed
        project = await generateProject(options);
        await generate(options);
        throw new Error('Should not go here.');
      } catch (e) {
        expect(e.message).toMatch(
          /A naming conflict appears for service TestServic/
        );
      }
    });

    it('reads custom prettier configuration', () => {
      expect(prettierSpy).toHaveBeenCalledWith(expect.any(String), {
        parser: expect.any(String),
        printWidth: 66
      });
    });

    it('recommends to install odata packages', async () => {
      expect(getInstallODataErrorMessage(project!)).toMatchInlineSnapshot(
        '"Did you forget to install "@sap-cloud-sdk/odata-v2"?"'
      );
    });

    it('copies the additional files matching the glob.', async () => {
      const sourceFiles = await promises.readdir(
        join('common', 'test-service')
      );

      expect(
        sourceFiles.find(file => file === 'some-test-markdown.md')
      ).toBeDefined();
    });

    it('generates the api hub metadata and writes to the input folder', async () => {
      // nock('http://registry.npmjs.org/').head(/.*/).reply(404);

      const sourceFiles = await promises.readdir(
        join(pathTestService, 'sdk-metadata')
      );
      const clientFile = sourceFiles.find(
        file => file === 'API_TEST_SRV_CLIENT_JS.json'
      );

      expect(clientFile).toBeDefined();
    }, 10000);
  });

<<<<<<< HEAD
  describe('edmx-to-csn', () => {
    const testGeneratorOptions = createOptions({
      inputDir: resolve(
        oDataServiceSpecs,
        'v2',
        'API_TEST_SRV',
        'API_TEST_SRV.edmx'
      ),
      outputDir: 'csn-test',
      skipValidation: true,
      generateCSN: true
    });

    it('should invoke csn', async () => {
      mock({
        'csn-test': {},
        [pathTestResources]: mock.load(pathTestResources)
      });

      jest.spyOn(csnGeneration, 'csn');
      await generateProject(testGeneratorOptions);
      expect(csnGeneration.csn).toHaveBeenCalled();
      mock.restore();
    });
  });

=======
>>>>>>> 7340703e
  describe('v2', () => {
    let files: SourceFile[];
    beforeAll(async () => {
      mock({
        'v2-test': {},
        [pathTestResources]: mock.load(pathTestResources)
      });
      files = await getGeneratedFiles('v2', 'v2-test');
    });

    afterAll(async () => {
      mock.restore();
    });

    it('generates expected number of files', () => {
      expect(files.length).toBe(35);
    });

    it('generates TestEntity.ts file', () => {
      const testEntityFile = files.find(
        file => file.getBaseName() === 'TestEntity.ts'
      );

      expect(testEntityFile).toBeDefined();
      expect(testEntityFile!.getClasses().length).toBe(1);
      expect(testEntityFile!.getInterfaces().length).toBe(1);

      const entityClass = testEntityFile!.getClass('TestEntity');
      expect(entityClass!.getProperties().length).toBe(25);

      checkStaticProperties(entityClass!);
    });

    it('generates function-imports.ts file', () => {
      const functionImports = getOperationFunctionDeclarations(
        files,
        'function'
      );
      expect(functionImports.length).toBe(15);
    });
  });

  describe('v4', () => {
    let files: SourceFile[];
    beforeAll(async () => {
      mock({
        'v4-test': {},
        [pathTestResources]: mock.load(pathTestResources)
      });
      files = await getGeneratedFiles('v4', 'v4-test');
    });

    afterAll(() => {
      mock.restore();
    });

    it('generates expected number of files', () => {
      expect(files.length).toBe(40);
    });

    it('generates TestEntity.ts file', () => {
      const testEntityFile = files.find(
        file => file.getBaseName() === 'TestEntity.ts'
      );

      expect(testEntityFile).toBeDefined();
      expect(testEntityFile!.getClasses().length).toBe(1);
      expect(testEntityFile!.getInterfaces().length).toBe(4);
      const imports = testEntityFile!
        .getImportStringLiterals()
        .map(stringLiteral => stringLiteral.getLiteralValue());
      expect(imports).toEqual([
        '@sap-cloud-sdk/odata-v4',
        './TestComplexType',
        './TestEntityApi',
        './TestEnumType',
        './TestEnumTypeInt64',
        './TestEnumTypeWithOneMember',
        './TestEntityMultiLink',
        './TestEntitySingleLink'
      ]);

      const entityClass = testEntityFile!.getClass('TestEntity');
      expect(entityClass!.getProperties().length).toBe(33);

      checkStaticProperties(entityClass!);
    });

    it('generates function-imports.ts file', () => {
      const functionImports = getOperationFunctionDeclarations(
        files,
        'function'
      );
      expect(functionImports.length).toBe(11);
      const functionImportNames = functionImports.map(fi => fi.getName());
      expect(functionImportNames).toEqual(
        expect.arrayContaining(['testFunctionImportWithDifferentName'])
      );
      expect(functionImportNames).toEqual(
        expect.not.arrayContaining(['testFunctionImportNoReturnType'])
      );
    });

    it('generates action-imports.ts file', () => {
      const actionImports = getOperationFunctionDeclarations(files, 'action');
      expect(actionImports.length).toBe(7);
      const actionImportNames = actionImports.map(action => action.getName());
      expect(actionImportNames).toEqual(
        expect.arrayContaining(['testActionImportNoParameterNoReturnType'])
      );
      expect(actionImportNames).toEqual(
        expect.arrayContaining([
          'testActionImportMultipleParameterComplexReturnType'
        ])
      );
    });
  });

  describe('logger', () => {
    beforeAll(() => {
      mock({
        common: {},
        '/prettier/config': JSON.stringify({ printWidth: 66 }),
        [pathTestResources]: mock.load(pathTestResources),
        [pathToGeneratorCommon]: mock.load(pathToGeneratorCommon),
        [pathRootNodeModules]: mock.load(pathRootNodeModules)
      });
    });

    afterAll(() => mock.restore());

    it('should display no verbose logs by default', async () => {
      const consoleSpy = jest.spyOn(process.stdout, 'write');
      const logger = createLogger({
        package: 'generator',
        messageContext: 'generator'
      });
      const options = createOptions({
        inputDir: pathTestService,
        outputDir: 'logger',
        overwrite: true,
        prettierConfig: '/prettier/config',
        generateSdkMetadata: true,
        skipValidation: true,
        include: join(pathTestResources, '*.md')
      });

      await generateProject(options);
      await generate(options);
      expect(logger.level).toBe('info');
      expect(consoleSpy).not.toBeCalled();
    });

    it('should display verbose logs when verbose option is set to true', async () => {
      const fileTransport = new transports.File({
        filename: 'test.log'
      });

      const logger = createLogger({
        package: 'generator',
        messageContext: 'generator'
      });
      logger.add(fileTransport);
      const options = createOptions({
        inputDir: pathTestService,
        outputDir: 'logger',
        overwrite: true,
        skipValidation: true,
        prettierConfig: '/prettier/config',
        generateSdkMetadata: true,
        include: join(pathTestResources, '*.md'),
        verbose: true
      });

      await generateProject(options);
      await generate(options);
      expect(logger.level).toBe('verbose');
      const log = await promises.readFile('test.log', { encoding: 'utf-8' });
      expect(log).toMatch(/Generating entities .../);
    });
  });
});<|MERGE_RESOLUTION|>--- conflicted
+++ resolved
@@ -108,35 +108,6 @@
     }, 10000);
   });
 
-<<<<<<< HEAD
-  describe('edmx-to-csn', () => {
-    const testGeneratorOptions = createOptions({
-      inputDir: resolve(
-        oDataServiceSpecs,
-        'v2',
-        'API_TEST_SRV',
-        'API_TEST_SRV.edmx'
-      ),
-      outputDir: 'csn-test',
-      skipValidation: true,
-      generateCSN: true
-    });
-
-    it('should invoke csn', async () => {
-      mock({
-        'csn-test': {},
-        [pathTestResources]: mock.load(pathTestResources)
-      });
-
-      jest.spyOn(csnGeneration, 'csn');
-      await generateProject(testGeneratorOptions);
-      expect(csnGeneration.csn).toHaveBeenCalled();
-      mock.restore();
-    });
-  });
-
-=======
->>>>>>> 7340703e
   describe('v2', () => {
     let files: SourceFile[];
     beforeAll(async () => {
