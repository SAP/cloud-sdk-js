--- conflicted
+++ resolved
@@ -81,21 +81,15 @@
 export async function generateWithParsedOptions(
   options: ParsedGeneratorOptions
 ): Promise<void> {
-<<<<<<< HEAD
-  const projectAndServices = await generateProject(options);
-=======
   if (options.verbose) {
     setLogLevel('verbose', logger);
   }
 
-  const projectAndServices = await generateProject(
-    options as ParsedGeneratorOptions
-  );
->>>>>>> 90a7073f
+  const projectAndServices = await generateProject(options);
   if (!projectAndServices) {
     throw Error('The project is undefined.');
   }
-  const services = projectAndServices.services;
+  const { services } = projectAndServices;
 
   await generateFilesWithoutTsMorph(services, options);
 
