--- conflicted
+++ resolved
@@ -71,28 +71,18 @@
     namedImports: unique(namedImports)
   };
 }
-<<<<<<< HEAD
 /**
  * @internal
  */
-export function corePropertyTypeImportNames(
-=======
-
 export function propertyTypeImportNames(
->>>>>>> c5b98a73
   properties: VdmMappedEdmType[]
 ): string[] {
   return properties.map(prop => prop.jsType).includes('Time') ? ['Time'] : [];
 }
-<<<<<<< HEAD
 /**
  * @internal
  */
-export function corePropertyFieldTypeImportNames(
-=======
-
 export function propertyFieldTypeImportNames(
->>>>>>> c5b98a73
   properties: VdmProperty[]
 ): string[] {
   return unique(
@@ -101,15 +91,10 @@
       .map(prop => prop.fieldType)
   );
 }
-<<<<<<< HEAD
 /**
  * @internal
  */
-export function coreNavPropertyFieldTypeImportNames(
-=======
-
 export function navPropertyFieldTypeImportNames(
->>>>>>> c5b98a73
   navProperties: VdmNavigationProperty[],
   oDataVersion: ODataVersion
 ): string[] {
