import { createLogger } from '@sap-cloud-sdk/util';
import {
<<<<<<< HEAD
  getBasePath,
=======
  getServicePath,
  OptionsPerService,
>>>>>>> fd768be2
  optionsPerService,
  VdmMapping
} from './options-per-service';
import { VdmServiceMetadata } from './vdm-types';

describe('options-per-service', () => {
  it('generates a valid VdmMapping from service metadata', () => {
    const serviceMetadata: VdmServiceMetadata[] = [
      {
        oDataVersion: 'v2',
        originalFileName: 'API_A_SERV',
        directoryName: 'a-serv',
        npmPackageName: '@sap/a-serv',
        basePath: '/path/to/serv',
        complexTypes: [],
        enumTypes: [],
        entities: [],
        functionImports: [],
        namespaces: ['namespace'],
        speakingModuleName: 'moduleName',
        className: 'AService',
        edmxPath: 'edmxPath'
      },
      {
        oDataVersion: 'v2',
        originalFileName: 'API_B_SERV',
        directoryName: 'b-serv',
        npmPackageName: '@sap/b-serv',
        basePath: '/path/to/serv',
        complexTypes: [],
        enumTypes: [],
        entities: [],
        functionImports: [],
        namespaces: ['namespace'],
        speakingModuleName: 'moduleName',
        className: 'BService',
        edmxPath: 'edmxPath'
      }
    ];

    const expectedVdmMapping: VdmMapping = {
      API_A_SERV: {
        directoryName: 'a-serv',
        basePath: '/path/to/serv',
        npmPackageName: '@sap/a-serv'
      },
      API_B_SERV: {
        directoryName: 'b-serv',
        basePath: '/path/to/serv',
        npmPackageName: '@sap/b-serv'
      }
    };

    expect(optionsPerService(serviceMetadata)).toEqual(expectedVdmMapping);
  });

  it('gets servicePath from optionsPerService over edmx self link and swagger', () => {
    const metadata = {
      edmx: {
        path: 'test/path/file.edmx',
        selfLink: '/test-service'
      } as any,
      swagger: {
        basePath: '/swagger-test-service-path'
      } as any
    };

    const optionsPerServiceIn = {
      servicePath: '/options-test-service'
    } as OptionsPerService;

<<<<<<< HEAD
    const errorSpy = jest.spyOn(logger, 'error');
    getBasePath(metadata);
    expect(errorSpy).toHaveBeenCalledWith(
      '[ file ] No base path could be determined from available metadata! Replace VALUE_IS_UNDEFINED in the "options-per-service.json".'
    );
  });

  it('should log an error if basePath in service mapping has VALUE_IS_UNDEFINED', () => {
=======
    expect(getServicePath(metadata, false, optionsPerServiceIn)).toEqual(
      '/options-test-service'
    );
  });

  it('gets servicePath from swagger when it cannot be determined from options or self link', () => {
>>>>>>> fd768be2
    const metadata = {
      edmx: {
        path: 'test/path/file.edmx'
      } as any,
      swagger: {
        basePath: '/swagger-test-service-path'
      } as any
    };

<<<<<<< HEAD
    const optionsPerServiceIn = {
      basePath: VALUE_IS_UNDEFINED
    } as any;

    const logger = createLogger({
      package: 'generator',
      messageContext: 'options-per-service'
    });

    const errorSpy = jest.spyOn(logger, 'error');
    getBasePath(metadata, optionsPerServiceIn);
    expect(errorSpy).toHaveBeenCalledWith(
      '[ file ] No base path could be determined from available metadata! Replace VALUE_IS_UNDEFINED in the "options-per-service.json".'
    );
  });

  it('should log an error if no base path can be determined and swagger has no base path', () => {
=======
    expect(getServicePath(metadata, false)).toEqual(
      '/swagger-test-service-path'
    );
  });

  it('should return "/" if skipValidation is true and servicePath cannot be determined from options-per-service, self link and swagger', () => {
>>>>>>> fd768be2
    const metadata = {
      edmx: {
        path: 'test/path/file.edmx'
      } as any,
      swagger: {} as any
    };

    const logger = createLogger({
      package: 'generator',
      messageContext: 'options-per-service'
    });
    const warnSpy = jest.spyOn(logger, 'warn');
    expect(getServicePath(metadata, true)).toEqual('/');
    expect(warnSpy).toHaveBeenCalledWith(
      '[ file ] No service path could be determined from available metadata! Setting "servicePath" to "/" in the "options-per-service.json".'
    );
  });

<<<<<<< HEAD
    const errorSpy = jest.spyOn(logger, 'error');
    getBasePath(metadata);
    expect(errorSpy).toHaveBeenCalledWith(
      '[ file ] No base path could be determined from available metadata! Replace VALUE_IS_UNDEFINED in the "options-per-service.json".'
=======
  it('should throw if skipValidation is false and servicePath cannot be determined from options-per-service, self link and swagger', () => {
    const metadata = {
      edmx: {
        path: 'test/path/file.edmx'
      } as any,
      swagger: {} as any
    };
    expect(() => getServicePath(metadata, false)).toThrowError(
      /No service path could be determined from available metadata!/
>>>>>>> fd768be2
    );
  });
});<|MERGE_RESOLUTION|>--- conflicted
+++ resolved
@@ -1,11 +1,7 @@
 import { createLogger } from '@sap-cloud-sdk/util';
 import {
-<<<<<<< HEAD
   getBasePath,
-=======
-  getServicePath,
   OptionsPerService,
->>>>>>> fd768be2
   optionsPerService,
   VdmMapping
 } from './options-per-service';
@@ -62,7 +58,7 @@
     expect(optionsPerService(serviceMetadata)).toEqual(expectedVdmMapping);
   });
 
-  it('gets servicePath from optionsPerService over edmx self link and swagger', () => {
+  it('gets basePath from optionsPerService over edmx self link and swagger', () => {
     const metadata = {
       edmx: {
         path: 'test/path/file.edmx',
@@ -74,26 +70,15 @@
     };
 
     const optionsPerServiceIn = {
-      servicePath: '/options-test-service'
+      basePath: '/options-test-service'
     } as OptionsPerService;
 
-<<<<<<< HEAD
-    const errorSpy = jest.spyOn(logger, 'error');
-    getBasePath(metadata);
-    expect(errorSpy).toHaveBeenCalledWith(
-      '[ file ] No base path could be determined from available metadata! Replace VALUE_IS_UNDEFINED in the "options-per-service.json".'
-    );
-  });
-
-  it('should log an error if basePath in service mapping has VALUE_IS_UNDEFINED', () => {
-=======
-    expect(getServicePath(metadata, false, optionsPerServiceIn)).toEqual(
+    expect(getBasePath(metadata, false, optionsPerServiceIn)).toEqual(
       '/options-test-service'
     );
   });
 
   it('gets servicePath from swagger when it cannot be determined from options or self link', () => {
->>>>>>> fd768be2
     const metadata = {
       edmx: {
         path: 'test/path/file.edmx'
@@ -103,32 +88,12 @@
       } as any
     };
 
-<<<<<<< HEAD
-    const optionsPerServiceIn = {
-      basePath: VALUE_IS_UNDEFINED
-    } as any;
-
-    const logger = createLogger({
-      package: 'generator',
-      messageContext: 'options-per-service'
-    });
-
-    const errorSpy = jest.spyOn(logger, 'error');
-    getBasePath(metadata, optionsPerServiceIn);
-    expect(errorSpy).toHaveBeenCalledWith(
-      '[ file ] No base path could be determined from available metadata! Replace VALUE_IS_UNDEFINED in the "options-per-service.json".'
-    );
-  });
-
-  it('should log an error if no base path can be determined and swagger has no base path', () => {
-=======
-    expect(getServicePath(metadata, false)).toEqual(
+    expect(getBasePath(metadata, false)).toEqual(
       '/swagger-test-service-path'
     );
   });
 
-  it('should return "/" if skipValidation is true and servicePath cannot be determined from options-per-service, self link and swagger', () => {
->>>>>>> fd768be2
+  it('should return "/" if skipValidation is true and basePath cannot be determined from options-per-service, self link and swagger', () => {
     const metadata = {
       edmx: {
         path: 'test/path/file.edmx'
@@ -141,28 +106,21 @@
       messageContext: 'options-per-service'
     });
     const warnSpy = jest.spyOn(logger, 'warn');
-    expect(getServicePath(metadata, true)).toEqual('/');
+    expect(getBasePath(metadata, true)).toEqual('/');
     expect(warnSpy).toHaveBeenCalledWith(
-      '[ file ] No service path could be determined from available metadata! Setting "servicePath" to "/" in the "options-per-service.json".'
+      '[ file ] No base path could be determined from available metadata! Setting "basePath" to "/" in the "options-per-service.json".'
     );
   });
 
-<<<<<<< HEAD
-    const errorSpy = jest.spyOn(logger, 'error');
-    getBasePath(metadata);
-    expect(errorSpy).toHaveBeenCalledWith(
-      '[ file ] No base path could be determined from available metadata! Replace VALUE_IS_UNDEFINED in the "options-per-service.json".'
-=======
-  it('should throw if skipValidation is false and servicePath cannot be determined from options-per-service, self link and swagger', () => {
+  it('should throw if skipValidation is false and basePath cannot be determined from options-per-service, self link and swagger', () => {
     const metadata = {
       edmx: {
         path: 'test/path/file.edmx'
       } as any,
       swagger: {} as any
     };
-    expect(() => getServicePath(metadata, false)).toThrowError(
-      /No service path could be determined from available metadata!/
->>>>>>> fd768be2
+    expect(() => getBasePath(metadata, false)).toThrowError(
+      /No base path could be determined from available metadata!/
     );
   });
 });