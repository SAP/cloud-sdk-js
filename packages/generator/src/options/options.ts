--- conflicted
+++ resolved
@@ -1,9 +1,6 @@
-<<<<<<< HEAD
+import { PathLike, existsSync, lstatSync } from 'fs';
+
 import { join } from 'path';
-=======
-import { PathLike, existsSync, lstatSync } from 'fs';
-import { join, extname } from 'path';
->>>>>>> b1eb7286
 import {
   Options,
   ParsedOptions,
