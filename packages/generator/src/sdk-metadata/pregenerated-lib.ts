--- conflicted
+++ resolved
@@ -40,11 +40,6 @@
   return `/Date(${new Date().getTime()})/`;
 }
 
-<<<<<<< HEAD
-export async function isPublishedNpmPackage(service: VdmServiceMetadata): Promise<boolean>{
-  try{
-    await executeHttpRequest({ url:'http://registry.npmjs.org/' },{ method: 'get',url:service.npmPackageName });
-=======
 export async function isPublishedNpmPackage(
   service: VdmServiceMetadata
 ): Promise<boolean> {
@@ -53,7 +48,6 @@
       { url: 'http://registry.npmjs.org/' },
       { method: 'get', url: service.npmPackageName }
     );
->>>>>>> 906e1317
     return true;
   } catch (e) {
     return false;
