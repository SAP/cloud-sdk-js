import nock = require('nock');
import { createOptions } from '../../test/test-util/create-generator-options';
import { getTestService } from './pregenerated-lib.spec';
import { sdkMetaDataJS } from './sdk-metadata';

describe('sdk-metadata', () => {
  const service = getTestService();

<<<<<<< HEAD
  it('generates the header content from strings', async () => {
    expect(sdkMetaDataHeader('serviceName', 'clientVersion')).toMatchSnapshot();
  });

  it('generates the File names', () => {
    expect(
      getSdkMetadataFileNames({
        originalFileName: 'MyService'
      } as VdmServiceMetadata)
    ).toMatchSnapshot();
  });

=======
>>>>>>> ec98e318
  it('generates the JS metadata content for services with pregenerated lib', async () => {
    jest.spyOn(global.Date, 'now').mockImplementationOnce(() => 0);
    nock('http://registry.npmjs.org/').head(/.*/).reply(200);

    const metaData = await sdkMetaDataJS(
      service,
      createOptions({ versionInPackageJson: '1.0.0' })
    );
    expect(metaData).toMatchSnapshot();
    expect(metaData.pregeneratedLibrary).toBeDefined();
    expect(metaData.serviceStatus.status).toBe('certified');
    expect(metaData.serviceStatus.statusText).toBe(
      'A pre-generated API client exists.'
    );
  });

  it('generates the JS metadata content for services without pregenerated lib', async () => {
    const metaData = await sdkMetaDataJS(
      service,
      createOptions({ versionInPackageJson: '1.0.0' })
    );

    expect(metaData).toMatchSnapshot();
    expect(metaData.serviceStatus.status).toBe('verified');
    expect(metaData.pregeneratedLibrary).toBeUndefined();
    expect(metaData.serviceStatus.statusText).toBe(
      'The generation process for this API works.'
    );
  });
});<|MERGE_RESOLUTION|>--- conflicted
+++ resolved
@@ -6,21 +6,6 @@
 describe('sdk-metadata', () => {
   const service = getTestService();
 
-<<<<<<< HEAD
-  it('generates the header content from strings', async () => {
-    expect(sdkMetaDataHeader('serviceName', 'clientVersion')).toMatchSnapshot();
-  });
-
-  it('generates the File names', () => {
-    expect(
-      getSdkMetadataFileNames({
-        originalFileName: 'MyService'
-      } as VdmServiceMetadata)
-    ).toMatchSnapshot();
-  });
-
-=======
->>>>>>> ec98e318
   it('generates the JS metadata content for services with pregenerated lib', async () => {
     jest.spyOn(global.Date, 'now').mockImplementationOnce(() => 0);
     nock('http://registry.npmjs.org/').head(/.*/).reply(200);
