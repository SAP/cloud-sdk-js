--- conflicted
+++ resolved
@@ -1,13 +1,3 @@
-<<<<<<< HEAD
-import { VdmServiceMetadata } from '../vdm-types';
-import { GeneratorOptions } from '../generator-options';
-import type {
-  Client,
-  SdkMetadataHeader,
-  ServiceStatus
-} from './sdk-metadata-types';
-import { getPregeneratedLibrary } from './pregenerated-lib';
-=======
 import type { Client } from '@sap-cloud-sdk/generator-common';
 import {
   getSdkMetadataClient,
@@ -15,7 +5,6 @@
 } from '@sap-cloud-sdk/generator-common';
 import { VdmServiceMetadata } from '../vdm-types';
 import { GeneratorOptions } from '../generator-options';
->>>>>>> ec98e318
 import { getGenerationAndUsage } from './generation-and-usage';
 import { getServiceDescription } from './pregenerated-lib';
 
@@ -32,65 +21,5 @@
     getGenerationAndUsage(service)
   ]);
 
-<<<<<<< HEAD
-  const status = pregeneratedLibrary
-    ? ServiceStatusValues.certified
-    : ServiceStatusValues.verified;
-  return {
-    language: 'javascript',
-    emergencyObject: undefined,
-    serviceStatus: status,
-    pregeneratedLibrary,
-    generationAndUsage
-  };
-}
-
-export function getSdkMetadataFileNames(
-  service: VdmServiceMetadata
-): { clientFileName: string; headerFileName: string } {
-  const name = service.originalFileName;
-  return {
-    clientFileName: `${name}_CLIENT_JS.json`,
-    headerFileName: `${name}_HEADER.json`
-  };
-}
-
-export function sdkMetaDataHeader(
-  serviceName: string,
-  clientVersion: string
-): SdkMetadataHeader {
-  return {
-    type: 'odata',
-    name: serviceName,
-    version: clientVersion,
-    introText:
-      'The SAP Cloud SDK is a versatile set of libraries and tools for developers to build applications in a cloud-native way and host them on the SAP Business Technology Platform or other runtimes.'
-  };
-}
-
-export const ServiceStatusValues: Record<
-  ServiceStatus['status'],
-  ServiceStatus
-> = {
-  certified: {
-    status: 'certified',
-    statusText: 'A pre-generated API client exists.',
-    gettingStartedText:
-      'For this API you have two options to get a typed client. Either you download the pregenerated client from the repository or you generate the client on your own.'
-  },
-  verified: {
-    status: 'verified',
-    statusText: 'The generation process for this API works.',
-    gettingStartedText:
-      'For this API no pregenerated published client exists. Follow the generation steps to create a client on your own.'
-  },
-  unknown: {
-    status: 'unknown',
-    statusText: 'No information for this service present.',
-    gettingStartedText: ''
-  }
-};
-=======
   return getSdkMetadataClient(generationAndUsage, pregeneratedLibrary);
-}
->>>>>>> ec98e318
+}