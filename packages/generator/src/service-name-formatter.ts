import {
  camelCase, UniqueNameGenerator,
  upperCaseSnakeCase
} from '@sap-cloud-sdk/util';
import voca from 'voca';
import { stripPrefix } from './internal-prefix';
import { applyPrefixOnJsConflictFunctionImports } from './name-formatting-strategies';
import {
  defaultReservedWords,
  reservedServiceKeywords
} from './reserved-words';

/**
 * @internal
 */
export class ServiceNameFormatter {
  static originalToServiceName(name: string): string {
    let formattedName = name.replace(/\.|\//g, '_');
    formattedName = stripAPIUnderscore(formattedName);
    formattedName = stripUnderscoreSrv(formattedName);
    formattedName = voca.kebabCase(formattedName);
    return formattedName.endsWith('service')
      ? formattedName
      : `${formattedName}-service`;
  }

  static directoryToSpeakingModuleName(packageName: string): string {
    return voca.titleCase(packageName.replace(/-/g, ' '));
  }

  private serviceWideNameGenerator = new UniqueNameGenerator('_', [
    ...defaultReservedWords,
    ...reservedServiceKeywords
  ]);

  private parameterNameGenerators: {
    [functionImportName: string]: UniqueNameGenerator;
  } = {};

  private staticPropertyNameGenerators: {
    [entitySetOrComplexTypeName: string]: UniqueNameGenerator;
  } = {};

  private instancePropertyNameGenerators: {
    [entitySetOrComplexTypeName: string]: UniqueNameGenerator;
  } = {};

  constructor(
    entitySetNames: string[] = [],
    complexTypeNames: string[] = [],
    functionImportNames: string[] = []
  ) {
    // Here we assume that entity sets and complex types cannot have the same original name
    [...entitySetNames, ...complexTypeNames].forEach(
      entitySetOrComplexTypeName => {
        this.staticPropertyNameGenerators[entitySetOrComplexTypeName] =
          new UniqueNameGenerator('_', defaultReservedWords);
        this.instancePropertyNameGenerators[entitySetOrComplexTypeName] =
          new UniqueNameGenerator('_', defaultReservedWords);
      }
    );

    if (functionImportNames) {
      functionImportNames.forEach(functionImportName => {
        this.parameterNameGenerators[functionImportName] =
          new UniqueNameGenerator('_', defaultReservedWords);
      });
    }
  }

  originalToStaticPropertyName(
    originalContainerTypeName: string,
    originalPropertyName: string
  ): string {
    const transformedName = upperCaseSnakeCase(
      stripPrefix(originalPropertyName)
    );
    const generator = this.getOrInitGenerator(
      this.staticPropertyNameGenerators,
      originalContainerTypeName
    );

    return generator.generateAndSaveUniqueName(transformedName);
  }

  originalToInstancePropertyName(
    originalContainerTypeName: string,
    originalPropertyName: string
  ): string {
    const transformedName = camelCase(stripPrefix(originalPropertyName));

    const generator = this.getOrInitGenerator(
      this.instancePropertyNameGenerators,
      originalContainerTypeName
    );

    return generator.generateAndSaveUniqueName(transformedName);
  }

  originalToOperationName(originalName: string): string {
    const transformedName = voca.camelCase(originalName);
    const newName =
      this.serviceWideNameGenerator.generateAndSaveUniqueName(transformedName);

    return applyPrefixOnJsConflictFunctionImports(newName);
  }

<<<<<<< HEAD
  originalToBoundFunctionImportName(entityName: string, functionName: string): string {
    const generator = this.getOrInitGenerator(
      this.instancePropertyNameGenerators,
      entityName
    );
    const transformedName = voca.camelCase(functionName);
    const newName =
      generator.generateAndSaveUniqueName(transformedName);

    return applyPrefixOnJsConflictFunctionImports(newName);
  }

  originalToActionImportName(str: string): string {
    return this.originalToFunctionImportName(str);
  }

  originalToBoundActionImportName(entityName: string, actionName: string): string {
    return this.originalToBoundFunctionImportName(entityName, actionName);
  }

  originalToComplexTypeName(str: string): string {
    const transformedName = stripAUnderscore(voca.titleCase(str)).replace(
      '_',
      ''
    );
=======
  originalToComplexTypeName(originalName: string): string {
    const transformedName = stripAUnderscore(
      voca.titleCase(originalName)
    ).replace('_', '');
>>>>>>> b7645206

    return this.serviceWideNameGenerator.generateAndSaveUniqueName(
      transformedName,
      false
    );
  }

  originalToEnumTypeName(originalName: string): string {
    return this.originalToComplexTypeName(originalName);
  }

  originalToNavigationPropertyName(
    entitySetName: string,
    originalPropertyName: string
  ): string {
    const transformedName = voca.camelCase(originalPropertyName);

    const generator = this.getOrInitGenerator(
      this.instancePropertyNameGenerators,
      entitySetName
    );
    return generator.generateAndSaveUniqueName(transformedName);
  }

  originalToParameterName(
    originalFunctionImportName: string,
    originalParameterName: string
  ): string {
    const transformedName = voca.camelCase(originalParameterName);

    const generator = this.getOrInitGenerator(
      this.parameterNameGenerators,
      originalFunctionImportName
    );

    return generator.generateAndSaveUniqueName(transformedName);
  }

  originalToBoundParameterName(
    entityName: string,
    originalFunctionImportName: string,
    originalParameterName: string,
  ): string {
    const transformedName = voca.camelCase(originalParameterName);

    const generator = this.getOrInitGenerator(
      this.parameterNameGenerators,
      `${entityName}.${originalFunctionImportName}`
    );

    return generator.generateAndSaveUniqueName(transformedName);
  }

  originalToEntityClassName(entitySetName: string): string {
    let transformedName = entitySetName;
    if (transformedName.endsWith('Collection')) {
      transformedName = stripCollection(entitySetName);
    }

    transformedName = stripAUnderscore(voca.titleCase(transformedName));

    const newNames =
      this.serviceWideNameGenerator.generateAndSaveUniqueNamesWithSuffixes(
        transformedName,
        getInterfaceNamesSuffixes(),
        false
      );

    return newNames[0];
  }

  private getOrInitGenerator(
    generators: Record<string, UniqueNameGenerator>,
    name: string
  ): UniqueNameGenerator {
    if (!generators[name]) {
      generators[name] = new UniqueNameGenerator('_', defaultReservedWords);
    }
    return generators[name];
  }
}

function stripUnderscoreSrv(name: string) {
  return name.endsWith('_SRV') ? name.substr(0, name.length - 4) : name;
}

function stripAPIUnderscore(name: string) {
  return name.startsWith('API_') ? name.substring(4, name.length) : name;
}
/**
 * @internal
 */
export function stripCollection(name: string): string {
  return name.endsWith('Collection')
    ? name.substring(0, name.length - 10)
    : name;
}

function stripAUnderscore(name: string) {
  return name.startsWith('A_') ? name.substring(2, name.length) : name;
}

function getInterfaceNamesSuffixes(): string[] {
  return ['Type'];
}<|MERGE_RESOLUTION|>--- conflicted
+++ resolved
@@ -1,5 +1,6 @@
 import {
-  camelCase, UniqueNameGenerator,
+  camelCase,
+  UniqueNameGenerator,
   upperCaseSnakeCase
 } from '@sap-cloud-sdk/util';
 import voca from 'voca';
@@ -105,38 +106,24 @@
     return applyPrefixOnJsConflictFunctionImports(newName);
   }
 
-<<<<<<< HEAD
-  originalToBoundFunctionImportName(entityName: string, functionName: string): string {
+  originalToBoundOperationName(
+    entityName: string,
+    functionName: string
+  ): string {
     const generator = this.getOrInitGenerator(
       this.instancePropertyNameGenerators,
       entityName
     );
     const transformedName = voca.camelCase(functionName);
-    const newName =
-      generator.generateAndSaveUniqueName(transformedName);
+    const newName = generator.generateAndSaveUniqueName(transformedName);
 
     return applyPrefixOnJsConflictFunctionImports(newName);
   }
 
-  originalToActionImportName(str: string): string {
-    return this.originalToFunctionImportName(str);
-  }
-
-  originalToBoundActionImportName(entityName: string, actionName: string): string {
-    return this.originalToBoundFunctionImportName(entityName, actionName);
-  }
-
-  originalToComplexTypeName(str: string): string {
-    const transformedName = stripAUnderscore(voca.titleCase(str)).replace(
-      '_',
-      ''
-    );
-=======
   originalToComplexTypeName(originalName: string): string {
     const transformedName = stripAUnderscore(
       voca.titleCase(originalName)
     ).replace('_', '');
->>>>>>> b7645206
 
     return this.serviceWideNameGenerator.generateAndSaveUniqueName(
       transformedName,
@@ -178,7 +165,7 @@
   originalToBoundParameterName(
     entityName: string,
     originalFunctionImportName: string,
-    originalParameterName: string,
+    originalParameterName: string
   ): string {
     const transformedName = voca.camelCase(originalParameterName);
 
