import {
  VdmActionImport, VdmComplexType,
  VdmEntity,
  VdmEnumType,
<<<<<<< HEAD
  VdmFunctionImport, VdmFunctionImportReturnType, VdmNavigationProperty, VdmParameter, VdmProperty,
  VdmReturnTypeCategory,
  VdmServiceMetadata, VdmUnsupportedReason
=======
  VdmOperation,
  VdmNavigationProperty,
  VdmProperty,
  VdmReturnTypeCategory,
  VdmServiceMetadata,
  VdmParameter,
  VdmUnsupportedReason
>>>>>>> b7645206
} from '../../src/vdm-types';

export const entityName: VdmProperty = {
  instancePropertyName: 'entityName',
  staticPropertyName: 'ENTITY_NAME',
  propertyNameAsParam: 'entityName',
  jsType: 'string',
  fieldType: 'OrderableEdmTypeField',
  originalName: 'EntityName',
  edmType: 'Edm.String',
  description: 'The name of the entity.',
  nullable: false,
  isCollection: false
};

export const numberOfEggs: VdmProperty = {
  instancePropertyName: 'numberOfEggs',
  staticPropertyName: 'NUMBER_OF_EGGS',
  propertyNameAsParam: 'numberOfEggs',
  jsType: 'BigNumber',
  fieldType: 'OrderableEdmTypeField',
  originalName: 'A_noEggs',
  edmType: 'Edm.Decimal',
  description: 'The number of eggs for breakfast.',
  nullable: true,
  isCollection: false
};

export const breakfastTime: VdmProperty = {
  instancePropertyName: 'breakfastTime',
  staticPropertyName: 'BREAKFAST_TIME',
  propertyNameAsParam: 'breakfastTime',
  jsType: 'Time',
  fieldType: 'OrderableEdmTypeField',
  originalName: 'BreakfastTime',
  edmType: 'Edm.DateTime',
  description: 'The time of breakfast.',
  nullable: false,
  isCollection: false
};

export const brunchEntity: VdmEntity = {
  className: 'Brunch',
  description: 'Breakfast took a little longer.',
  entitySetName: 'BrunchSet',
  entityTypeName: 'BrunchType',
  properties: [entityName],
  navigationProperties: [],
  keys: [entityName],
  creatable: true,
  deletable: true,
  updatable: true,
  entityTypeNamespace: '',
  functions: [],
  actions: []
};

export const toBrunch: VdmNavigationProperty = {
  from: 'Breakfast',
  to: brunchEntity.entitySetName,
  isCollection: false,
  instancePropertyName: 'toBrunch',
  staticPropertyName: 'TO_BRUNCH',
  propertyNameAsParam: 'toBrunch',
  originalName: 'TO_BRUNCH',
  toEntityClassName: brunchEntity.className
};

const myReturnType: VdmFunctionImportReturnType = {
  returnType: 'string',
  isCollection: false,
  isNullable: false,
  returnTypeCategory: VdmReturnTypeCategory.EDM_TYPE
};

const myFunction: VdmFunctionImport = {
  httpMethod: 'GET',
  returnType: myReturnType,
  originalName: 'myFn',
  parameters: [
    {
      originalName: 'FirstParameter',
      parameterName: 'FirstParameter',
      nullable: false,
      description: 'My Parameter',
      jsType: 'string',
      fieldType: 'string',
      edmType: 'Edm.String'
    }
  ],
  parametersTypeName: '',
  name: 'myFn',
  description: ''
};

const myAction: VdmActionImport = {
  httpMethod: 'GET',
  returnType: myReturnType,
  originalName: 'myAct',
  parameters: [
    {
      originalName: 'FirstParameter',
      parameterName: 'FirstParameter',
      nullable: false,
      description: 'My Parameter',
      jsType: 'string',
      fieldType: 'string',
      edmType: 'Edm.String'
    }
  ],
    parametersTypeName: '',
  name: 'myAct',
  description: ''
};

export const breakfastEntity: VdmEntity = {
  className: 'Breakfast',
  description: 'Breakfast is cool.',
  entitySetName: 'BreakfastSet',
  entityTypeName: 'BreakfastType',
  properties: [entityName, numberOfEggs, breakfastTime],
  navigationProperties: [toBrunch],
  keys: [entityName, breakfastTime],
  creatable: true,
  deletable: false,
  updatable: true,
  entityTypeNamespace: '',
  functions: [myFunction],
  actions: [myAction]
};

function getFunctionImport(
  originalName: string,
  httpMethod: string
): VdmOperation {
  return {
    originalName,
    httpMethod,
    parametersTypeName: `${originalName}Return`,
    parameters: [{ description: 'local test parameter' }] as VdmParameter[],
    returnType: {
      returnType: 'string',
      returnTypeCategory: VdmReturnTypeCategory.EDM_TYPE,
      builderFunction:
        "(val) => edmToTs(val.TestFunctionImportEdmReturnType, 'Edm.String', deSerializers)"
    }
  } as VdmOperation;
}

function getActionImport(): VdmOperation {
  return {
    originalName: 'food-action-import',
    httpMethod: 'POST',
    returnType: {
      returnType: 'string'
    },
    parametersTypeName: 'actionImportReturn',
    parameters: [{ description: 'local test parameter' }] as VdmParameter[]
  } as VdmOperation;
}

export const foodService: VdmServiceMetadata = {
  oDataVersion: 'v2',
  directoryName: 'FOOD_SERVICE',
  namespaces: ['FOOD_SERVICE'],
  servicePath: 'some/path/to/food',
  npmPackageName: '@hello/food-service',
  originalFileName: 'food.service.edmx',
  speakingModuleName: 'Food Service',
  entities: [breakfastEntity, brunchEntity],
  functionImports: [
    getFunctionImport('funcGet', 'get'),
    getFunctionImport('funcPost', 'post')
  ],
  actionImports: [getActionImport()],
  complexTypes: [],
  enumTypes: [],
  className: 'FoodService',
  edmxPath: 'some/path/to/food/edmx'
};

export const enumMeal: VdmEnumType = {
  originalName: 'EnumMealName',
  typeName: 'EnumMealType',
  members: [
    { name: 'member1', originalValue: '0' },
    { name: 'member2', originalValue: '1' }
  ],
  underlyingType: 'Edm.Int32'
};

export const complexMeal: VdmComplexType = {
  originalName: 'ComplexMealName',
  typeName: 'ComplexMealType',
  fieldType: 'ComplexMealField',
  properties: [
    {
      originalName: 'Complexity',
      description: 'something something very good',
      edmType: 'Edm.String',
      fieldType: 'OrderableEdmTypeField',
      nullable: false,
      instancePropertyName: 'complexity',
      propertyNameAsParam: 'complexity',
      jsType: 'string',
      staticPropertyName: 'COMPLEXITY',
      isCollection: false
    },
    {
      originalName: 'Amount',
      description: 'something something very much',
      edmType: 'Edm.Int16',
      fieldType: 'OrderableEdmTypeField',
      nullable: false,
      instancePropertyName: 'amount',
      propertyNameAsParam: 'amount',
      jsType: 'number',
      staticPropertyName: 'AMOUNT',
      isCollection: false
    }
  ],
  namespace: ''
};

export const complexDesert: VdmComplexType = {
  originalName: 'ComplexDesert',
  typeName: 'ComplexDesert',
  fieldType: 'ComplexDesertField',
  properties: [
    {
      originalName: 'Amount',
      description: 'Amount of the desert',
      edmType: 'Edm.Int16',
      fieldType: 'OrderableEdmTypeField',
      nullable: false,
      instancePropertyName: 'amount',
      propertyNameAsParam: 'amount',
      jsType: 'number',
      staticPropertyName: 'AMOUNT',
      isCollection: false
    },
    {
      originalName: 'Name',
      description: 'name of the desert',
      edmType: 'Edm.String',
      fieldType: 'OrderableEdmTypeField',
      nullable: false,
      instancePropertyName: 'name',
      propertyNameAsParam: 'name',
      jsType: 'string',
      staticPropertyName: 'NAME',
      isCollection: false
    }
  ],
  namespace: ''
};

export const complexMealWithDesert: VdmComplexType = {
  originalName: 'ComplexMealWithDesertName',
  typeName: 'ComplexMealWithDesertType',
  fieldType: 'ComplexMealWithDesertField',
  properties: [
    {
      originalName: 'ComplexDesert',
      description: 'the desert',
      edmType: 'ComplexDesert',
      fieldType: 'ComplexDesertField',
      nullable: false,
      instancePropertyName: 'complexDesert',
      propertyNameAsParam: 'complexDesert',
      jsType: 'ComplexDesert',
      staticPropertyName: 'COMPLEX_DESERT',
      isComplex: true,
      isCollection: false
    },
    {
      originalName: 'Amount',
      description: 'something something very much',
      edmType: 'Edm.Int16',
      fieldType: 'OrderableEdmTypeField',
      nullable: false,
      instancePropertyName: 'amount',
      propertyNameAsParam: 'amount',
      jsType: 'number',
      staticPropertyName: 'AMOUNT',
      isCollection: false
    }
  ],
  namespace: ''
};

const orderBreakfastBuilder = (isNullable: boolean): VdmOperation => ({
  description: 'order a breakfast',
  name: 'orderBreakfast',
  httpMethod: 'post',
  originalName: 'OrderBreakfast',
  type: 'function',
  parameters: [
    {
      originalName: 'WithHoneyToast',
      parameterName: 'withHoneyToast',
      nullable: isNullable,
      description: 'Breakfast includes a honey toast',
      edmType: 'Edm.Boolean',
      jsType: 'boolean',
      fieldType: 'OrderableEdmTypeField'
    }
  ],
  parametersTypeName: 'Params',
  returnType: {
    builderFunction: "(val) => edmToTs(val, 'Edm.String', deSerializers)",
    returnType: 'string',
    isCollection: false,
    isNullable: false,
    returnTypeCategory: VdmReturnTypeCategory.EDM_TYPE
  }
});

export const orderBreakfast = orderBreakfastBuilder(false);
export const orderBreakfastNullable = orderBreakfastBuilder(true);

export const entityNotDeserializable: VdmOperation = {
  description: 'entityNotDeserializable',
  name: 'entityNotDeserializable',
  httpMethod: 'get',
  originalName: 'entityNotDeserializable',
  parameters: [],
  parametersTypeName: 'Params',
  type: 'function',
  returnType: {
    builderFunction: '',
    returnType: 'never',
    isCollection: false,
    isNullable: false,
    returnTypeCategory: VdmReturnTypeCategory.NEVER,
    unsupportedReason: VdmUnsupportedReason.ENTITY_NOT_DESERIALIZABLE
  }
};<|MERGE_RESOLUTION|>--- conflicted
+++ resolved
@@ -1,12 +1,7 @@
 import {
-  VdmActionImport, VdmComplexType,
+  VdmComplexType,
   VdmEntity,
   VdmEnumType,
-<<<<<<< HEAD
-  VdmFunctionImport, VdmFunctionImportReturnType, VdmNavigationProperty, VdmParameter, VdmProperty,
-  VdmReturnTypeCategory,
-  VdmServiceMetadata, VdmUnsupportedReason
-=======
   VdmOperation,
   VdmNavigationProperty,
   VdmProperty,
@@ -14,7 +9,6 @@
   VdmServiceMetadata,
   VdmParameter,
   VdmUnsupportedReason
->>>>>>> b7645206
 } from '../../src/vdm-types';
 
 export const entityName: VdmProperty = {
@@ -125,7 +119,7 @@
       edmType: 'Edm.String'
     }
   ],
-    parametersTypeName: '',
+  parametersTypeName: '',
   name: 'myAct',
   description: ''
 };
