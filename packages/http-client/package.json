--- conflicted
+++ resolved
@@ -44,13 +44,8 @@
   },
   "devDependencies": {
     "https-proxy-agent": "^7.0.2",
-<<<<<<< HEAD
-    "nock": "^13.3.3",
+    "nock": "^13.3.7",
     "typescript": "~5.2.2",
-=======
-    "nock": "^13.3.7",
-    "typescript": "~5.1.6",
->>>>>>> cdbcb20b
     "jsonwebtoken": "^9.0.2"
   }
 }