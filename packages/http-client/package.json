{
  "name": "@sap-cloud-sdk/http-client",
  "version": "3.22.2",
  "description": "SAP Cloud SDK for JavaScript http-client",
  "homepage": "https://sap.github.io/cloud-sdk/docs/js/overview",
  "license": "Apache-2.0",
  "keywords": [
    "sap-cloud-sdk",
    "cloud-sdk",
    "sap-cloud-platform",
    "http-client"
  ],
  "main": "./dist/index.js",
  "types": "./dist/index.d.ts",
  "publishConfig": {
    "access": "public"
  },
  "files": [
    "dist/**/*.js",
    "dist/**/*.js.map",
    "dist/**/*.d.ts",
    "dist/**/*.d.ts.map",
    "internal.js",
    "internal.d.ts"
  ],
  "repository": "github:SAP/cloud-sdk-js",
  "scripts": {
    "compile": "tsc -b",
    "prepublishOnly": "yarn compile && yarn readme",
    "test": "yarn test:unit",
    "test:unit": "jest",
    "coverage": "jest --coverage",
    "lint": "eslint --ext .ts . && prettier . --config ../../.prettierrc --ignore-path ../../.prettierignore -c",
    "lint:fix": "set TIMING=1 && eslint --ext .ts . --fix --quiet && prettier . --config ../../.prettierrc --ignore-path ../../.prettierignore -w --log-level error",
    "check:dependencies": "depcheck .",
    "check:public-api": "ts-node ../../scripts/check-public-api-cli.ts",
    "readme": "ts-node ../../scripts/replace-common-readme.ts"
  },
  "dependencies": {
    "@sap-cloud-sdk/connectivity": "^3.22.2",
    "@sap-cloud-sdk/resilience": "^3.22.2",
    "@sap-cloud-sdk/util": "^3.22.2",
    "axios": "^1.7.7"
  },
  "devDependencies": {
    "https-proxy-agent": "^7.0.5",
<<<<<<< HEAD
    "nock": "^14.0.0-beta.14",
    "typescript": "~5.6.2",
=======
    "nock": "^14.0.0-beta.6",
    "typescript": "~5.6.3",
>>>>>>> aaf8410f
    "jsonwebtoken": "^9.0.2"
  }
}<|MERGE_RESOLUTION|>--- conflicted
+++ resolved
@@ -44,13 +44,8 @@
   },
   "devDependencies": {
     "https-proxy-agent": "^7.0.5",
-<<<<<<< HEAD
     "nock": "^14.0.0-beta.14",
-    "typescript": "~5.6.2",
-=======
-    "nock": "^14.0.0-beta.6",
     "typescript": "~5.6.3",
->>>>>>> aaf8410f
     "jsonwebtoken": "^9.0.2"
   }
 }