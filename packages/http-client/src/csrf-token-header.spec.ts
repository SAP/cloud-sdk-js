import { createLogger } from '@sap-cloud-sdk/util';
import nock from 'nock';
import { createRequestBuilder } from '@sap-cloud-sdk/test-services-odata-common/common-request-config';
import {
  CommonEntity,
  commonEntityApi
} from '@sap-cloud-sdk/test-services-odata-common/common-entity';
import {
  defaultBasicCredentials,
  defaultDestination,
  defaultHost,
  mockHeaderRequest
} from '../../../test-resources/test/test-util';
import { buildCsrfFetchHeaders, buildCsrfHeaders } from './csrf-token-header';
import * as csrfHeaders from './csrf-token-header';
import { executeHttpRequest } from './http-client';

const standardHeaders = {
  accept: 'application/json',
  authorization: defaultBasicCredentials,
  'content-type': 'application/json'
};

describe('buildCsrfHeaders', () => {
  const logger = createLogger('csrf-token-header');

  it('should build "cookie" and "x-csrf-token" properties.', async () => {
    const request = await createRequestBuilder({
      payload: new CommonEntity(commonEntityApi)
    })['build'](defaultDestination);
    const mockedHeaders = {
      'x-csrf-token': 'mocked-x-csrf-token',
      'set-cookie': ['mocked-cookie-0;mocked-cookie-1', 'mocked-cookie-2']
    };

    mockHeaderRequest({ request });

    const expected = {
      cookie: 'mocked-cookie-0;mocked-cookie-2',
      'x-csrf-token': mockedHeaders['x-csrf-token']
    };
    const headers = await buildCsrfHeaders(request.destination!, {
      headers: standardHeaders,
      url: request.relativeServiceUrl()
    });
    expect(headers).toEqual(expected);
  });

  it('"x-csrf-token" should not be defined in header when not defined in CSRF headers response.', async () => {
    const request = await createRequestBuilder({
      payload: new CommonEntity(commonEntityApi)
    })['build'](defaultDestination);
    const warnSpy = jest.spyOn(logger, 'warn');

    mockHeaderRequest({
      request,
      responseHeaders: {
        'set-cookie': ['mocked-cookie-0;mocked-cookie-1', 'mocked-cookie-2']
      }
    });

    const headers = await buildCsrfHeaders(request.destination!, {
      headers: standardHeaders,
      url: request.relativeServiceUrl()
    });
    expect('x-csrf-token' in headers).toBeFalsy();
    expect(warnSpy).toBeCalledWith(
      'Destination did not return a CSRF token. This may cause a failure when sending the OData request.'
    );
  });

  it('has no timeout per default', async () => {
    jest.spyOn(csrfHeaders, 'buildCsrfHeaders');
    await expect(
      executeHttpRequest(
        { url: 'http://foo.bar' },
        { method: 'post', timeout: 123 }
      )
    ).rejects.toThrow();

    expect(csrfHeaders.buildCsrfHeaders).toHaveBeenCalledWith(
      expect.anything(),
<<<<<<< HEAD
      expect.objectContaining({ timeout: 123 })
    );
    jest.restoreAllMocks();
  });

  it('considers default timeout on csrf token fetching', async () => {
    jest.spyOn(csrfHeaders, 'buildCsrfHeaders');
    await expect(
      executeHttpRequest({ url: 'http://foo.bar' }, { method: 'post' })
    ).rejects.toThrow();

    expect(csrfHeaders.buildCsrfHeaders).toHaveBeenCalledWith(
      expect.anything(),
      expect.objectContaining({ timeout: 10000 })
=======
      expect.objectContaining({ middleware: undefined, timeout: 0 })
>>>>>>> fabe2cd9
    );
    jest.restoreAllMocks();
  });

  it('"cookie" should not be defined in header when not defined in CSRF headers response.', async () => {
    const request = await createRequestBuilder({
      payload: new CommonEntity(commonEntityApi)
    })['build'](defaultDestination);
    const warnSpy = jest.spyOn(logger, 'warn');

    mockHeaderRequest({
      request,
      responseHeaders: { 'x-csrf-token': 'mocked-x-csrf-token' }
    });

    const headers = await buildCsrfHeaders(request.destination!, {
      headers: standardHeaders,
      url: request.relativeServiceUrl()
    });

    expect('cookie' in headers).toBeFalsy();
    expect(warnSpy).toBeCalledWith(
      'CSRF header response does not include cookies.'
    );
  });

  it('should try csrf request with / in the end first', async () => {
    const request = await createRequestBuilder({
      payload: new CommonEntity(commonEntityApi)
    })['build'](defaultDestination);
    const mockedHeaders = {
      'x-csrf-token': 'mocked-x-csrf-token',
      'set-cookie': ['mocked-cookie-0;mocked-cookie-1', 'mocked-cookie-2']
    };

    nock(defaultHost)
      .head(request.serviceUrl() + '/')
      .reply(200, undefined, mockedHeaders);

    const expected = {
      cookie: 'mocked-cookie-0;mocked-cookie-2',
      'x-csrf-token': mockedHeaders['x-csrf-token']
    };
    const headers = await buildCsrfHeaders(request.destination!, {
      headers: standardHeaders,
      url: request.relativeServiceUrl()
    });
    expect(headers).toEqual(expected);
  });

  it('tries csrf request without / if the first one fails', async () => {
    const request = await createRequestBuilder({
      payload: new CommonEntity(commonEntityApi)
    })['build'](defaultDestination);
    const mockedHeaders = {
      'x-csrf-token': 'mocked-x-csrf-token',
      'set-cookie': ['mocked-cookie-0;mocked-cookie-1', 'mocked-cookie-2']
    };

    nock(defaultHost)
      .head(request.serviceUrl() + '/')
      .reply(500, undefined, mockedHeaders);

    nock(defaultHost)
      .get(request.serviceUrl())
      .reply(200, undefined, mockedHeaders);

    const expected = {
      cookie: 'mocked-cookie-0;mocked-cookie-2',
      'x-csrf-token': mockedHeaders['x-csrf-token']
    };
    const headers = await buildCsrfHeaders(request.destination!, {
      headers: standardHeaders,
      url: request.relativeServiceUrl()
    });
    expect(headers).toEqual(expected);
  });

  it('should try csrf request with destination url when request config url is not set', async () => {
    const request = await createRequestBuilder({
      payload: new CommonEntity(commonEntityApi)
    })['build'](defaultDestination);
    const mockedHeaders = {
      'x-csrf-token': 'mocked-x-csrf-token',
      'set-cookie': ['mocked-cookie-0;mocked-cookie-1', 'mocked-cookie-2']
    };

    nock(defaultHost)
      .head(request.serviceUrl() + '/')
      .reply(200, undefined, mockedHeaders);

    const expected = {
      cookie: 'mocked-cookie-0;mocked-cookie-2',
      'x-csrf-token': mockedHeaders['x-csrf-token']
    };

    request.destination!.url = request.serviceUrl();
    const headers = await buildCsrfHeaders(request.destination!, {
      headers: standardHeaders
    });
    expect(headers).toEqual(expected);
  });
});

describe('buildCsrfFetchHeaders', () => {
  it('builds default csrf header when no headers are passed', () => {
    expect(buildCsrfFetchHeaders({})).toEqual({
      'x-csrf-token': 'Fetch',
      'content-length': 0
    });
  });

  it('builds custom csrf header when x-csrf-token is passed', () => {
    expect(
      buildCsrfFetchHeaders({ 'X-CSRF-TOKEN': 'TOKEN', 'content-length': 0 })
    ).toEqual({
      'X-CSRF-TOKEN': 'TOKEN',
      'content-length': 0
    });
  });

  it('overwrites existing content length header', () => {
    expect(buildCsrfFetchHeaders({ 'Content-Length': 22 })).toEqual({
      'x-csrf-token': 'Fetch',
      'Content-Length': 0
    });
  });
});<|MERGE_RESOLUTION|>--- conflicted
+++ resolved
@@ -72,32 +72,15 @@
   it('has no timeout per default', async () => {
     jest.spyOn(csrfHeaders, 'buildCsrfHeaders');
     await expect(
-      executeHttpRequest(
-        { url: 'http://foo.bar' },
-        { method: 'post', timeout: 123 }
-      )
+        executeHttpRequest(
+            { url: 'http://foo.bar' },
+            { method: 'post' }
+        )
     ).rejects.toThrow();
 
     expect(csrfHeaders.buildCsrfHeaders).toHaveBeenCalledWith(
-      expect.anything(),
-<<<<<<< HEAD
-      expect.objectContaining({ timeout: 123 })
-    );
-    jest.restoreAllMocks();
-  });
-
-  it('considers default timeout on csrf token fetching', async () => {
-    jest.spyOn(csrfHeaders, 'buildCsrfHeaders');
-    await expect(
-      executeHttpRequest({ url: 'http://foo.bar' }, { method: 'post' })
-    ).rejects.toThrow();
-
-    expect(csrfHeaders.buildCsrfHeaders).toHaveBeenCalledWith(
-      expect.anything(),
-      expect.objectContaining({ timeout: 10000 })
-=======
-      expect.objectContaining({ middleware: undefined, timeout: 0 })
->>>>>>> fabe2cd9
+        expect.anything(),
+        expect.objectContaining({ middleware: undefined, timeout: 0 })
     );
     jest.restoreAllMocks();
   });
