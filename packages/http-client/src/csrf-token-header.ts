import {
  createLogger,
  ErrorWithCause,
  first,
  pickIgnoreCase,
  pickNonNullish,
  pickValueIgnoreCase,
  removeTrailingSlashes
} from '@sap-cloud-sdk/util';
<<<<<<< HEAD
import { DestinationOrFetchOptionsXOR } from '@sap-cloud-sdk/connectivity';
import { HttpRequestConfig } from './http-client-types';
=======
import {
  Destination,
  DestinationFetchOptions
} from '@sap-cloud-sdk/connectivity';
import {
  HttpRequestConfig,
  HttpRequestConfigBase,
  HttpRequestConfigWithOrigin
} from './http-client-types';
>>>>>>> 73648c67
import { executeHttpRequest } from '.';

const logger = createLogger({
  package: 'http-client',
  messageContext: 'csrf-token-header'
});

/**
 * Get CSRF token and cookies for a destination and request configuration. The CSRF token and cookies will be retrieved based on the URL of the destination and the custom configuration given by the `requestConfig`.
 * If there is a relative url in the `requestConfig` it will be appended to the destination's URL, an absolute URL overwrites the destination related URL.
 * @param destination - The destination to get the headers from
 * @param requestConfig - An http request configuration containing additional information about the request, like URL or headers
 * @returns A promise to an object containing the CSRF related headers
 * @internal
 */
export async function buildCsrfHeaders<T extends HttpRequestConfig>(
  destination: DestinationOrFetchOptionsXOR,
  requestConfig: Partial<T>
): Promise<Record<string, any>> {
  const csrfHeaders = await makeCsrfRequest(destination, requestConfig);
  validateCsrfTokenResponse(csrfHeaders);
  return pickNonNullish({
    ...pickIgnoreCase(csrfHeaders, 'x-csrf-token'),
    cookie: buildCookieHeaderValue(
      pickValueIgnoreCase(csrfHeaders, 'set-cookie')
    )
  });
}

/**
 * @param headers - Request header information.
 * @returns CSRF related headers.
 * @internal
 */
export function buildCsrfFetchHeaders(headers: any): Record<string, any> {
  const fetchHeader = !pickValueIgnoreCase(headers, 'x-csrf-token') && {
    'x-csrf-token': 'Fetch'
  };

  const contentLengthHeaderKey =
    first(Object.keys(pickIgnoreCase(headers, 'content-length'))) ||
    'content-length';

  return {
    ...fetchHeader,
    ...headers,
    [contentLengthHeaderKey]: 0
  };
}

function makeCsrfRequest<T extends HttpRequestConfig>(
  destination: DestinationOrFetchOptionsXOR,
  requestConfig: Partial<T>
): Promise<Record<string, any>> {
  const axiosConfig: HttpRequestConfigWithOrigin = {
    method: 'head',
    ...requestConfig,
    params: {
      custom: requestConfig.params || {},
      requestConfig: {}
    },
    headers: {
      custom: buildCsrfFetchHeaders(requestConfig.headers),
      requestConfig: {}
    }
  };

  // The S/4 does a redirect if the CSRF token is fetched in case the '/' is not in the URL.
  // TODO: remove once https://github.com/axios/axios/issues/3369 is really fixed. Issue is closed but problem stays.
  const requestConfigWithTrailingSlash = appendSlash(axiosConfig);
  return executeHttpRequest(destination, requestConfigWithTrailingSlash)
    .then(response => response.headers)
    .catch(error1 => {
      const headers1 = getResponseHeadersFromError(error1);
      if (hasCsrfToken(headers1)) {
        return headers1;
      }
      logger.warn(
        new ErrorWithCause(
          `First attempt to fetch CSRF token failed with the URL: ${requestConfigWithTrailingSlash.url}. Retrying without trailing slash.`,
          error1
        )
      );
      const requestConfigWithOutTrailingSlash = removeSlash(axiosConfig);
      return executeHttpRequest(destination, requestConfigWithOutTrailingSlash)
        .then(response => response.headers)
        .catch(error2 => {
          const headers2 = getResponseHeadersFromError(error2);
          if (hasCsrfToken(headers2)) {
            return headers2;
          }
          logger.warn(
            new ErrorWithCause(
              `Second attempt to fetch CSRF token failed with the URL: ${requestConfigWithOutTrailingSlash.url}. No CSRF token fetched.`,
              error2
            )
          );
          // todo suggest to disable csrf token handling when the API is implemented
          return {};
        });
    });
}

function hasCsrfToken(headers: Record<string, any>): boolean {
  return !!headers['x-csrf-token'];
}

// Non-2xx responses can contain valid csrf tokens in their headers.
function getResponseHeadersFromError(error: any): Record<string, any> {
  return error.response?.headers || {};
}

function appendSlash<T extends HttpRequestConfigBase>(requestConfig: T): T {
  if (!requestConfig.url!.endsWith('/')) {
    requestConfig.url = `${requestConfig.url}/`;
  }
  return requestConfig;
}

function removeSlash<T extends HttpRequestConfigBase>(requestConfig: T): T {
  if (requestConfig.url!.endsWith('/')) {
    requestConfig.url = removeTrailingSlashes(requestConfig.url!);
  }
  return requestConfig;
}

function validateCsrfTokenResponse(responseHeaders: Record<string, any>) {
  if (!responseHeaders['x-csrf-token']) {
    logger.warn(
      'Destination did not return a CSRF token. This may cause a failure when sending the OData request.'
    );
  }

  if (!responseHeaders['set-cookie']) {
    logger.warn('CSRF header response does not include cookies.');
  }

  return responseHeaders;
}

function buildCookieHeaderValue(cookies?: string[]): string | undefined {
  if (cookies && cookies.length) {
    return cookies.map((cookie: string) => cookie.split(';')[0]).join(';');
  }
}<|MERGE_RESOLUTION|>--- conflicted
+++ resolved
@@ -7,20 +7,12 @@
   pickValueIgnoreCase,
   removeTrailingSlashes
 } from '@sap-cloud-sdk/util';
-<<<<<<< HEAD
 import { DestinationOrFetchOptionsXOR } from '@sap-cloud-sdk/connectivity';
-import { HttpRequestConfig } from './http-client-types';
-=======
-import {
-  Destination,
-  DestinationFetchOptions
-} from '@sap-cloud-sdk/connectivity';
 import {
   HttpRequestConfig,
   HttpRequestConfigBase,
   HttpRequestConfigWithOrigin
 } from './http-client-types';
->>>>>>> 73648c67
 import { executeHttpRequest } from '.';
 
 const logger = createLogger({
