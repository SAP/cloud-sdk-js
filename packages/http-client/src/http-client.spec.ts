--- conflicted
+++ resolved
@@ -277,91 +277,6 @@
 sap-client:001`);
     });
 
-<<<<<<< HEAD
-=======
-    it('logs when custom headers are used', async () => {
-      nock('https://example.com', {
-        reqheaders: {
-          authorization: 'abc',
-          'sap-client': '001',
-          'SAP-Connectivity-SCC-Location_ID': 'efg'
-        }
-      })
-        .get('/api/entity')
-        .reply(200, { res: 'ult' }, { sharp: 'header' });
-      const config: HttpRequestConfigWithOrigin = {
-        method: 'get',
-        url: '/api/entity',
-        headers: {
-          custom: {
-            authorization: 'abc',
-            'sap-client': '001',
-            'SAP-Connectivity-SCC-Location_ID': 'efg'
-          },
-          requestConfig: {}
-        }
-      };
-      const logger = createLogger({
-        package: 'http-client',
-        messageContext: 'http-client'
-      });
-      const debugSpy = jest.spyOn(logger, 'debug');
-
-      await executeHttpRequest(httpsDestination, config);
-
-      expect(debugSpy).nthCalledWith(
-        1,
-        `The following custom headers will overwrite headers created by the SDK, if they use the same key:
-  - "authorization"
-  - "sap-client"
-  - "SAP-Connectivity-SCC-Location_ID"
-If the parameters from multiple origins use the same key, the priority is 1. Custom, 2. Destination, 3. Internal.`
-      );
-    });
-
-    it('also works also in more complex cases', async () => {
-      nock('https://custom.example.com', {
-        reqheaders: {
-          'content-type': 'application/json',
-          accept: 'application/json',
-          'x-csrf-token': 'Fetch',
-          authorization: 'custom-auth-header',
-          'sap-client': '001'
-        }
-      })
-        .post('/api/entity', {
-          a: 1,
-          b: 2,
-          c: 3
-        })
-        .reply(200);
-
-      const config: HttpRequestConfigWithOrigin = {
-        baseURL: 'https://custom.example.com',
-        method: 'POST',
-        url: '/api/entity',
-        headers: {
-          custom: {
-            'content-type': 'application/json',
-            accept: 'application/json',
-            'x-csrf-token': 'Fetch',
-            authorization: 'custom-auth-header'
-          },
-          requestConfig: {}
-        },
-        data: {
-          a: 1,
-          b: 2,
-          c: 3
-        }
-      };
-
-      await expect(
-        executeHttpRequest(httpsDestination, config)
-      ).resolves.not.toThrow();
-    });
-
->>>>>>> 08af4c13
     it('propagates errors to the caller', async () => {
       nock('https://example.com', {
         reqheaders: {
@@ -776,15 +691,17 @@
         package: 'http-client',
         messageContext: 'http-client'
       });
-      const warnSpy = jest.spyOn(logger, 'warn');
-
-      await executeHttpRequestWithOrigin(httpsDestination, config);
-
-      expect(warnSpy).toBeCalledWith(
-        `The following custom headers will overwrite headers created by the SDK:
+      const debugSpy = jest.spyOn(logger, 'debug');
+
+      await executeHttpRequest(httpsDestination, config);
+
+      expect(debugSpy).nthCalledWith(
+        1,
+        `The following custom headers will overwrite headers created by the SDK, if they use the same key:
   - "authorization"
   - "sap-client"
-  - "SAP-Connectivity-SCC-Location_ID"`
+  - "SAP-Connectivity-SCC-Location_ID"
+If the parameters from multiple origins use the same key, the priority is 1. Custom, 2. Destination, 3. Internal.`
       );
     });
 
