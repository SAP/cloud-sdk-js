--- conflicted
+++ resolved
@@ -24,11 +24,8 @@
   addDestinationToRequestConfig,
   buildHttpRequest,
   buildRequestWithMergedHeadersAndQueryParameters,
-<<<<<<< HEAD
   defaultTimeoutTarget,
-=======
   encodeAllParameters,
->>>>>>> d10b578c
   executeHttpRequest,
   getDefaultHttpRequestOptions,
   encodeTypedClientRequest,
