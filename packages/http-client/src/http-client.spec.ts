import https from 'https';
import http from 'http';
import { HttpsProxyAgent } from 'https-proxy-agent';
import nock from 'nock';
import { createLogger } from '@sap-cloud-sdk/util';
import axios from 'axios';
<<<<<<< HEAD
import {
  Destination,
  HttpDestination,
  Protocol,
  ProxyConfiguration
} from '@sap-cloud-sdk/connectivity';
=======
import { Destination, ProxyConfiguration } from '@sap-cloud-sdk/connectivity';
>>>>>>> 8b149343
import {
  timeout,
  Middleware,
  MiddlewareIn,
  HttpMiddlewareContext
} from '@sap-cloud-sdk/resilience';
import * as jwt123 from 'jsonwebtoken';
import {
  circuitBreakers,
  circuitBreakerHttp
} from '@sap-cloud-sdk/resilience/internal';
import {
  connectivityProxyConfigMock,
  defaultDestination,
  privateKey
} from '../../../test-resources/test/test-util';
import * as csrfHeaders from './csrf-token-header';
import {
  DestinationHttpRequestConfig,
  HttpRequestConfig,
  HttpRequestConfigWithOrigin,
  HttpResponse
} from './http-client-types';
import {
  addDestinationToRequestConfig,
  buildHttpRequest,
  buildRequestWithMergedHeadersAndQueryParameters,
  encodeAllParameters,
  executeHttpRequest,
  getDefaultHttpRequestOptions,
  encodeTypedClientRequest,
  shouldHandleCsrfToken,
  executeHttpRequestWithOrigin,
  buildHttpRequestConfigWithOrigin,
  getTenantIdForMiddleware
} from './http-client';

describe('generic http client', () => {
  const httpsDestination: HttpDestination = {
    name: 'httpsDestination',
    url: 'https://example.com',
    authentication: 'BasicAuthentication',
    username: 'USERNAME',
    password: 'PASSWORD',
    sapClient: '001'
  };

  const proxyAuthorization = 'youmaypass';

  const proxyDestination: HttpDestination = {
    name: 'proxyDestination',
    url: 'http://example.com',
    authentication: 'BasicAuthentication',
    proxyType: 'Internet',
    username: 'USERNAME',
    password: 'PASSWORD',
    sapClient: '001',
    proxyConfiguration: {
      headers: {
        'Proxy-Authorization': proxyAuthorization
      },
      host: 'proxy.host',
      port: 1234,
      protocol: 'http'
    }
  };

  describe('buildHttpRequest', () => {
    it('provides a baseURL, headers, and either an httpAgent or an httpsAgent', async () => {
      const expectedHttps: DestinationHttpRequestConfig = {
        baseURL: 'https://example.com',
        headers: {
          authorization: 'Basic VVNFUk5BTUU6UEFTU1dPUkQ=',
          'sap-client': '001'
        }
      };

      const actualHttps = await buildHttpRequest(httpsDestination);

      expect(actualHttps).toMatchObject(expectedHttps);
      expect(actualHttps.httpsAgent).toBeDefined();

      const expectedProxy: DestinationHttpRequestConfig = {
        baseURL: 'http://example.com',
        headers: {
          authorization: 'Basic VVNFUk5BTUU6UEFTU1dPUkQ=',
          'sap-client': '001',
          'Proxy-Authorization': proxyAuthorization
        }
      };

      const actualProxy = await buildHttpRequest(proxyDestination);

      expect(actualProxy).toMatchObject(expectedProxy);
      expect(actualProxy.httpAgent).toBeDefined();
    });

    it('throws useful error messages when finding the destination fails', async () => {
      await expect(
        buildHttpRequest({ destinationName: 'does not exist' })
      ).rejects.toThrowErrorMatchingInlineSnapshot(
        '"Failed to load destination."'
      );
    });

    it('throws useful error messages when building headers fails', async () => {
      await expect(
        buildHttpRequest({
          url: 'https://example.com',
          authentication: 'BasicAuthentication'
        })
      ).rejects.toThrowErrorMatchingInlineSnapshot(
        '"Failed to build headers."'
      );
    });

    it('defaults to NoAuthentication/does not throw if no credentials are provided', async () => {
      await expect(
        buildHttpRequest({ url: 'https://example.com' })
      ).resolves.not.toThrow();
    });
  });

  describe('addDestinationToRequestConfig', () => {
    afterEach(() => {
      jest.clearAllMocks();
    });

    it('merges given headers with provided headers (but gives priority to custom headers)', async () => {
      const expected = {
        a: '1',
        b: '2',
        baseURL: 'https://example.com',
        headers: {
          a: '1',
          authorization: 'CUSTOM',
          'sap-client': '001'
        }
      };

      const actual = await addDestinationToRequestConfig(httpsDestination, {
        method: 'get',
        a: '1',
        b: '2',
        headers: {
          a: '1',
          authorization: 'CUSTOM'
        }
      });

      expect(actual).toMatchObject(expected);
      expect(actual.httpsAgent).toBeDefined();
    });

    it('overwrites baseURL and either httpAgent or httpsAgent', async () => {
      const expected = {
        baseURL: 'https://custom.example.com',
        headers: {
          a: '1',
          authorization: 'CUSTOM',
          'sap-client': '001'
        },
        httpsAgent: 'custom-agent'
      };

      const actual = await addDestinationToRequestConfig(httpsDestination, {
        method: 'get',
        baseURL: 'https://custom.example.com',
        headers: {
          a: '1',
          authorization: 'CUSTOM'
        },
        httpsAgent: 'custom-agent'
      });

      expect(actual).toMatchObject(expected);
    });

    it('allows usage with e.g. axios.request', async () => {
      nock('https://example.com', {
        reqheaders: {
          authorization: 'Basic VVNFUk5BTUU6UEFTU1dPUkQ=',
          'sap-client': '001'
        }
      })
        .get('/api/entity')
        .query({
          a: 'a',
          b: 'b'
        })
        .reply(200);

      const request = addDestinationToRequestConfig(httpsDestination, {
        method: 'get',
        url: '/api/entity',
        headers: {},
        params: {
          a: 'a',
          b: 'b'
        }
      }).then(conf => axios.request(conf));
      await expect(request).resolves.not.toThrow();
    });
  });

  describe('executeHttpRequest', () => {
    afterEach(() => {
      jest.restoreAllMocks();
    });

    function buildMiddleware(
      appendedText: string,
      skipNext = false
    ): Middleware<HttpResponse, HttpMiddlewareContext> {
      // We want to add a name to the function for debugging which is not easy to set.
      // Doing the dummy object the name of the key is taken as function name.
      const dummy = {
        [appendedText](
          options: MiddlewareIn<HttpResponse, HttpMiddlewareContext>
        ) {
          if (skipNext) {
            options.skipNext();
          }

          const wrapped = () =>
            options.fn().then(res => {
              res.data = res.data + appendedText;
              return res;
            });

          return wrapped;
        }
      };
      return dummy[appendedText];
    }

    it('considers timeout on http-request', async () => {
      const oneSecond = 1000;
      nock('https://example.com', {})
        .get('/with-delay')
        .times(1)
        .delay(oneSecond)
        .reply(200)
        .get('/with-delay')
        .times(1)
        .delay(11 * oneSecond)
        .reply(200);

      const response = await executeHttpRequest(httpsDestination, {
        method: 'get',
        url: '/with-delay',
        middleware: [timeout()]
      });

      expect(response.status).toEqual(200);

      await expect(
        executeHttpRequest(httpsDestination, {
          method: 'get',
          url: '/with-delay',
          middleware: [timeout()]
        })
      ).rejects.toThrow(
        'Request to URL: https://example.com ran into a timeout after 10000ms'
      );
    }, 15000);

    it('considers timeout via middleware on csrf token fetching', async () => {
      const delayInResponse = 10;
      nock('http://example.com', {})
        .post(/with-delay/)
        .delay(delayInResponse)
        .reply(200);

      await expect(
        executeHttpRequest(
          { url: 'http://example.com' },
          {
            method: 'post',
            url: 'with-delay',
            middleware: [timeout(delayInResponse * 0.5)]
          },
          { fetchCsrfToken: false }
        )
      ).rejects.toThrow(
        'Request to URL: http://example.com ran into a timeout after 5ms.'
      );
    });

    it('attaches one middleware', async () => {
      nock('https://example.com').get(/.*/).reply(200, 'Initial value.');
      const myMiddleware = buildMiddleware('Middleware One.');

      const response = await executeHttpRequest(httpsDestination, {
        middleware: [myMiddleware],
        method: 'get'
      });
      expect(response.data).toEqual('Initial value.Middleware One.');
    });

    it('attaches multiple middleware in the expected order', async () => {
      nock('https://example.com').get(/.*/).reply(200, 'Initial value.');
      const myMiddlewareTwo = buildMiddleware('Middleware Two.');
      const myMiddlewareOne = buildMiddleware('Middleware One.');

      const response = await executeHttpRequest(httpsDestination, {
        middleware: [myMiddlewareOne, myMiddlewareTwo],
        method: 'get'
      });
      expect(response.data).toEqual(
        'Initial value.Middleware One.Middleware Two.'
      );
    });

    it('stops middleware chain if skipNext is set to true.', async () => {
      nock('https://example.com').get(/.*/).reply(200, 'Initial value.');
      const myMiddlewareTwo = buildMiddleware('Middleware Two.');
      const myMiddlewareOne = buildMiddleware('Middleware One.', true);

      const response = await executeHttpRequest(httpsDestination, {
        middleware: [myMiddlewareOne, myMiddlewareTwo],
        method: 'get'
      });
      expect(response.data).toEqual('Initial value.Middleware One.');
    });

    it('returns a tenantid from jwt containing either zid or iss', () => {
      let jwt = jwt123.sign(
        JSON.stringify({ user_id: 'user', zid: 'tenant' }),
        privateKey,
        {
          algorithm: 'RS512'
        }
      );
      expect(getTenantIdForMiddleware(jwt)).toEqual('tenant');

      jwt = jwt123.sign(
        JSON.stringify({ user_id: 'user', iss: 'http://dummy-iss.com' }),
        privateKey,
        {
          algorithm: 'RS512'
        }
      );
      expect(getTenantIdForMiddleware(jwt)).toEqual('dummy-iss');
    });

    it('returns a string constant for tenantid if custom jwt contains neither zid or iss', () => {
      const jwt = jwt123.sign(JSON.stringify({ user_id: 'user' }), privateKey, {
        algorithm: 'RS512'
      });
      expect(getTenantIdForMiddleware(jwt)).toEqual('tenant_id');
    });

    it('return a string constant for tenantid if neither jwt or xsuaa binding is present', () => {
      expect(getTenantIdForMiddleware()).toEqual('tenant_id');
    });

    it('considers circuit breaker for 5xx errors', async () => {
      const mock = nock('http://example.com', {})
        .post(/test-cb/)
        .times(10)
        .reply(500);

      let keepCalling = !mock.isDone();
      while (keepCalling) {
        await expect(
          executeHttpRequest(
            { url: 'http://example.com' },
            {
              method: 'post',
              url: 'test-cb',
              middleware: [circuitBreakerHttp()]
            },
            {
              fetchCsrfToken: false
            }
          )
        ).rejects.toThrow();
        keepCalling = !mock.isDone();
      }

      expect(circuitBreakers['http://example.com::tenant_id'].opened).toBe(
        true
      );
      Object.keys(circuitBreakers).forEach(key => delete circuitBreakers[key]);
    });

    // The base-agent dependency coming in via the http-proxy-agent did mess with the node https.
    // Since version 3.0.0 the issue is fixed and the test ensures this.
    it('should not break the plain node http client', async () => {
      nock('https://example.com').get(/.*/).reply(200);

      return new Promise((resolve, reject) =>
        https.get('https://example.com', response =>
          response.statusCode === 200 ? resolve(200) : reject()
        )
      );
    });

    it('takes a generic HTTP request and executes it', async () => {
      nock('https://example.com', {
        reqheaders: {
          authorization: 'Basic VVNFUk5BTUU6UEFTU1dPUkQ=',
          'sap-client': '001'
        }
      })
        .get('/api/entity')
        .query({
          $a: 'a',
          b: 'b'
        })
        .reply(200, { res: 'ult' }, { sharp: 'header' });

      jest.spyOn(csrfHeaders, 'buildCsrfHeaders');
      const config: HttpRequestConfig = {
        method: 'GET',
        url: '/api/entity',
        params: {
          $a: 'a',
          b: 'b'
        }
      };

      const response = await executeHttpRequest(httpsDestination, config);
      expect(response.data.res).toBe('ult');
      expect(response.status).toBe(200);
      expect(response.headers).toMatchObject({ sharp: 'header' });
      expect(csrfHeaders.buildCsrfHeaders).not.toHaveBeenCalled();
    });

    it('logs request information', async () => {
      nock('https://example.com', {
        reqheaders: {
          authorization: 'Basic VVNFUk5BTUU6UEFTU1dPUkQ=',
          'sap-client': '001'
        }
      })
        .get('/api/entity')
        .reply(200, { res: 'ult' }, { sharp: 'header' });

      const config: HttpRequestConfig = {
        method: 'GET',
        url: '/api/entity'
      };
      const logger = createLogger({
        package: 'http-client',
        messageContext: 'http-client'
      });
      const debugSpy = jest.spyOn(logger, 'debug');
      await executeHttpRequest(httpsDestination, config);
      expect(debugSpy)
        .toHaveBeenCalledWith(`Execute 'GET' request with target: /api/entity.
The headers of the request are:
authorization:<DATA NOT LOGGED TO PREVENT LEAKING SENSITIVE DATA>
sap-client:001`);
    });

    it('propagates errors to the caller', async () => {
      nock('https://example.com', {
        reqheaders: {
          authorization: 'Basic VVNFUk5BTUU6UEFTU1dPUkQ=',
          'sap-client': '001'
        }
      })
        .get('/api/entity')
        .query({
          a: 'a',
          b: 'b'
        })
        .reply(500, { res: 'NOPE' }, { sharp: 'header' });

      await expect(
        executeHttpRequest(httpsDestination, {
          method: 'get',
          url: '/api/entity',
          params: {
            a: 'a',
            b: 'b'
          }
        })
      ).rejects.toThrowErrorMatchingInlineSnapshot(
        '"Request failed with status code 500"'
      );
    });

    it('fetches csrf token headers for non-get requests by default', async () => {
      const csrfToken = 'some-csrf-token';
      nock('https://example.com', {
        reqheaders: {
          'x-csrf-token': 'Fetch',
          'content-type': 'application/json',
          accept: 'application/json',
          authorization: 'custom-auth-header',
          'sap-client': '001'
        }
      })
        .head('/api/entity')
        .reply(200, {}, { 'x-csrf-token': csrfToken });

      nock('https://example.com', {
        reqheaders: {
          'x-csrf-token': csrfToken,
          'content-type': 'application/json',
          accept: 'application/json',
          authorization: 'custom-auth-header',
          'sap-client': '001'
        }
      })
        .post('/api/entity', {
          a: 1
        })
        .reply(200);

      const config: HttpRequestConfig = {
        baseURL: 'https://example.com',
        method: 'POST',
        url: '/api/entity',
        headers: {
          authorization: 'custom-auth-header',
          'content-type': 'application/json',
          accept: 'application/json'
        },
        data: {
          a: 1
        }
      };
      jest.spyOn(csrfHeaders, 'buildCsrfHeaders');
      await expect(
        executeHttpRequest(httpsDestination, config)
      ).resolves.not.toThrow();
      expect(csrfHeaders.buildCsrfHeaders).toHaveBeenCalled();
    });

    it('fetches csrf token headers even when the response status is not 2xx', async () => {
      const csrfToken = 'some-csrf-token';
      nock('https://example.com', {
        reqheaders: {
          'x-csrf-token': 'Fetch',
          'content-type': 'application/json',
          accept: 'application/json',
          authorization: 'custom-auth-header',
          'sap-client': '001'
        }
      })
        .head('/api/entity')
        .reply(405, {}, { 'x-csrf-token': csrfToken });

      nock('https://example.com', {
        reqheaders: {
          'x-csrf-token': csrfToken,
          'content-type': 'application/json',
          accept: 'application/json',
          authorization: 'custom-auth-header',
          'sap-client': '001'
        }
      })
        .post('/api/entity', {
          a: 1
        })
        .reply(200);

      const config: HttpRequestConfig = {
        baseURL: 'https://example.com',
        method: 'POST',
        url: '/api/entity',
        headers: {
          authorization: 'custom-auth-header',
          'content-type': 'application/json',
          accept: 'application/json'
        },
        data: {
          a: 1
        }
      };

      await expect(
        executeHttpRequest(httpsDestination, config)
      ).resolves.not.toThrow();
    });

    it('should not fetch csrf token headers when fetchCsrfToken is true(default) and request contains the token in the header', async () => {
      const csrfToken = 'some-csrf-token';

      nock('https://example.com', {
        reqheaders: {
          'x-csrf-token': csrfToken,
          'content-type': 'application/json',
          accept: 'application/json',
          authorization: 'custom-auth-header',
          'sap-client': '001'
        }
      })
        .post('/api/entity', {
          a: 1
        })
        .reply(200);

      const config: HttpRequestConfig = {
        baseURL: 'https://example.com',
        method: 'POST',
        url: '/api/entity',
        headers: {
          authorization: 'custom-auth-header',
          'content-type': 'application/json',
          accept: 'application/json',
          'x-csrf-token': csrfToken
        },
        data: {
          a: 1
        }
      };

      jest.spyOn(csrfHeaders, 'buildCsrfHeaders');
      await executeHttpRequest(httpsDestination, config);
      expect(csrfHeaders.buildCsrfHeaders).not.toHaveBeenCalled();
    });

    it('should apply http(s)Agent to both CSRF token request and the real request', async () => {
      const csrfTokenResponse: HttpResponse = {
        headers: { 'x-csrf-token': 'token' }
      } as HttpResponse;
      const spy = jest
        .spyOn(axios, 'request')
        .mockImplementationOnce(async () => csrfTokenResponse);
      jest
        .spyOn(axios, 'request')
        .mockImplementationOnce(async () => 'post response');

      const httpsAgentOption = { ca: 'CA' };
      const config: HttpRequestConfig = {
        baseURL: 'https://www.example.com',
        url: 'api',
        method: 'post',
        httpsAgent: new https.Agent(httpsAgentOption)
      };

      await executeHttpRequest(httpsDestination, config);
      expect(spy).toHaveBeenNthCalledWith(
        2,
        expect.objectContaining({
          httpsAgent: expect.objectContaining({
            options: expect.objectContaining(httpsAgentOption)
          })
        })
      );
    });

    it('throws an error if the destination URL uses neither "http" nor "https" as protocol (e.g. RFC)', async () => {
      jest.spyOn(axios, 'request').mockResolvedValue({});
      const destination: HttpDestination = {
        url: 'rfc://example.com',
        authentication: 'NoAuthentication'
      };

      await expect(
        executeHttpRequest(destination, { method: 'get' })
      ).rejects.toThrowErrorMatchingSnapshot();
    });

    it('includes the default axios config in request', async () => {
      const destination: HttpDestination = { url: 'https://destinationUrl' };
      const requestSpy = jest.spyOn(axios, 'request').mockResolvedValue(true);
      await executeHttpRequest(destination, { method: 'get' });
      expect(requestSpy).toHaveBeenCalledWith(
        expect.objectContaining({
          proxy: false,
          httpsAgent: expect.anything(),
          httpAgent: expect.anything()
        })
      );

      requestSpy.mockRestore();
    });

    it('uses no timeout if no timeout middleware given', async () => {
      nock('https://example.com', {})
        .get('/with-delay')
        .delay(10000 + 1) // typical default timeouts of http clients are 10 seconds
        .reply(200);
      const promise = executeHttpRequest(httpsDestination, {
        method: 'get',
        url: '/with-delay'
      });
      await expect(promise).resolves.not.toThrow();
    }, 60000);

    it('overwrites the default axios config with destination related request config', async () => {
      const destination: HttpDestination = {
        url: 'https://destinationUrl',
        proxyConfiguration: {
          host: 'dummy',
          port: 1234,
          protocol: 'http'
        }
      };
      const requestSpy = jest.spyOn(axios, 'request').mockResolvedValue(true);
      await expect(
        executeHttpRequest(destination, { method: 'get' })
      ).resolves.not.toThrow();
      expect(requestSpy).toHaveBeenCalledWith(
        expect.objectContaining({
          proxy: false,
          httpsAgent: expect.objectContaining({
            proxy: expect.objectContaining({ host: 'dummy', port: 1234 })
          })
        })
      );
    });

    it('overwrites destination related request config with the explicit one', async () => {
      const destination: HttpDestination = { url: 'https://destinationUrl' };
      const requestSpy = jest.spyOn(axios, 'request').mockResolvedValue(true);
      await expect(
        executeHttpRequest(
          destination,
          { method: 'post' },
          { fetchCsrfToken: false }
        )
      ).resolves.not.toThrow();

      expect(requestSpy).toHaveBeenCalledWith(
        expect.objectContaining({
          method: 'post'
        })
      );
    });

    it('rejectUnauthorized property of HttpsAgent should be set to true when isTrustingAllCertificates is false', async () => {
      jest.spyOn(axios, 'request').mockResolvedValue({});
      const destination: HttpDestination = {
        url: 'https://example.com',
        isTrustingAllCertificates: true
      };

      await executeHttpRequest(destination, { method: 'get' });
      const expectedJsonHttpsAgent = {
        httpsAgent: expect.objectContaining({
          options: expect.objectContaining({ rejectUnauthorized: false })
        })
      };
      expect(axios.request).toHaveBeenCalledWith(
        expect.objectContaining(expectedJsonHttpsAgent)
      );
    });

    it('rejectUnauthorized property of HttpsAgent should be set to false when isTrustingAllCertificates is true', async () => {
      jest.spyOn(axios, 'request').mockResolvedValue({});
      const destination: HttpDestination = {
        url: 'https://example.com',
        isTrustingAllCertificates: false
      };
      await executeHttpRequest(destination, { method: 'get' });
      const expectedJsonHttpsAgent = {
        httpsAgent: expect.objectContaining({
          options: expect.objectContaining({ rejectUnauthorized: true })
        })
      };
      expect(axios.request).toHaveBeenCalledWith(
        expect.objectContaining(expectedJsonHttpsAgent)
      );
    });

    it('request config contains httpAgent when destination URL uses "http" as protocol', async () => {
      jest.spyOn(axios, 'request').mockResolvedValue({});

      const expectedConfigEntry = { httpAgent: expect.anything() };
      const destination: HttpDestination = {
        url: 'http://example.com',
        authentication: 'NoAuthentication'
      };

      await executeHttpRequest(destination, { method: 'get' });
      expect(axios.request).toHaveBeenCalledWith(
        expect.objectContaining(expectedConfigEntry)
      );
    });

    it('request config contains httpsAgent when destination URL uses "https" as protocol', async () => {
      jest.spyOn(axios, 'request').mockResolvedValue({});
      const expectedConfigEntry = { httpsAgent: expect.anything() };
      const destination: HttpDestination = {
        url: 'https://example.com',
        authentication: 'NoAuthentication'
      };

      await executeHttpRequest(destination, { method: 'get' });

      expect(axios.request).toHaveBeenCalledWith(
        expect.objectContaining(expectedConfigEntry)
      );
    });

    /* eslint-disable no-console */
    /**
     * BLI: https://github.com/SAP/cloud-sdk-backlog/issues/560.
     * Actual: request is successful.
     * Expected: Axios requests should pass via the proxy and hence result in a redirect loop.
     * */
    xit('test axios proxy redirect', () => {
      const proxyConfiguration: ProxyConfiguration = {
        host: 'localhost',
        port: 8080,
        protocol: 'http'
      };
      // A fake proxy server
      http
        .createServer(function (req, res) {
          res.writeHead(302, { location: 'https://example.com' });
          res.end();
        })
        .listen(8080);

      axios({
        method: 'get',
        url: 'https://google.com',
        httpsAgent: new HttpsProxyAgent(proxyConfiguration)
      })
        .then(r => console.log(r))
        .catch(console.error);
    });
  });

  describe('executeHttpRequestWithOrigin', () => {
    afterEach(() => {
      jest.restoreAllMocks();
    });

    it('logs when custom headers are used', async () => {
      nock('https://example.com', {
        reqheaders: {
          authorization: 'abc',
          'sap-client': '001',
          'SAP-Connectivity-SCC-Location_ID': 'efg'
        }
      })
        .get('/api/entity')
        .reply(200, { res: 'ult' }, { sharp: 'header' });
      const config: HttpRequestConfigWithOrigin = {
        method: 'get',
        url: '/api/entity',
        headers: {
          custom: {
            authorization: 'abc',
            'sap-client': '001',
            'SAP-Connectivity-SCC-Location_ID': 'efg'
          },
          requestConfig: {
            authorization: 'def'
          }
        }
      };
      const logger = createLogger({
        package: 'http-client',
        messageContext: 'http-client'
      });
      const debugSpy = jest.spyOn(logger, 'debug');

      await executeHttpRequest(httpsDestination, config);

      expect(debugSpy).nthCalledWith(
        1,
        `The following custom headers will overwrite headers created by the SDK, if they use the same key:
  - "authorization"
If the parameters from multiple origins use the same key, the priority is 1. Custom, 2. Destination, 3. Internal.`
      );
    });

    it('also works also in more complex cases', async () => {
      nock('https://custom.example.com', {
        reqheaders: {
          'content-type': 'application/json',
          accept: 'application/json',
          'x-csrf-token': 'Fetch',
          authorization: 'custom-auth-header',
          'sap-client': '001'
        }
      })
        .post('/api/entity', {
          a: 1,
          b: 2,
          c: 3
        })
        .reply(200);

      const config: HttpRequestConfigWithOrigin = {
        baseURL: 'https://custom.example.com',
        method: 'POST',
        url: '/api/entity',
        headers: {
          custom: {
            'content-type': 'application/json',
            accept: 'application/json',
            'x-csrf-token': 'Fetch',
            authorization: 'custom-auth-header'
          },
          requestConfig: {}
        },
        data: {
          a: 1,
          b: 2,
          c: 3
        }
      };

      await expect(
        executeHttpRequestWithOrigin(httpsDestination, config)
      ).resolves.not.toThrow();
    });
  });

  describe('buildRequestWithMergedHeadersAndQueryParameters', () => {
    const requestWithParameters: HttpRequestConfigWithOrigin = {
      method: 'get',
      url: '/api/entity',
      params: {
        custom: {
          customParam: 'a/b'
        },
        requestConfig: {
          requestParam: 'a/b'
        }
      }
    };
    const destinationWithParameters: Destination = {
      url: 'http://example.com',
      queryParameters: {
        destProp: 'a#b'
      },
      originalProperties: {
        'URL.queries.destUrlProp': 'a?b'
      }
    };

    it('uses authTokens if present on a destination', async () => {
      const httpRequestConfigWithOrigin: HttpRequestConfigWithOrigin = {
        method: 'get',
        headers: {
          requestConfig: {}
        }
      };
      const destination: Destination = {
        ...defaultDestination,
        authentication: 'OAuth2SAMLBearerAssertion',
        authTokens: [
          {
            type: 'Bearer',
            value: 'some.token',
            expiresIn: '3600',
            error: null,
            http_header: {
              key: 'Authorization',
              value: 'Bearer some.token'
            }
          }
        ]
      };
      const actual = await buildRequestWithMergedHeadersAndQueryParameters(
        httpRequestConfigWithOrigin,
        destination,
        {} as DestinationHttpRequestConfig
      );
      const expected = {
        method: 'get',
        headers: {
          authorization: 'Bearer some.token',
          'sap-client': '123'
        },
        params: {}
      };
      expect(actual).toStrictEqual(expected);
    });

    it("should encode query parameters excluding the 'custom' ones.", async () => {
      const actual = await buildRequestWithMergedHeadersAndQueryParameters(
        requestWithParameters,
        destinationWithParameters,
        {} as DestinationHttpRequestConfig
      );
      const expected = {
        method: 'get',
        url: '/api/entity',
        headers: {},
        params: {
          customParam: 'a/b',
          requestParam: 'a%2Fb',
          destProp: 'a%23b',
          destUrlProp: 'a%3Fb'
        }
      };
      expect(actual).toStrictEqual(expected);
    });

    it('should encode query parameters excluding the custom and request ones if the sdkEncoder is used explicitly.', async () => {
      const actual = await buildRequestWithMergedHeadersAndQueryParameters(
        {
          ...requestWithParameters,
          parameterEncoder: encodeTypedClientRequest
        },
        destinationWithParameters,
        {} as DestinationHttpRequestConfig
      );
      const expected = {
        method: 'get',
        url: '/api/entity',
        headers: {},
        parameterEncoder: encodeTypedClientRequest,
        params: {
          customParam: 'a/b',
          requestParam: 'a/b',
          destProp: 'a%23b',
          destUrlProp: 'a%3Fb'
        }
      };
      expect(actual).toStrictEqual(expected);
    });

    it('should encode all parameters if the encodeAll function is used', async () => {
      const actual = await buildRequestWithMergedHeadersAndQueryParameters(
        {
          ...requestWithParameters,
          parameterEncoder: encodeAllParameters
        },
        destinationWithParameters,
        {} as DestinationHttpRequestConfig
      );
      const expected = {
        method: 'get',
        url: '/api/entity',
        headers: {},
        parameterEncoder: encodeAllParameters,
        params: {
          customParam: 'a%2Fb',
          requestParam: 'a%2Fb',
          destProp: 'a%23b',
          destUrlProp: 'a%3Fb'
        }
      };
      expect(actual).toStrictEqual(expected);
    });

    it('should use custom parameter serializer if given', async () => {
      function parameterEncoder(
        params: Record<string, any>
      ): Record<string, any> {
        return Object.fromEntries(
          Object.entries(params).map(([key, value]) => [
            key,
            `${value}SomeChange`
          ])
        );
      }

      const actual = await buildRequestWithMergedHeadersAndQueryParameters(
        { ...requestWithParameters, parameterEncoder },
        destinationWithParameters,
        {} as DestinationHttpRequestConfig
      );
      const expected = {
        method: 'get',
        url: '/api/entity',
        headers: {},
        parameterEncoder,
        params: {
          customParam: 'a/bSomeChange',
          requestParam: 'a/bSomeChange',
          destProp: 'a#bSomeChange',
          destUrlProp: 'a?bSomeChange'
        }
      };
      expect(actual).toStrictEqual(expected);
    });

    it('should merge and resolve conflicts', async () => {
      const httpRequestConfigWithOrigin: HttpRequestConfigWithOrigin = {
        method: 'get',
        url: '/api/entity',
        headers: {
          custom: {
            'IF-match': 'customEtag'
          },
          requestConfig: {
            Authorization: 'reqConfigAuth',
            'if-match': 'reqConfigEtag'
          }
        }
      };
      const destination: Destination = {
        url: 'http://example.com',
        headers: { 'sap-client': '001' },
        originalProperties: {
          'URL.headers.AUTHORIZATION': 'destPropAuth',
          'URL.queries.param1': 'destPropParam1'
        }
      };
      const actual = await buildRequestWithMergedHeadersAndQueryParameters(
        httpRequestConfigWithOrigin,
        destination,
        {} as DestinationHttpRequestConfig
      );
      const expected = {
        method: 'get',
        url: '/api/entity',
        headers: {
          AUTHORIZATION: 'destPropAuth',
          'IF-match': 'customEtag',
          'sap-client': '001'
        },
        params: {
          param1: 'destPropParam1'
        }
      };
      expect(actual).toStrictEqual(expected);
    });

    it('should add location id headers to the headers if there is a cloudConnectorLocationId in the destination', async () => {
      const httpRequestConfigWithOrigin: HttpRequestConfigWithOrigin = {
        method: 'get',
        headers: {
          requestConfig: {}
        }
      };
      const destination: Destination = {
        url: 'http://example.com',
        cloudConnectorLocationId: 'Potsdam'
      };
      const actual = await buildRequestWithMergedHeadersAndQueryParameters(
        httpRequestConfigWithOrigin,
        destination,
        {} as DestinationHttpRequestConfig
      );
      const expected = {
        method: 'get',
        headers: {
          'SAP-Connectivity-SCC-Location_ID': 'Potsdam'
        },
        params: {}
      };
      expect(actual).toStrictEqual(expected);
    });
    it('should add proxy headers to the headers if there is a proxy configuration in the destination', async () => {
      const proxyHeaders = {
        'Proxy-Authorization': 'Bearer jwt',
        'SAP-Connectivity-Authentication': 'Bearer jwt'
      };
      const httpRequestConfigWithOrigin: HttpRequestConfigWithOrigin = {
        method: 'get',
        headers: {
          requestConfig: {}
        }
      };
      const destination: Destination = {
        url: 'http://example.com',
        proxyType: 'OnPremise',
        proxyConfiguration: {
          ...connectivityProxyConfigMock,
          headers: proxyHeaders
        },
        authentication: 'PrincipalPropagation'
      };
      const actual = await buildRequestWithMergedHeadersAndQueryParameters(
        httpRequestConfigWithOrigin,
        destination,
        {} as DestinationHttpRequestConfig
      );
      const expected = {
        method: 'get',
        headers: {
          'Proxy-Authorization': 'Bearer jwt',
          'SAP-Connectivity-Authentication': 'Bearer jwt'
        },
        params: {}
      };
      expect(actual).toStrictEqual(expected);
    });
  });

  describe('shouldHandleCsrfToken', () => {
    it('should not handle csrf token for get request with default HttpRequestOptions', () => {
      const request = { method: 'get' } as HttpRequestConfig;
      const options = getDefaultHttpRequestOptions();
      expect(shouldHandleCsrfToken(request, options)).toEqual(false);
    });

    it('should not handle csrf token when fetchCsrfToken is overriden to false', () => {
      const request = { method: 'post' } as HttpRequestConfig;
      const options = { fetchCsrfToken: false };
      expect(shouldHandleCsrfToken(request, options)).toEqual(false);
    });

    it('should handle csrf token for non-get request with default HttpRequestOptions', () => {
      const request = { method: 'patch' } as HttpRequestConfig;
      const options = getDefaultHttpRequestOptions();
      expect(shouldHandleCsrfToken(request, options)).toEqual(true);
    });
  });

  describe('buildHttpRequestConfigWithOrigin', () => {
    it('should return an object with method property when parameter is undefined', () => {
      const requestConfig: HttpRequestConfig = {
        method: 'get'
      };

      expect(buildHttpRequestConfigWithOrigin(undefined)).toStrictEqual(
        requestConfig
      );
    });

    it('should return the original object, when the parameter is typed as HttpRequestConfigWithOrigin', () => {
      const requestConfig: HttpRequestConfigWithOrigin = {
        method: 'get',
        headers: {
          requestConfig: {
            k1: 'v1'
          },
          custom: {
            k2: 'v2'
          }
        },
        params: {
          requestConfig: {
            k3: 'v3'
          },
          custom: {
            k4: 'v4'
          }
        }
      };
      expect(buildHttpRequestConfigWithOrigin(requestConfig)).toStrictEqual(
        requestConfig
      );
    });

    it('should return the original object, when the parameter contains requestConfig or custom', () => {
      const requestConfig: HttpRequestConfigWithOrigin = {
        method: 'get',
        headers: {
          requestConfig: {
            k1: 'v1'
          }
        },
        params: {
          custom: {
            k2: 'v2'
          }
        }
      };
      expect(buildHttpRequestConfigWithOrigin(requestConfig)).toStrictEqual(
        requestConfig
      );
    });

    it('should build an object typed as HttpRequestConfigWithOrigin, when the parameter is typed as HttpRequestConfig', () => {
      const requestConfig: HttpRequestConfig = {
        method: 'get',
        headers: {
          k1: 'v1'
        },
        params: {
          k2: 'v2'
        }
      };
      const expected: HttpRequestConfigWithOrigin = {
        method: 'get',
        headers: {
          requestConfig: {},
          custom: {
            k1: 'v1'
          }
        },
        params: {
          requestConfig: {},
          custom: {
            k2: 'v2'
          }
        }
      };
      expect(buildHttpRequestConfigWithOrigin(requestConfig)).toStrictEqual(
        expected
      );
    });
  });
});<|MERGE_RESOLUTION|>--- conflicted
+++ resolved
@@ -4,16 +4,11 @@
 import nock from 'nock';
 import { createLogger } from '@sap-cloud-sdk/util';
 import axios from 'axios';
-<<<<<<< HEAD
 import {
   Destination,
   HttpDestination,
-  Protocol,
   ProxyConfiguration
 } from '@sap-cloud-sdk/connectivity';
-=======
-import { Destination, ProxyConfiguration } from '@sap-cloud-sdk/connectivity';
->>>>>>> 8b149343
 import {
   timeout,
   Middleware,
