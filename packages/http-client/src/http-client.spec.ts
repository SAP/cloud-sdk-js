--- conflicted
+++ resolved
@@ -50,7 +50,9 @@
   buildRequestWithMergedHeadersAndQueryParameters,
   encodeAllParameters,
   executeHttpRequest,
+  getDefaultHttpRequestOptions,
   encodeTypedClientRequest,
+  shouldHandleCsrfToken,
   executeHttpRequestWithOrigin,
   buildHttpRequestConfigWithOrigin,
   getTenantIdForMiddleware
@@ -233,21 +235,8 @@
       // We want to add a name to the function for debugging which is not easy to set.
       // Doing the dummy object the name of the key is taken as function name.
       const dummy = {
-<<<<<<< HEAD
         [appendedText](options: HttpMiddlewareOptions) {
-          if (skipNext) {
-            options.skipNext();
-          }
-
-=======
-        [appendedText](
-          options: MiddlewareOptions<
-            HttpRequestConfig,
-            HttpResponse,
-            HttpMiddlewareContext
-          >
-        ) {
->>>>>>> 99d08f1d
+
           const wrapped = args =>
             options.fn(args).then(res => {
               res.data = res.data + appendedText;
