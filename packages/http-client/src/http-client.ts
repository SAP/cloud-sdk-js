--- conflicted
+++ resolved
@@ -48,12 +48,7 @@
  * @returns A [[DestinationHttpRequestConfig]].
  */
 export async function buildHttpRequest(
-<<<<<<< HEAD
-  destination: DestinationOrFetchOptionsXOR,
-  customHeaders?: Record<string, any>
-=======
-  destination: Destination | DestinationFetchOptions
->>>>>>> 73648c67
+  destination: DestinationOrFetchOptionsXOR
 ): Promise<DestinationHttpRequestConfig> {
   const resolvedDestination = await resolveDestination(destination);
   if (!resolvedDestination) {
@@ -97,13 +92,8 @@
  * @internal
  */
 export function execute<ReturnT>(executeFn: ExecuteHttpRequestFn<ReturnT>) {
-<<<<<<< HEAD
-  return async function <T extends HttpRequestConfig>(
+  return async function <T extends HttpRequestConfigWithOrigin>(
     destination: DestinationOrFetchOptionsXOR,
-=======
-  return async function <T extends HttpRequestConfigWithOrigin>(
-    destination: Destination | DestinationFetchOptions,
->>>>>>> 73648c67
     requestConfig: T,
     options?: HttpRequestOptions
   ): Promise<ReturnT> {
@@ -243,44 +233,7 @@
 }
 
 /**
-<<<<<<< HEAD
- *
- * @experimental This API is experimental and might change in newer versions. Use with caution.
- * @param destination - A destination or a destination name and a JWT.
- * @param requestConfig - Any object representing an HTTP request.
- * @internal
- */
-export async function buildAxiosRequestConfig<T extends HttpRequestConfig>(
-  destination: DestinationOrFetchOptionsXOR,
-  requestConfig?: Partial<T>
-): Promise<AxiosRequestConfig> {
-  const destinationRequestConfig = await buildHttpRequest(
-    destination,
-    requestConfig?.headers
-  );
-  const request = requestConfig
-    ? merge(destinationRequestConfig, requestConfig)
-    : destinationRequestConfig;
-  return { ...getAxiosConfigWithDefaultsWithoutMethod(), ...request };
-}
-
-// Overload signatures for executeHttpRequest
-// export function executeHttpRequest<T extends HttpRequestConfig>(
-//   destination: Destination,
-//   requestConfig: T,
-//   options?: HttpRequestOptions
-// ): Promise<HttpResponse>;
-// export function executeHttpRequest<T extends HttpRequestConfig>(
-//   destination: DestinationFetchOptions,
-//   requestConfig: T,
-//   options?: HttpRequestOptions
-// ): Promise<HttpResponse>;
-// TODO: deprecate this and consider switching to executeHttpRequestWithOrigin
-/**
- * Builds a [[DestinationHttpRequestConfig]] for the given destination, merges it into the given requestConfig
-=======
  * Builds a [[DestinationHttpRequestConfig]] for the given destination, merges it into the given [[HttpRequestConfigWithOrigin]]
->>>>>>> 73648c67
  * and executes it (using Axios).
  * The [[HttpRequestConfigWithOrigin]] supports defining header options and query parameter options with origins.
  * When reaching conflicts, values with high priorities are chosen.
@@ -290,13 +243,8 @@
  * @param options - An [[HttpRequestOptions]] of the http request for configuring e.g., CSRF token delegation. By default, the SDK will not fetch the CSRF token.
  * @returns A promise resolving to an [[HttpResponse]].
  */
-<<<<<<< HEAD
-export function executeHttpRequest<T extends HttpRequestConfig>(
+export function executeHttpRequest<T extends HttpRequestConfigWithOrigin>(
   destination: DestinationOrFetchOptionsXOR,
-=======
-export function executeHttpRequest<T extends HttpRequestConfigWithOrigin>(
-  destination: Destination | DestinationFetchOptions,
->>>>>>> 73648c67
   requestConfig: T,
   options?: HttpRequestOptions
 ): Promise<HttpResponse> {
