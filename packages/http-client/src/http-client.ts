import * as http from 'http';
import * as https from 'https';
import {
  buildHeadersForDestination,
  Destination,
  DestinationOrFetchOptions,
  getAgentConfig,
  toDestinationNameUrl
} from '@sap-cloud-sdk/connectivity';
import {
  defaultResilienceBTPServices,
  DestinationConfiguration,
  getAdditionalHeaders,
  getAdditionalQueryParameters,
  getAuthHeader,
  resolveDestination
} from '@sap-cloud-sdk/connectivity/internal';
import {
  createLogger,
  ErrorWithCause,
  pickIgnoreCase,
  sanitizeRecord,
  unixEOL
} from '@sap-cloud-sdk/util';
import axios from 'axios';
import { buildCsrfHeaders } from './csrf-token-header';
import {
  DestinationHttpRequestConfig,
  ExecuteHttpRequestFn,
  HttpRequest,
  HttpRequestConfig,
  HttpRequestConfigBase,
  HttpRequestConfigWithOrigin,
  HttpRequestOptions,
  HttpResponse,
  isHttpRequestConfigWithOrigin,
  OriginOptions,
  OriginOptionsInternal,
  ParameterEncoder
} from './http-client-types';
import { mergeOptionsWithPriority } from './http-request-config';

const logger = createLogger({
  package: 'http-client',
  messageContext: 'http-client'
});

/**
 * Builds a {@link DestinationHttpRequestConfig} for the given destination.
 * If a destination name (and a JWT) are provided, it will try to resolve the destination.
 * @param destination - A destination or a destination name and a JWT.
 * @returns A {@link DestinationHttpRequestConfig}.
 */
export async function buildHttpRequest(
  destination: DestinationOrFetchOptions
): Promise<DestinationHttpRequestConfig> {
  const resolvedDestination = await resolveDestination(destination);
  if (!!resolvedDestination.type && resolvedDestination.type !== 'HTTP') {
    throw Error(
      `The type of the destination '${toDestinationNameUrl(
        destination
      )}' has to be 'HTTP', but is '${destination.type}'.`
    );
  }

  const headers = await buildHeaders(resolvedDestination);

  return buildDestinationHttpRequestConfig(resolvedDestination, headers);
}

/**
 * Builds a {@link DestinationHttpRequestConfig} for the given destination
 * and then merges it into the given request configuration.
 * Setting of the given request configuration take precedence over any destination related configuration.
 * @param destination - A destination or a destination name and a JWT.
 * @param requestConfig - Any object representing an HTTP request.
 * @returns The given request config merged with the config built for the given destination.
 * @internal
 */
export async function addDestinationToRequestConfig<
  T extends HttpRequestConfig
>(
  destination: DestinationOrFetchOptions,
  requestConfig: T
): Promise<T & DestinationHttpRequestConfig> {
  const destinationConfig = await buildHttpRequest(destination);
  return merge(destinationConfig, requestConfig);
}

/**
 * Takes as parameter a function that expects an {@link HttpRequest} and returns a Promise of {@link HttpResponse}.
 * Returns a function that takes a destination and a request-config (extends {@link HttpRequestConfig}), builds an {@link HttpRequest} from them, and calls
 * the provided execute function.
 *
 * NOTE: If you simply want to execute a request without passing your own execute function, use {@link executeHttpRequest} instead.
 * @param executeFn - A function that can execute an {@link HttpRequestConfig}.
 * @returns A function expecting destination and a request.
 * @internal
 */
export function execute<ReturnT>(executeFn: ExecuteHttpRequestFn<ReturnT>) {
  return async function <T extends HttpRequestConfigWithOrigin>(
    destination: DestinationOrFetchOptions,
    requestConfig: T,
    options?: HttpRequestOptions
  ): Promise<ReturnT> {
    const resolvedDestination = await resolveDestination(destination);
    if (!!resolvedDestination.type && resolvedDestination.type !== 'HTTP') {
      throw Error(
        `The type of the destination '${toDestinationNameUrl(
          destination
        )}' has to be 'HTTP', but is '${destination.type}'.`
      );
    }

    const destinationRequestConfig = await buildHttpRequest(destination);
    logCustomHeadersWarning(requestConfig.headers);
    const request = await buildRequestWithMergedHeadersAndQueryParameters(
      requestConfig,
      resolvedDestination,
      destinationRequestConfig
    );

    request.headers = await addCsrfTokenToHeader(destination, request, options);
    logRequestInformation(request);
    return executeFn(request);
  };
}

/**
 * Build an {@link HttpRequestConfigWithOrigin} from a given {@link HttpRequestConfigWithOrigin} or {@link HttpRequestConfig}
 * @param requestConfig - The given {@link HttpRequestConfigWithOrigin} or {@link HttpRequestConfig}
 * @returns The resulting {@link HttpRequestConfigWithOrigin}
 * @internal
 */
export function buildHttpRequestConfigWithOrigin(
  requestConfig: HttpRequestConfigWithOrigin | HttpRequestConfig | undefined
): HttpRequestConfigWithOrigin {
  if (!requestConfig) {
    return getDefaultHttpRequestConfigOptions();
  }
  if (isHttpRequestConfigWithOrigin(requestConfig)) {
    return requestConfig;
  }
  return {
    ...requestConfig,
    headers: {
      requestConfig: {},
      ...(requestConfig.headers && { custom: requestConfig.headers })
    },
    params: {
      requestConfig: {},
      ...(requestConfig.params && { custom: requestConfig.params })
    }
  };
}

/**
 * This method does nothing and is only there to indicated that the call was made by Odata or OpenApi client and encoding is already done on filter and key parameters.
 * @param params - Parameters which are returned
 * @returns The parameters as they are without encoding.
 * @internal
 */
export const encodeTypedClientRequest: ParameterEncoder = (
  params: Record<string, any>
) => params;

function encodeQueryParameters(options: {
  parameterEncoder: ParameterEncoder;
  parameters: OriginOptionsInternal;
  exclude: (keyof OriginOptionsInternal)[];
}): OriginOptionsInternal {
  const { parameterEncoder, parameters, exclude } = options;
  return Object.fromEntries(
    Object.entries(parameters).map(([key, value]) =>
      exclude.includes(key as keyof OriginOptionsInternal)
        ? [key, value]
        : [key, value ? parameterEncoder(value) : value]
    )
  );
}

function isGenericClientDefault(
  parameterEncoder: ParameterEncoder | undefined
): parameterEncoder is undefined {
  return !parameterEncoder;
}

function isTypedClient(
  parameterEncoder: ParameterEncoder
): parameterEncoder is typeof encodeTypedClientRequest {
  return parameterEncoder.name === encodeTypedClientRequest.name;
}

function getEncodedParameters(
  parameters: OriginOptionsInternal,
  requestConfig: HttpRequestConfigWithOrigin
): OriginOptionsInternal {
  const { parameterEncoder } = requestConfig;
  if (isGenericClientDefault(parameterEncoder)) {
    return encodeQueryParameters({
      parameters,
      parameterEncoder: encodeAllParameters,
      exclude: ['custom']
    });
  }

  if (isTypedClient(parameterEncoder)) {
    return encodeQueryParameters({
      parameters,
      parameterEncoder: encodeAllParameters,
      exclude: ['custom', 'requestConfig']
    });
  }

  // Custom encoder provided for generic client -> use it for all origins
  return encodeQueryParameters({ parameters, parameterEncoder, exclude: [] });
}

/**
 * @internal
 * Build a request config from a given request config and a destination.
 * In addition to merging the information from the request config and the destination, it also picks values with higher priority for headers and query parameters.
 * @param requestConfig - Any object representing an HTTP request.
 * @param destination - A resolved {@link Destination} object.
 * @param destinationRequestConfig - A {@link DestinationHttpRequestConfig} object, that is built from a {@link Destination}.
 * @see {@link mergeOptionsWithPriority}
 * @returns A resulting request config.
 */
export async function buildRequestWithMergedHeadersAndQueryParameters(
  requestConfig: HttpRequestConfigWithOrigin,
  destination: Destination,
  destinationRequestConfig: DestinationHttpRequestConfig
): Promise<HttpRequestConfig & DestinationHttpRequestConfig> {
  const { paramsOriginOptions, headersOriginOptions, requestConfigBase } =
    splitRequestConfig(requestConfig);
  const parameters = collectParametersFromAllOrigins(
    destination,
    paramsOriginOptions
  );

  const encodedParameters = getEncodedParameters(parameters, requestConfig);

  const mergedQueryParameter = mergeOptionsWithPriority(encodedParameters);

  const mergedHeaders = await getMergedHeaders(
    destination,
    headersOriginOptions
  );

  const request = merge(destinationRequestConfig, requestConfigBase);
  request.headers = mergedHeaders || {};
  request.params = mergedQueryParameter || {};
  return request;
}

async function getMergedHeaders(
  destination: Destination,
  headersOriginOptions?: OriginOptions
): Promise<Record<string, string> | undefined> {
  const headersDestination = await buildHeaders(destination);
  const customAuthHeader = getAuthHeader(
    destination.authentication,
    headersOriginOptions?.custom
  );

  const queryParametersDestinationProperty = getAdditionalHeaders(
    (destination.originalProperties as DestinationConfiguration) || {}
  ).headers;

  return mergeOptionsWithPriority({
    requestConfig: headersOriginOptions?.requestConfig,
    custom: { ...headersOriginOptions?.custom, ...customAuthHeader },
    destinationProperty: queryParametersDestinationProperty,
    destination: headersDestination
  });
}

function collectParametersFromAllOrigins(
  destination: Destination,
  paramsOriginOptions?: OriginOptions
): OriginOptionsInternal {
  const queryParametersDestinationProperty = getAdditionalQueryParameters(
    (destination.originalProperties as DestinationConfiguration) || {}
  ).queryParameters;
  return {
    ...paramsOriginOptions,
    destinationProperty: queryParametersDestinationProperty,
    destination: destination.queryParameters
  };
}

function splitRequestConfig(requestConfig: HttpRequestConfigWithOrigin): {
  paramsOriginOptions?: OriginOptions;
  headersOriginOptions?: OriginOptions;
  requestConfigBase: HttpRequestConfigBase;
} {
  const paramsOriginOptions = requestConfig.params;
  const headersOriginOptions = requestConfig.headers;
  return {
    paramsOriginOptions,
    headersOriginOptions,
    requestConfigBase: requestConfig as HttpRequestConfigBase
  };
}

function logCustomHeadersWarning(headers?: OriginOptions) {
  if (!headers) {
    return;
  }
  const customHeaders = headers.custom;
  const requestConfigHeaders = headers.requestConfig;
  if (customHeaders && requestConfigHeaders) {
    const headerKeysToBeOverwritten = Object.keys(customHeaders).filter(
      customHeaderKey =>
        Object.keys(requestConfigHeaders).includes(customHeaderKey)
    );
    if (headerKeysToBeOverwritten.length) {
      logger.debug(
        `The following custom headers will overwrite headers created by the SDK, if they use the same key:\n${headerKeysToBeOverwritten
          .map(key => `  - "${key}"`)
          .join('\n')}
If the parameters from multiple origins use the same key, the priority is 1. Custom, 2. Destination, 3. Internal.`
      );
    }
  }
}

function logRequestInformation(request: HttpRequestConfig) {
  const basicRequestInfo = `Execute '${request.method}' request with target: ${request.url}.`;
  if (request.headers) {
    const headerText = Object.entries(sanitizeRecord(request.headers))
      .map(([key, value]) => `${key}:${value}`)
      .join(unixEOL);

    logger.debug(
      `${basicRequestInfo}${unixEOL}The headers of the request are:${unixEOL}${headerText}`
    );
  } else {
    logger.debug(basicRequestInfo);
  }
}

// eslint-disable-next-line jsdoc/require-returns-check
/**
 * Builds a {@link DestinationHttpRequestConfig} for the given destination, merges it into the given `requestConfig` and executes it (using Axios).
 * @param destination - A destination or a destination name and a JWT.
 * @param requestConfig - Any object representing an HTTP request.
 * @param options - An {@link HttpRequestOptions} of the HTTP request for configuring e.g., CSRF token delegation. By default, the SDK will fetch the CSRF token.
 * @returns A promise resolving to an {@link HttpResponse}.
 */
export function executeHttpRequest<T extends HttpRequestConfig>(
  destination: DestinationOrFetchOptions,
  requestConfig?: T,
  options?: HttpRequestOptions
<<<<<<< HEAD
=======
): Promise<HttpResponse>;
// eslint-disable-next-line jsdoc/require-returns-check
/**
 * Builds a {@link DestinationHttpRequestConfig} for the given destination, merges it into the given `requestConfig` and executes it (using Axios).
 * @deprecated This overload is replaced by the function {@link executeHttpRequestWithOrigin}.
 * @param destination - A destination or a destination name and a JWT.
 * @param requestConfig - Any object representing an HTTP request.
 * @param options - An {@link HttpRequestOptions} of the HTTP request for configuring e.g., CSRF token delegation. By default, the SDK will fetch the CSRF token.
 * @returns A promise resolving to an {@link HttpResponse}.
 */
export function executeHttpRequest<T extends HttpRequestConfigWithOrigin>(
  destination: DestinationOrFetchOptions,
  requestConfig?: T,
  options?: HttpRequestOptions
): Promise<HttpResponse>;
// eslint-disable-next-line jsdoc/require-jsdoc
export function executeHttpRequest<
  T extends HttpRequestConfig | HttpRequestConfigWithOrigin
>(
  destination: DestinationOrFetchOptions,
  requestConfig?: T,
  options?: HttpRequestOptions
>>>>>>> 0f470903
): Promise<HttpResponse> {
  // eslint-disable-next-line jsdoc/require-jsdoc
  const requestConfigWithOrigin =
    buildHttpRequestConfigWithOrigin(requestConfig);
  return execute(executeWithAxios)(
    destination,
    requestConfigWithOrigin,
    options
  );
}

/**
 * Builds a {@link DestinationHttpRequestConfig} for the given destination, merges it into the given {@link HttpRequestConfigWithOrigin}
 * and executes it (using Axios).
 * The {@link HttpRequestConfigWithOrigin} supports defining header options and query parameter options with origins.
 * Equally named headers and query parameters are prioritized in the following order:
 * 1. `custom`
 * 2. Destination related headers/query parameters
 * 3. `requestConfig`.
 * @param destination - A destination or a destination name and a JWT.
 * @param requestConfig - Any object representing an HTTP request.
 * @param options - An {@link HttpRequestOptions} of the HTTP request for configuring e.g., CSRF token delegation. By default, the SDK will fetch the CSRF token.
 * @returns A promise resolving to an {@link HttpResponse}.
 * @see https://sap.github.io/cloud-sdk/docs/js/features/connectivity/query-parameters
 */
export function executeHttpRequestWithOrigin<
  T extends HttpRequestConfigWithOrigin
>(
  destination: DestinationOrFetchOptions,
  requestConfig?: T,
  options?: HttpRequestOptions
): Promise<HttpResponse> {
  const requestConfigWithDefaults =
    requestConfig ?? getDefaultHttpRequestConfigOptions();
  return execute(executeWithAxios)(
    destination,
    requestConfigWithDefaults,
    options
  );
}

function buildDestinationHttpRequestConfig(
  destination: Destination,
  headers: Record<string, string>
): DestinationHttpRequestConfig {
  return {
    baseURL: destination.url,
    headers,
    params: destination.queryParameters,
    ...getAgentConfig(destination)
  };
}

async function buildHeaders(
  destination: Destination
): Promise<Record<string, string>> {
  try {
    return await buildHeadersForDestination(destination);
  } catch (error) {
    throw new ErrorWithCause('Failed to build headers.', error);
  }
}

function merge<T extends HttpRequestConfig>(
  destinationRequestConfig: DestinationHttpRequestConfig,
  customRequestConfig: T
): T & DestinationHttpRequestConfig {
  return {
    ...destinationRequestConfig,
    ...customRequestConfig,
    headers: {
      ...destinationRequestConfig.headers,
      ...customRequestConfig.headers
    }
  };
}

function mergeRequestWithAxiosDefaults(request: HttpRequest): HttpRequest {
  return { ...getAxiosConfigWithDefaults(), ...request };
}

function executeWithAxios(request: HttpRequest): Promise<HttpResponse> {
  return axios.request(mergeRequestWithAxiosDefaults(request));
}

/**
 * @internal
 */
export const defaultTimeoutTarget = 10000;

/**
 * Builds an Axios config with default configuration i.e. no_proxy, default http and https agent and GET as request method.
 * @returns AxiosRequestConfig with default parameters
 * @internal
 */
export function getAxiosConfigWithDefaults(): HttpRequestConfig {
  return {
    ...getAxiosConfigWithDefaultsWithoutMethod(),
    method: 'get'
  };
}

/**
 * @internal
 */
export function getAxiosConfigWithDefaultsWithoutMethod(): Omit<
  HttpRequestConfig,
  'method'
> {
  return {
    proxy: false,
    httpAgent: new http.Agent(),
    httpsAgent: new https.Agent(),
    timeout: defaultTimeoutTarget,
    paramsSerializer: (params = {}) =>
      Object.entries(params)
        .map(([key, value]) => `${key}=${value}`)
        .join('&')
  };
}

/**
 * @internal
 */
export function getDefaultHttpRequestConfigOptions(): HttpRequestConfigWithOrigin {
  return {
    method: 'get'
  };
}

/**
 * @internal
 */
export function getDefaultHttpRequestOptions(): HttpRequestOptions {
  return {
    fetchCsrfToken: true
  };
}

function buildHttpRequestOptions(
  httpRequestOptions?: HttpRequestOptions
): HttpRequestOptions {
  return httpRequestOptions
    ? {
        ...getDefaultHttpRequestOptions(),
        ...httpRequestOptions
      }
    : getDefaultHttpRequestOptions();
}

/**
 * @internal
 */
export function shouldHandleCsrfToken(
  requestConfig: HttpRequestConfig,
  options: HttpRequestOptions
): boolean {
  return (
    !!options.fetchCsrfToken &&
    requestConfig.method !== 'get' &&
    requestConfig.method !== 'GET'
  );
}

async function getCsrfHeaders(
  destination: DestinationOrFetchOptions,
  request: HttpRequestConfig & DestinationHttpRequestConfig
): Promise<Record<string, any>> {
  const csrfHeaders = pickIgnoreCase(request.headers, 'x-csrf-token');
  return Object.keys(csrfHeaders).length
    ? csrfHeaders
    : buildCsrfHeaders(destination, {
        params: request.params,
        headers: request.headers,
        url: request.url,
        timeout: request.timeout || defaultResilienceBTPServices.timeout,
        proxy: request.proxy,
        httpAgent: request.httpAgent,
        httpsAgent: request.httpsAgent
      });
}

async function addCsrfTokenToHeader(
  destination: DestinationOrFetchOptions,
  request: HttpRequestConfig & DestinationHttpRequestConfig,
  httpRequestOptions?: HttpRequestOptions
): Promise<Record<string, string>> {
  const options = buildHttpRequestOptions(httpRequestOptions);
  const csrfHeaders = shouldHandleCsrfToken(request, options)
    ? await getCsrfHeaders(destination, request)
    : {};
  return { ...request.headers, ...csrfHeaders };
}

/**
 * Encoder for encoding all query parameters (key and value) using encodeURIComponent.
 * @param parameter - Parameter to be encoded using encodeURIComponent.
 * @returns Encoded parameter object.
 */
export const encodeAllParameters: ParameterEncoder = function (
  parameter: Record<string, any>
): Record<string, any> {
  return Object.fromEntries(
    Object.entries(parameter).map(([key, value]) => [
      encodeURIComponent(key),
      encodeURIComponent(value)
    ])
  );
};<|MERGE_RESOLUTION|>--- conflicted
+++ resolved
@@ -352,31 +352,6 @@
   destination: DestinationOrFetchOptions,
   requestConfig?: T,
   options?: HttpRequestOptions
-<<<<<<< HEAD
-=======
-): Promise<HttpResponse>;
-// eslint-disable-next-line jsdoc/require-returns-check
-/**
- * Builds a {@link DestinationHttpRequestConfig} for the given destination, merges it into the given `requestConfig` and executes it (using Axios).
- * @deprecated This overload is replaced by the function {@link executeHttpRequestWithOrigin}.
- * @param destination - A destination or a destination name and a JWT.
- * @param requestConfig - Any object representing an HTTP request.
- * @param options - An {@link HttpRequestOptions} of the HTTP request for configuring e.g., CSRF token delegation. By default, the SDK will fetch the CSRF token.
- * @returns A promise resolving to an {@link HttpResponse}.
- */
-export function executeHttpRequest<T extends HttpRequestConfigWithOrigin>(
-  destination: DestinationOrFetchOptions,
-  requestConfig?: T,
-  options?: HttpRequestOptions
-): Promise<HttpResponse>;
-// eslint-disable-next-line jsdoc/require-jsdoc
-export function executeHttpRequest<
-  T extends HttpRequestConfig | HttpRequestConfigWithOrigin
->(
-  destination: DestinationOrFetchOptions,
-  requestConfig?: T,
-  options?: HttpRequestOptions
->>>>>>> 0f470903
 ): Promise<HttpResponse> {
   // eslint-disable-next-line jsdoc/require-jsdoc
   const requestConfigWithOrigin =
