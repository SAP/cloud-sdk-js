--- conflicted
+++ resolved
@@ -8,11 +8,7 @@
   toDestinationNameUrl
 } from '@sap-cloud-sdk/connectivity';
 import {
-<<<<<<< HEAD
-  resolveDestination,
-=======
   defaultResilienceBTPServices,
->>>>>>> 350843ba
   DestinationConfiguration,
   getAdditionalHeaders,
   getAdditionalQueryParameters,
@@ -43,11 +39,7 @@
   ParameterEncoder
 } from './http-client-types';
 import { mergeOptionsWithPriority } from './http-request-config';
-<<<<<<< HEAD
-import { buildCsrfHeaders } from './csrf-token-header';
 import { executeWithMiddleware } from './middleware-type';
-=======
->>>>>>> 350843ba
 
 const logger = createLogger({
   package: 'http-client',
@@ -435,7 +427,7 @@
   }
 }
 
-function merge<ReturnType, T extends HttpRequestConfig>(
+function merge<T extends HttpRequestConfig>(
   destinationRequestConfig: DestinationHttpRequestConfig,
   customRequestConfig: T
 ): T & DestinationHttpRequestConfig {
