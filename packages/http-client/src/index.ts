--- conflicted
+++ resolved
@@ -1,31 +1,8 @@
-export { buildHttpRequest, executeHttpRequest } from './http-client';
+export { buildHttpRequest, executeHttpRequest, executeHttpRequestWithOrigin } from './http-client';
 export {
-<<<<<<< HEAD
-  buildHttpRequest,
-  addDestinationToRequestConfig,
-  execute,
-  buildAxiosRequestConfig,
-  executeHttpRequest,
-  executeHttpRequestWithOrigin,
-  getAxiosConfigWithDefaults,
-  getAxiosConfigWithDefaultsWithoutMethod,
-  shouldHandleCsrfToken
-} from './http-client';
-export {
-  DestinationHttpRequestConfig,
-  Method,
-=======
->>>>>>> db4acf08
   HttpRequestConfig,
   HttpRequestOptions,
   HttpResponse,
-<<<<<<< HEAD
-  HttpRequestOptions,
+  Method,
   Origin
-} from './http-client-types';
-export { filterCustomRequestConfig } from './http-request-config';
-export { buildCsrfHeaders } from './csrf-token-header';
-=======
-  Method
-} from './http-client-types';
->>>>>>> db4acf08
+} from './http-client-types';