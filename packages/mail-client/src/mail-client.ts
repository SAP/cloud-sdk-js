import {
  Destination,
  DestinationOrFetchOptions,
  toDestinationNameUrl
} from '@sap-cloud-sdk/connectivity';
import { resolveDestination } from '@sap-cloud-sdk/connectivity/internal';
import {
  createLogger,
  transformVariadicArgumentToArray
} from '@sap-cloud-sdk/util';
import nodemailer, { SentMessageInfo, Transporter } from 'nodemailer';
import {
  MailDestination,
  MailOptions,
  MailResponse
} from './mail-client-types';

const logger = createLogger({
  package: 'mail-client',
  messageContext: 'mail-client'
});

function buildMailDestination(destination: Destination): MailDestination {
  const originalProperties = destination.originalProperties;
  if (!originalProperties) {
    throw Error(
      `The destination '${toDestinationNameUrl(
        destination
      )}' does not contain any properties.`
    );
  }
  const { host, port } = getHostAndPort(destination, originalProperties);
  const { username, password } = getCredentials(
    destination,
    originalProperties
  );
  const from = originalProperties['mail.from'];
  return {
    ...destination,
    host,
    port,
    username,
    password,
    from
  };
}

function getHostAndPort(
  destination: Destination,
  originalProperties: Record<string, any>
): { host: string; port: number } {
  const host = originalProperties['mail.smtp.host'];
  const port = originalProperties['mail.smtp.port'];

  if (!(host && port)) {
    throw Error(
      `The destination '${toDestinationNameUrl(
        destination
      )}' does not contain host or port information as properties. Please configure in the "Additional Properties" of the destination.`
    );
  }
  return { host, port: parseInt(port) };
}

function getCredentials(
  destination: Destination,
  originalProperties: Record<string, any>
): { username: string; password: string } {
  const username = originalProperties['mail.user'];
  const password = originalProperties['mail.password'];

  if (!(username && password)) {
    throw Error(
      `The destination '${toDestinationNameUrl(
        destination
      )}' does not contain user or password information as properties. The mail-client only supports basic authentication, so "user" and "password" are required.`
    );
  }
  return { username, password };
}

function createTransport(
  mailDestination: MailDestination
): Transporter<SentMessageInfo> {
  return nodemailer.createTransport({
    host: mailDestination.host,
    port: mailDestination.port,
    // Defines if the connection should use SSL (if true) or not (if false).
    secure: false,
    auth: {
      user: mailDestination.username,
      pass: mailDestination.password
    },
    // TODO: Uploading certificates on CF like HTTP destination is not applicable for MAIL destination.
    // Provide an API option for the users, so they can pass it as parameter for the nodemailer.
    // The `tls` is the right key:
    //     tls: {
    //       cert: xxx,
    //       ca: xxx,
    //       rejectUnauthorized: xxx
    //     }
    tls: {
      /**
       * If true the server will reject any connection which is not
       * authorized with the list of supplied CAs. This option only has an
       * effect if requestCert is true.
       */
      /** Disable tls config to fix the self signed certificate error. */
      rejectUnauthorized: false
    }
  });
}

function buildMailOptionsFromDestination(
  mailDestination: MailDestination
): Partial<MailOptions> {
  const from = mailDestination.from;
  return { from };
}

async function sendMailWithNodemailer<T extends MailOptions>(
  mailDestination: MailDestination,
  ...mailOptions: T[]
): Promise<MailResponse[]> {
  const transport = createTransport(mailDestination);
  const mailOptionsFromDestination =
    buildMailOptionsFromDestination(mailDestination);

  const response: MailResponse[] = [];
  for (const mailOptionIndex in mailOptions) {
    logger.debug(
      `Sending email ${mailOptionIndex + 1}/${mailOptions.length}...`
    );
    response[mailOptionIndex] = await transport.sendMail({
      ...mailOptionsFromDestination,
      ...mailOptions[mailOptionIndex]
    });
    logger.debug(
      `...email ${mailOptionIndex + 1}/${mailOptions.length} for subject "${
        mailOptions[mailOptionIndex].subject
      }" was sent successfully.`
    );
  }

  transport.close();
  return response;
}

/**
<<<<<<< HEAD
 * Sends emails to a target mail server defined in a given destination.
 * Builds a `Transporter` between the application and the mail server, sends mails sequentially by using the `Transporter`, then closes it.
 * This function also does the destination look up, when passing {@link DestinationOrFetchOptions}.
=======
 * Sends e-mails to a target mail server defined in a given destination.
 * Builds a transport between the application and the mail server, sends mails sequentially by using the transport, then closes it.
 * This function also does the destination look up, when passing {@link DestinationFetchOptions}.
>>>>>>> dffc5e72
 * @param destination - A destination or a destination name and a JWT.
 * @param mailOptions - Any objects representing {@link MailOptions}. Both array and varargs are supported.
 * @returns A promise resolving to an array of {@link MailResponse}.
 * @see https://sap.github.io/cloud-sdk/docs/js/features/connectivity/destination#referencing-destinations-by-name
 */
export async function sendMail<T extends MailOptions>(
  destination: DestinationOrFetchOptions,
  ...mailOptions: T[]
): Promise<MailResponse[]>;
export async function sendMail<T extends MailOptions>(
  destination: DestinationOrFetchOptions,
  mailOptions: T[]
): Promise<MailResponse[]>;
/* eslint-disable jsdoc/require-jsdoc */
export async function sendMail<T extends MailOptions>(
  destination: DestinationOrFetchOptions,
  first: T | T[],
  ...rest: T[]
): Promise<MailResponse[]> {
  const mailOptions = transformVariadicArgumentToArray(first, rest);

  const resolvedDestination = await resolveDestination(destination);
  if (!!resolvedDestination.type && resolvedDestination.type !== 'MAIL') {
    throw Error(
      `The type of the destination '${toDestinationNameUrl(
        destination
      )}' has to be 'MAIL', but is '${destination.type}'.`
    );
  }

  const mailDestination = buildMailDestination(resolvedDestination);

  return sendMailWithNodemailer(mailDestination, ...mailOptions);
}
/* eslint-enable jsdoc/require-jsdoc */<|MERGE_RESOLUTION|>--- conflicted
+++ resolved
@@ -147,15 +147,9 @@
 }
 
 /**
-<<<<<<< HEAD
- * Sends emails to a target mail server defined in a given destination.
- * Builds a `Transporter` between the application and the mail server, sends mails sequentially by using the `Transporter`, then closes it.
- * This function also does the destination look up, when passing {@link DestinationOrFetchOptions}.
-=======
  * Sends e-mails to a target mail server defined in a given destination.
  * Builds a transport between the application and the mail server, sends mails sequentially by using the transport, then closes it.
- * This function also does the destination look up, when passing {@link DestinationFetchOptions}.
->>>>>>> dffc5e72
+ * This function also does the destination look up, when passing {@link DestinationOrFetchOptions}.
  * @param destination - A destination or a destination name and a JWT.
  * @param mailOptions - Any objects representing {@link MailOptions}. Both array and varargs are supported.
  * @returns A promise resolving to an array of {@link MailResponse}.
