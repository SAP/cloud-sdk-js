--- conflicted
+++ resolved
@@ -8,16 +8,6 @@
   | ReadResponse<DeSerializersT>
   | WriteResponses<DeSerializersT>;
 
-<<<<<<< HEAD
-interface SuccessTypeGuard<DeSerializersT extends DeSerializers> {
-  isSuccess: () => this is
-    | ReadResponse<DeSerializersT>
-    | WriteResponses<DeSerializersT>;
-}
-
-interface ReadRespneTypeGuard<DeSerializersT extends DeSerializers> {
-  isReadResponse: () => this is ReadResponse<DeSerializersT>;
-=======
 interface BatchResponseTypeGuards<DeSerializersT extends DeSerializers> {
   isReadResponse: () => this is ReadResponse<DeSerializersT>;
   isSuccess: () => this is
@@ -25,29 +15,19 @@
     | WriteResponses<DeSerializersT>;
   isError: () => this is ErrorResponse;
   isWriteResponses: () => this is WriteResponses<DeSerializersT>;
->>>>>>> e8ad5cf8
 }
 
 /**
  * @internal
  */
 export interface WriteResponses<DeSerializersT extends DeSerializers>
-<<<<<<< HEAD
-  extends SuccessTypeGuard<DeSerializersT>,
-    ReadRespneTypeGuard<DeSerializersT> {
-=======
   extends BatchResponseTypeGuards<DeSerializersT> {
->>>>>>> e8ad5cf8
   responses: WriteResponse<DeSerializersT>[];
 }
 /**
  * @internal
  */
-<<<<<<< HEAD
-export interface ErrorResponse extends SuccessTypeGuard<any> {
-=======
 export interface ErrorResponse extends BatchResponseTypeGuards<any> {
->>>>>>> e8ad5cf8
   responseType: 'ErrorResponse'; // to make ErrorResponse structurally different and make typeguards work as expected
   httpCode: number;
   body: Record<string, any>;
@@ -56,12 +36,7 @@
  * @internal
  */
 export interface ReadResponse<DeSerializersT extends DeSerializers>
-<<<<<<< HEAD
-  extends SuccessTypeGuard<DeSerializersT>,
-    ReadRespneTypeGuard<DeSerializersT> {
-=======
   extends BatchResponseTypeGuards<DeSerializersT> {
->>>>>>> e8ad5cf8
   responseType: 'ReadResponse'; // to make ReadResponse structurally different and make typeguards work as expected
   httpCode: number;
   body: Record<string, any>;
