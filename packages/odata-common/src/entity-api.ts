--- conflicted
+++ resolved
@@ -18,11 +18,7 @@
   DeSerializersT extends DeSerializers = DefaultDeSerializers
 > {
   /**
-<<<<<<< HEAD
-   * TODO-JSDOC.
-=======
    * Set of functions that determine (de-)serialization per EDM type.
->>>>>>> ecd78b27
    */
   deSerializers: DeSerializersT;
 
@@ -35,11 +31,7 @@
    */
   entityConstructor: Constructable<EntityT>;
   /**
-<<<<<<< HEAD
-   * TODO-JSDOC.
-=======
    * Schema of the entity api.
->>>>>>> ecd78b27
    */
   schema: Record<string, any>;
 
