--- conflicted
+++ resolved
@@ -23,11 +23,8 @@
   _serviceName: string;
   _entityName: string;
   _defaultServicePath: string;
-  _allFields: (
-    | Field<EntityT, boolean, boolean>
-    | Link<EntityT>
-  )[];
-  _keyFields: (Field<EntityT, boolean, boolean>)[];
+  _allFields: (Field<EntityT, boolean, boolean> | Link<EntityT>)[];
+  _keyFields: Field<EntityT, boolean, boolean>[];
   _keys: {
     [keys: string]: Field<EntityT, boolean, boolean>;
   };
@@ -254,8 +251,6 @@
       : names.filter(key => !equal(this.remoteState[key], currentState[key]));
   }
 
-<<<<<<< HEAD
-=======
   /**
    * Overwrites the default toJSON method so that all instance variables as well as all custom fields of the entity are returned.
    * @returns An object containing all instance variables + custom fields.
@@ -263,7 +258,6 @@
   toJSON(): { [key: string]: any } {
     return { ...this, ...this._customFields };
   }
->>>>>>> 5ab8ea12
   protected isVisitedEntity<EntityT extends EntityBase>(
     entity: EntityT,
     visitedEntities: EntityBase[] = []
