--- conflicted
+++ resolved
@@ -3,15 +3,8 @@
 import { camelCase, equal, isNullish } from '@sap-cloud-sdk/util';
 import { EntityBuilder } from './entity-builder';
 import { isNavigationProperty, nonEnumerable } from './properties-util';
-<<<<<<< HEAD
-import type { Selectable, Field, Link, CustomField } from './selectable';
+import type { Field, Link, CustomField } from './selectable';
 import type { RequestBuilder } from './request-builder';
-=======
-import type { Field } from './selectable/field';
-import type { Link } from './selectable/link';
-import type { RequestBuilder } from './request-builder/request-builder';
-import type { CustomField } from './selectable/custom-field';
->>>>>>> 9414bc64
 
 /**
  * @internal
