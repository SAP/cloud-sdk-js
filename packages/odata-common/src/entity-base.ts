/* eslint-disable max-classes-per-file */

import { camelCase, equal, isNullish } from '@sap-cloud-sdk/util';
import { EntityBuilder } from './entity-builder';
import { isNavigationProperty, nonEnumerable } from './properties-util';
import type { Field, Link } from './selectable';
import { DeSerializers } from './de-serializers';
import { EntityApi } from './entity-api';

/**
 * @internal
 */
export type ODataVersionOf<T extends EntityBase> = T['_oDataVersion'];

/**
 * @internal
 */
export interface Constructable<EntityT extends EntityBase> {
  _entityName: string;
  _defaultServicePath: string;
  _keys: string[];
  new (...args: any[]): EntityT;
}

/**
<<<<<<< HEAD
 * Represents the API of an entity, including its request and entity builders as well as its schema.
 * @typeparam EntityT - Type of the entity.
 * @typeparam DeSerializersT - Type of the (de-)serializers.
 * @typeparam JsonT - Type of the entity without methods.
 */
export interface EntityApi<
  EntityT extends EntityBase,
  DeSerializersT extends DeSerializers = DefaultDeSerializers
> {
  deSerializers: DeSerializersT;
  requestBuilder(): RequestBuilder<EntityT, DeSerializersT>;
  entityBuilder(): EntityBuilderType<EntityT, DeSerializersT>;
  entityConstructor: Constructable<EntityT>;
  schema: Record<string, any>;
  customField<NullableT extends boolean>(
    fieldName: string
  ): CustomField<EntityT, DeSerializersT, NullableT>;
}

/**
=======
 * @internal
>>>>>>> f2e40090
 * Entity builder type with check for EntityT.
 */
export type EntityBuilderType<
  EntityT extends EntityBase,
  DeSerializersT extends DeSerializers
> = {
  [property in keyof Required<Omit<EntityT, keyof EntityBase>>]: (
    value: EntityT[property]
  ) => EntityBuilderType<EntityT, DeSerializersT>;
} & EntityBuilder<EntityT, DeSerializersT>;

/**
 * Super class for all representations of OData entity types.
 * @internal
 */
export abstract class EntityBase {
  static _serviceName: string;
  static _entityName: string;
  static _defaultServicePath: string;

  /**
   * The remote state of the entity.
   * Remote state refers to the last known state of the entity on the remote system from which it has been retrieved or to which it has been posted.
   * It is stored as map, where the keys are stored in the format of the original OData properties.
   */
  protected remoteState: { [keys: string]: any };

  /**
   * The current ETag version of the entity in the remote system.
   * The ETag identified the version of the in the remote system. It will be automatically set in the "if-match" header of update requests and can be set as a custom header for delete requests.
   * When no ETag is provided by the remote system the value of this variable defaults to "*".
   */
  protected _versionIdentifier: string;

  /**
   * A mapper representing custom fields in an entity.
   * Custom fields are represented by their field names and the corresponding values.
   * A custom field can be added or updated using [[setCustomField]] method.
   */
  protected _customFields: Record<string, any>;

  abstract readonly _oDataVersion: any;

  constructor(private schema: Record<string, any>) {
    nonEnumerable(this, 'schema');
    nonEnumerable(this, '_oDataVersion');
    nonEnumerable(this, '_customFields');
    this._customFields = {};
  }

  /**
   * ETag version identifier accessor.
   * @returns The ETag version identifier of the retrieved entity, returns `undefined` if not retrieved.
   */
  get versionIdentifier(): string {
    return this._versionIdentifier;
  }

  /**
   * Returns a map that contains all entity custom fields.
   * @returns A map of all defined custom fields in the entity
   */
  getCustomFields(): Record<string, any> {
    return this._customFields;
  }

  /**
   * Custom field value getter.
   * @param fieldName - The name of the custom field
   * @returns The value of the corresponding custom field
   */
  getCustomField(fieldName: string): any {
    return this._customFields[fieldName];
  }

  /**
   * Sets a new custom field in the entity or updates it.
   * Throws an error, if the provided custom field name is already defined by an original field in entity.
   * @param fieldName - The name of the custom field to update
   * @param value - The value of the field
   * @returns The entity itself, to facilitate method chaining
   */
  setCustomField(fieldName: string, value: any): this {
    if (this.isConflictingCustomField(fieldName)) {
      throw new Error(
        `The field name "${fieldName}" is already defined in the entity and cannot be set as custom field.`
      );
    }

    this._customFields[fieldName] = value;

    return this;
  }

  /**
   * Validates whether a custom field exists in the entity.
   * @param fieldName - The name of the custom field to update
   * @returns A boolean value, that indicates whether a custom field is defined in entity
   */
  hasCustomField(fieldName: string): boolean {
    return this._customFields[fieldName] !== undefined;
  }

  /**
   * Sets custom fields on an entity.
   * @param customFields - Custom fields to set on the entity.
   * @returns The entity itself, to facilitate method chaining
   */
  setCustomFields(customFields: Record<string, any>): this {
    Object.entries(customFields).forEach(([key, value]) => {
      this.setCustomField(key, value);
    });
    return this;
  }

  /**
   * Set the ETag version identifier of the retrieved entity.
   * @param etag - The returned ETag version of the entity.
   * @returns The entity itself, to facilitate method chaining.
   */
  setVersionIdentifier(etag: string | undefined): this {
    if (etag && typeof etag === 'string') {
      nonEnumerable(this, '_versionIdentifier');
      this._versionIdentifier = etag;
    }
    return this;
  }

  /**
   * Initializes or sets the remoteState of the entity.
   * This function is called on all read, create and update requests.
   * This function should be called after [[initializeCustomFields]], if custom fields are defined.
   * @param state - State to be set as remote state.
   * @returns The entity itself, to facilitate method chaining
   */
  setOrInitializeRemoteState(state?: Record<string, any>): this {
    if (!this.remoteState) {
      nonEnumerable(this, 'remoteState');
    }
    state = state || this.asObject();
    this.remoteState = Object.entries(state).reduce(
      (stateObject, [fieldName, value]) => {
        const propertyName = this[camelCase(fieldName)]
          ? camelCase(fieldName)
          : fieldName;
        return { ...stateObject, [propertyName]: value };
      },
      {}
    );
    return this;
  }

  /**
   * Returns all updated custom field properties compared to the last known remote state.
   * @returns An object containing all updated custom properties, with their new values.
   */
  getUpdatedCustomFields(): Record<string, any> {
    if (!this.remoteState) {
      return this._customFields;
    }

    return Object.entries(this.getCustomFields())
      .filter(([fieldName, value]) => this.remoteState[fieldName] !== value)
      .reduce(
        (updatedCustomFields, [fieldName, value]) => ({
          ...updatedCustomFields,
          [fieldName]: value
        }),
        {}
      );
  }

  /**
   * Returns all changed properties compared to the last known remote state.
   * The returned properties do not include custom fields.
   * Use [[getUpdatedCustomFields]], if you need custom fields.
   * @returns EntityBase with all properties that changed
   */
  getUpdatedProperties(): Record<string, any> {
    const current = this.asObject();
    return this.getUpdatedPropertyNames().reduce(
      (patch, key) => ({ ...patch, [key]: current[key] }),
      {}
    );
  }

  /**
   * Returns all changed property names compared to the last known remote state.
   * The returned properties names do not include custom fields.
   * Use [[getUpdatedCustomFields]], if you need custom fields.
   * @returns EntityBase with all properties that changed
   */
  getUpdatedPropertyNames(): string[] {
    const currentState = this.asObject();
    const names = Object.keys(currentState).filter(
      key => this.propertyIsEnumerable(key) && !this.hasCustomField(key)
    );
    return !this.remoteState
      ? names
      : names.filter(key => !equal(this.remoteState[key], currentState[key]));
  }

  /**
   * Overwrites the default toJSON method so that all instance variables as well as all custom fields of the entity are returned.
   * @returns An object containing all instance variables + custom fields.
   */
  toJSON(): { [key: string]: any } {
    return { ...this, ...this._customFields };
  }

  protected isVisitedEntity<EntityT extends EntityBase>(
    entity: EntityT,
    visitedEntities: EntityBase[] = []
  ): boolean {
    return Array.isArray(entity)
      ? entity.some(multiLinkChild => visitedEntities.includes(multiLinkChild))
      : visitedEntities.includes(entity);
  }

  protected getCurrentStateForKey(
    key: string,
    visitedEntities: EntityBase[] = []
  ): any {
    if (isNavigationProperty(key, this.schema)) {
      if (isNullish(this[key])) {
        return this[key];
      }
      return Array.isArray(this[key])
        ? this[key].map(linkedEntity => linkedEntity.asObject(visitedEntities))
        : this[key].asObject(visitedEntities);
    }
    return Array.isArray(this[key]) ? [...this[key]] : this[key];
  }

  /**
   * Validates whether a field name does not conflict with an original field name and thus can be defined as custom fields.
   * @param customFieldName - Field name to check
   * @returns Boolean value that describes whether a field name can be defined as custom field
   */
  protected isConflictingCustomField(customFieldName: string): boolean {
    return Object.values(this.schema)
      .map((f: any) => f._fieldName)
      .includes(customFieldName);
  }

  /**
   * Creates an object containing all defined properties, navigation properties and custom fields in the entity.
   * @param visitedEntities - List of entities to check in case of circular dependencies.
   * @returns EntityBase as an object with all defined entity fields
   */
  protected asObject(visitedEntities: EntityBase[] = []): Record<string, any> {
    visitedEntities.push(this);
    // eslint-disable-next-line @typescript-eslint/no-unused-vars
    return Object.keys(this)
      .filter(
        key =>
          this.propertyIsEnumerable(key) &&
          (!isNavigationProperty(key, this.schema) ||
            !this.isVisitedEntity(this[key], visitedEntities))
      )
      .reduce(
        (accumulatedMap, key) => ({
          ...accumulatedMap,
          [key]: this.getCurrentStateForKey(key, visitedEntities)
        }),
        this.getCustomFields()
      );
  }
}
/**
 * @internal
 */
export interface EntityIdentifiable<
  T extends EntityBase,
  DeSerializersT extends DeSerializers
> {
  readonly _entity: T;
  readonly _deSerializers: DeSerializersT;
}

/* eslint-disable valid-jsdoc */

/**
 * @internal
 */
export function isSelectedProperty(
  json: any,
  field: Field<any> | Link<any, any, any>
): boolean {
  return json.hasOwnProperty(field._fieldName);
}

/**
 * @internal
 */
export function isExistentProperty(
  json: any,
  link: Link<any, any, any>
): boolean {
  return isSelectedProperty(json, link) && json[link._fieldName] !== null;
}

/**
 * @internal
 */
export function isExpandedProperty(
  json: any,
  link: Link<any, any, any>
): boolean {
  return (
    isExistentProperty(json, link) &&
    !json[link._fieldName].hasOwnProperty('__deferred')
  );
}

/**
 * Create an entity builder for an entity API.
 * @param entityApi - The entity API to build entities for.
 * @returns An entity builder instance for the given entity API.
 */
export function entityBuilder<
  EntityT extends EntityBase,
  DeSerializersT extends DeSerializers
>(
  entityApi: EntityApi<EntityT, DeSerializersT>
): EntityBuilderType<EntityT, DeSerializersT> {
  const builder = new EntityBuilder<EntityT, DeSerializersT>(entityApi);
  Object.values(entityApi.schema).forEach((field: any) => {
    const fieldName = `${camelCase(field._fieldName)}`;
    builder[fieldName] = function (value) {
      this.entity[fieldName] = value;
      return this;
    };
  });
  return builder as EntityBuilderType<EntityT, DeSerializersT>;
}<|MERGE_RESOLUTION|>--- conflicted
+++ resolved
@@ -23,30 +23,7 @@
 }
 
 /**
-<<<<<<< HEAD
- * Represents the API of an entity, including its request and entity builders as well as its schema.
- * @typeparam EntityT - Type of the entity.
- * @typeparam DeSerializersT - Type of the (de-)serializers.
- * @typeparam JsonT - Type of the entity without methods.
- */
-export interface EntityApi<
-  EntityT extends EntityBase,
-  DeSerializersT extends DeSerializers = DefaultDeSerializers
-> {
-  deSerializers: DeSerializersT;
-  requestBuilder(): RequestBuilder<EntityT, DeSerializersT>;
-  entityBuilder(): EntityBuilderType<EntityT, DeSerializersT>;
-  entityConstructor: Constructable<EntityT>;
-  schema: Record<string, any>;
-  customField<NullableT extends boolean>(
-    fieldName: string
-  ): CustomField<EntityT, DeSerializersT, NullableT>;
-}
-
-/**
-=======
- * @internal
->>>>>>> f2e40090
+ * @internal
  * Entity builder type with check for EntityT.
  */
 export type EntityBuilderType<
