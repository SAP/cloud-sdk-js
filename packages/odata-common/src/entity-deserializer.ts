--- conflicted
+++ resolved
@@ -71,12 +71,8 @@
  * @returns an entity deserializer as defined by [[EntityDeserializer]]
  * @internal
  */
-<<<<<<< HEAD
 export function entityDeserializer<T extends DeSerializers>(
   schema: Record<string, any>,
-=======
-export function entityDeserializer(
->>>>>>> e40fe7ae
   edmToTs: any, // TODO v 2.0 try to get common typing for v2 and v4 in here
   extractODataETag: ExtractODataETagType,
   extractDataFromOneToManyLink: ExtractDataFromOneToManyLinkType,
@@ -106,11 +102,7 @@
         );
         return entity;
       }, new entityConstructor())
-<<<<<<< HEAD
-      .initializeCustomFields(extractCustomFields(json, schema))
-=======
-      .setCustomFields(extractCustomFields(json, entityConstructor))
->>>>>>> e40fe7ae
+      .setCustomFields(extractCustomFields(json, schema))
       .setVersionIdentifier(etag)
       .setOrInitializeRemoteState();
   }
