--- conflicted
+++ resolved
@@ -2,12 +2,8 @@
 import BigNumber from 'bignumber.js';
 import { DeSerializers, DeserializedType } from '../de-serializers';
 import { EntityBase } from '../entity-base';
-<<<<<<< HEAD
-import { Field } from '../selectable/field';
 import { NewField } from '../selectable/field-new';
-=======
 import { Field } from '../selectable';
->>>>>>> 4dca5c28
 import { StringFilterFunction } from './string-filter-function';
 import { BooleanFilterFunction } from './boolean-filter-function';
 import { filterFunction } from './filter-function';
