--- conflicted
+++ resolved
@@ -1,15 +1,4 @@
 import { Destination } from '@sap-cloud-sdk/connectivity';
-<<<<<<< HEAD
-import { TestEntity } from '@sap-cloud-sdk/test-services/v2/test-service';
-import {
-  ODataGetAllRequestConfig,
-  ODataRequest,
-  ODataUpdateRequestConfig,
-  buildHeaders
-} from '@sap-cloud-sdk/odata-common/internal';
-import { oDataUri } from '@sap-cloud-sdk/odata-v2/internal';
-=======
->>>>>>> 7b06e1d4
 import {
   defaultDestination,
   mockHeaderRequest
