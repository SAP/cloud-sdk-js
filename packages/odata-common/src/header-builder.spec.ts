--- conflicted
+++ resolved
@@ -1,10 +1,9 @@
 import { Destination } from '@sap-cloud-sdk/connectivity';
-<<<<<<< HEAD
 import {
   defaultDestination,
   mockHeaderRequest
-} from '../../core/test/test-util/request-mocker';
-import { connectivityProxyConfigMock } from '../../core/test/test-util/environment-mocks';
+} from '../../../test-resources/test-util/request-mocker';
+import { connectivityProxyConfigMock } from '../../../test-resources/test-util/test-util/environment-mocks';
 import { CommonEntity } from '../test/common-entity';
 import {
   getAllRequestConfig,
@@ -12,36 +11,6 @@
 } from '../test/common-request-config';
 import { ODataRequest } from './request/odata-request';
 import { buildHeaders } from './header-builder';
-=======
-// import { buildHeaders } from '@sap-cloud-sdk/odata-common/dist/header-builder';
-import { TestEntity } from '@sap-cloud-sdk/test-services/v2/test-service';
-import {
-  ODataGetAllRequestConfig,
-  ODataRequest,
-  ODataUpdateRequestConfig
-} from '@sap-cloud-sdk/odata-common';
-import { oDataUri } from '@sap-cloud-sdk/odata-v2/internal';
-import { buildHeaders } from '@sap-cloud-sdk/odata-common/dist/header-builder';
-import {
-  defaultDestination,
-  mockHeaderRequest
-} from '../../../test-resources/test/test-util/request-mocker';
-import { connectivityProxyConfigMock } from '../../../test-resources/test/test-util/environment-mocks';
-
-function createGetAllRequest(
-  dest: Destination
-): ODataRequest<ODataGetAllRequestConfig<TestEntity>> {
-  const requestConfig = new ODataGetAllRequestConfig(TestEntity, oDataUri);
-  return new ODataRequest(requestConfig, dest);
-}
-
-function createUpdateRequest(
-  dest: Destination
-): ODataRequest<ODataUpdateRequestConfig<TestEntity>> {
-  const requestConfig = new ODataUpdateRequestConfig(TestEntity, oDataUri);
-  return new ODataRequest(requestConfig, dest);
-}
->>>>>>> b9c470cd
 
 describe('Header-Builder', () => {
   it('customHeaders are not overwritten', async () => {
@@ -80,8 +49,8 @@
   describe('update request header with ETag', () => {
     it('if-match should not be set when no ETag is specified', async () => {
       const request = new ODataRequest(
-        updateRequestConfig({ payload: commonEntity }),
-        defaultDestination
+          updateRequestConfig({ payload: commonEntity }),
+          defaultDestination
       );
 
       mockHeaderRequest({ request });
@@ -92,8 +61,8 @@
 
     it('if-match should be set when ETag is specified in header-builder', async () => {
       const request = new ODataRequest(
-        updateRequestConfig({ payload: commonEntity }),
-        defaultDestination
+          updateRequestConfig({ payload: commonEntity }),
+          defaultDestination
       );
       request.config.eTag = 'W//';
 
@@ -105,8 +74,8 @@
 
     it('if-match should be set to * when version identifier is ignored', async () => {
       const request = new ODataRequest(
-        updateRequestConfig({ payload: commonEntity }),
-        defaultDestination
+          updateRequestConfig({ payload: commonEntity }),
+          defaultDestination
       );
       request.config.eTag = 'W//';
       // Set by ignoreVersionIdentifier()
