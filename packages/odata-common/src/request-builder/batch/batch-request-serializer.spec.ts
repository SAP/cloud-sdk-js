import { Destination } from '@sap-cloud-sdk/connectivity';
import { serializeChangeSet } from '@sap-cloud-sdk/odata-common';
import { CommonEntity } from '../../../test/common-entity';
import {
  batchRequestBuilder,
  changeSet,
  createRequestBuilder,
  deleteRequestBuilder,
  getAllRequestBuilder,
  getByKeyRequestBuilder,
  updateRequestBuilder
} from '../../../test/common-request-config';
import {
  serializeBatchRequest,
  serializeRequest
<<<<<<< HEAD
} from './batch-request-serializer';
import { BatchChangeSet } from './batch-change-set';

function commonEntity(): CommonEntity {
  return CommonEntity.builder()
    .keyPropertyGuid('guidId')
    .keyPropertyString('strId')
    .stringProperty('value')
    .build();
}
const entityKeys = {
  KeyPropertyGuid: 'testId',
  KeyPropertyString: 'test'
};
=======
} from '@sap-cloud-sdk/odata-common';
import {
  batch,
  TestEntity
} from '@sap-cloud-sdk/test-services/v2/test-service';
import {
  buildTestEntity,
  createChangeSetWithFakeId
} from '../../../../../test-resources/test/test-util/batch-test-util';
>>>>>>> b9c470cd

describe('batch request serializer', () => {
  describe('serializeRequest', () => {
    it('serializes getAll request', () => {
      expect(serializeRequest(getAllRequestBuilder())).toMatchSnapshot();
    });

    it('serializes getAll request with filter', () => {
      expect(
        serializeRequest(
          getAllRequestBuilder({
            filter: CommonEntity.STRING_PROPERTY.equals('test')
          })
        )
      ).toMatchSnapshot();
    });

    it('encodes user provided filter parameters only once', () => {
      expect(
        serializeRequest(
          getAllRequestBuilder({
            filter: CommonEntity.STRING_PROPERTY.equals('with EmptySpace')
          })
        )
      ).toMatch(/filter=\(StringProperty%20eq%20'with%20EmptySpace'\)/);
    });

    it('serializes getAll request with custom headers', () => {
      expect(
        serializeRequest(
          getAllRequestBuilder({ headers: { 'Custom-Header': 'custom' } })
        )
      ).toMatchSnapshot();
    });

    it('serializes getAll request with absolute sub request path', () => {
      expect(
        serializeRequest(getAllRequestBuilder(), {
          subRequestPathType: 'absolute',
          destination: { url: 'http://example.com' }
        })
      ).toMatchSnapshot();
    });

    it('serializes getAll request with entity relative sub request path', () => {
      expect(
        serializeRequest(getAllRequestBuilder(), {
          subRequestPathType: 'relativeToEntity',
          destination: { url: 'http://example.com' }
        })
      ).toMatchSnapshot();
    });

    it('serializes getByKey request', () => {
      expect(
        serializeRequest(getByKeyRequestBuilder({ keys: entityKeys }))
      ).toMatchSnapshot();
    });

    it('serializes create request', () => {
      expect(
        serializeRequest(createRequestBuilder({ payload: commonEntity() }))
      ).toMatchSnapshot();
    });

    it('serializes update request', () => {
      expect(
        serializeRequest(updateRequestBuilder({ payload: commonEntity() }))
      ).toMatchSnapshot();
    });

    it('serializes update request using put', () => {
      const updateRequest = updateRequestBuilder({
        payload: commonEntity()
      }).replaceWholeEntityWithPut();
      expect(serializeRequest(updateRequest)).toMatchSnapshot();
    });

    it('serializes delete request with entity', () => {
      expect(
        serializeRequest(deleteRequestBuilder({ payload: commonEntity() }))
      ).toMatchSnapshot();
    });

    it('serializes delete request with id', () => {
      expect(
        serializeRequest(deleteRequestBuilder({ keys: entityKeys }))
      ).toMatchSnapshot();
    });

    it('serializes delete request with eTag', () => {
      const withEtag = commonEntity().setVersionIdentifier('eTag');
      expect(
        serializeRequest(deleteRequestBuilder({ payload: withEtag }))
      ).toMatchSnapshot();
    });
  });

  describe('serializeChangeSet', () => {
    it('serializes change set with one operation', () => {
      const createRequest = createRequestBuilder({ payload: commonEntity() });
      expect(serializeChangeSet(changeSet([createRequest]))).toMatchSnapshot();
    });

    it('serializes change set with multiple operations', () => {
      const updateRequest = updateRequestBuilder({ payload: commonEntity() });
      const createRequest = createRequestBuilder({ payload: commonEntity() });
      expect(
        serializeChangeSet(
          new BatchChangeSet<any>(
            [updateRequest, createRequest],
            'changeSet_boundary'
          )
        )
      ).toMatchSnapshot();
    });

    it('returns undefined for empty change set', () => {
      expect(serializeChangeSet(changeSet([]))).toBeUndefined();
    });
  });

  describe('serializeBatchRequest', () => {
    it('serializes payload for batch subequests', () => {
      const requests = [
        changeSet([createRequestBuilder({ payload: commonEntity() })]),
        getAllRequestBuilder(),
        changeSet([
          updateRequestBuilder({ payload: commonEntity() }),
          deleteRequestBuilder({ keys: entityKeys })
        ]),
        getByKeyRequestBuilder({ keys: entityKeys })
      ];
      expect(
        serializeBatchRequest(batchRequestBuilder(requests))
      ).toMatchSnapshot();
    });

    it("throws an error if the request option 'absolute' is with a destination without url.", () => {
      const request = batchRequestBuilder([]).withSubRequestPathType(
        'absolute'
      );
      expect(() =>
        serializeBatchRequest(request, {
          subRequestPathType: request.requestConfig.subRequestPathType,
          destination: {} as Destination
        })
      ).toThrowErrorMatchingInlineSnapshot(
        '"Cannot serialize batch request. Invalid destination provided for sub request path type \'absolute\'"'
      );
    });
  });
});<|MERGE_RESOLUTION|>--- conflicted
+++ resolved
@@ -13,32 +13,20 @@
 import {
   serializeBatchRequest,
   serializeRequest
-<<<<<<< HEAD
 } from './batch-request-serializer';
 import { BatchChangeSet } from './batch-change-set';
 
 function commonEntity(): CommonEntity {
   return CommonEntity.builder()
-    .keyPropertyGuid('guidId')
-    .keyPropertyString('strId')
-    .stringProperty('value')
-    .build();
+      .keyPropertyGuid('guidId')
+      .keyPropertyString('strId')
+      .stringProperty('value')
+      .build();
 }
 const entityKeys = {
   KeyPropertyGuid: 'testId',
   KeyPropertyString: 'test'
 };
-=======
-} from '@sap-cloud-sdk/odata-common';
-import {
-  batch,
-  TestEntity
-} from '@sap-cloud-sdk/test-services/v2/test-service';
-import {
-  buildTestEntity,
-  createChangeSetWithFakeId
-} from '../../../../../test-resources/test/test-util/batch-test-util';
->>>>>>> b9c470cd
 
 describe('batch request serializer', () => {
   describe('serializeRequest', () => {
@@ -48,65 +36,65 @@
 
     it('serializes getAll request with filter', () => {
       expect(
-        serializeRequest(
-          getAllRequestBuilder({
-            filter: CommonEntity.STRING_PROPERTY.equals('test')
-          })
-        )
+          serializeRequest(
+              getAllRequestBuilder({
+                filter: CommonEntity.STRING_PROPERTY.equals('test')
+              })
+          )
       ).toMatchSnapshot();
     });
 
     it('encodes user provided filter parameters only once', () => {
       expect(
-        serializeRequest(
-          getAllRequestBuilder({
-            filter: CommonEntity.STRING_PROPERTY.equals('with EmptySpace')
-          })
-        )
+          serializeRequest(
+              getAllRequestBuilder({
+                filter: CommonEntity.STRING_PROPERTY.equals('with EmptySpace')
+              })
+          )
       ).toMatch(/filter=\(StringProperty%20eq%20'with%20EmptySpace'\)/);
     });
 
     it('serializes getAll request with custom headers', () => {
       expect(
-        serializeRequest(
-          getAllRequestBuilder({ headers: { 'Custom-Header': 'custom' } })
-        )
+          serializeRequest(
+              getAllRequestBuilder({ headers: { 'Custom-Header': 'custom' } })
+          )
       ).toMatchSnapshot();
     });
 
     it('serializes getAll request with absolute sub request path', () => {
       expect(
-        serializeRequest(getAllRequestBuilder(), {
-          subRequestPathType: 'absolute',
-          destination: { url: 'http://example.com' }
-        })
+          serializeRequest(getAllRequestBuilder(), {
+            subRequestPathType: 'absolute',
+            destination: { url: 'http://example.com' }
+          })
       ).toMatchSnapshot();
     });
 
     it('serializes getAll request with entity relative sub request path', () => {
       expect(
-        serializeRequest(getAllRequestBuilder(), {
-          subRequestPathType: 'relativeToEntity',
-          destination: { url: 'http://example.com' }
-        })
+          serializeRequest(getAllRequestBuilder(), {
+            subRequestPathType: 'relativeToEntity',
+            destination: { url: 'http://example.com' }
+          })
       ).toMatchSnapshot();
     });
 
     it('serializes getByKey request', () => {
       expect(
-        serializeRequest(getByKeyRequestBuilder({ keys: entityKeys }))
+          serializeRequest(getByKeyRequestBuilder({ keys: entityKeys }))
       ).toMatchSnapshot();
     });
 
     it('serializes create request', () => {
       expect(
-        serializeRequest(createRequestBuilder({ payload: commonEntity() }))
+          serializeRequest(createRequestBuilder({ payload: commonEntity() }))
       ).toMatchSnapshot();
     });
 
     it('serializes update request', () => {
       expect(
-        serializeRequest(updateRequestBuilder({ payload: commonEntity() }))
+          serializeRequest(updateRequestBuilder({ payload: commonEntity() }))
       ).toMatchSnapshot();
     });
 
@@ -119,20 +107,20 @@
 
     it('serializes delete request with entity', () => {
       expect(
-        serializeRequest(deleteRequestBuilder({ payload: commonEntity() }))
+          serializeRequest(deleteRequestBuilder({ payload: commonEntity() }))
       ).toMatchSnapshot();
     });
 
     it('serializes delete request with id', () => {
       expect(
-        serializeRequest(deleteRequestBuilder({ keys: entityKeys }))
+          serializeRequest(deleteRequestBuilder({ keys: entityKeys }))
       ).toMatchSnapshot();
     });
 
     it('serializes delete request with eTag', () => {
       const withEtag = commonEntity().setVersionIdentifier('eTag');
       expect(
-        serializeRequest(deleteRequestBuilder({ payload: withEtag }))
+          serializeRequest(deleteRequestBuilder({ payload: withEtag }))
       ).toMatchSnapshot();
     });
   });
@@ -147,12 +135,12 @@
       const updateRequest = updateRequestBuilder({ payload: commonEntity() });
       const createRequest = createRequestBuilder({ payload: commonEntity() });
       expect(
-        serializeChangeSet(
-          new BatchChangeSet<any>(
-            [updateRequest, createRequest],
-            'changeSet_boundary'
+          serializeChangeSet(
+              new BatchChangeSet<any>(
+                  [updateRequest, createRequest],
+                  'changeSet_boundary'
+              )
           )
-        )
       ).toMatchSnapshot();
     });
 
@@ -173,21 +161,21 @@
         getByKeyRequestBuilder({ keys: entityKeys })
       ];
       expect(
-        serializeBatchRequest(batchRequestBuilder(requests))
+          serializeBatchRequest(batchRequestBuilder(requests))
       ).toMatchSnapshot();
     });
 
     it("throws an error if the request option 'absolute' is with a destination without url.", () => {
       const request = batchRequestBuilder([]).withSubRequestPathType(
-        'absolute'
+          'absolute'
       );
       expect(() =>
-        serializeBatchRequest(request, {
-          subRequestPathType: request.requestConfig.subRequestPathType,
-          destination: {} as Destination
-        })
+          serializeBatchRequest(request, {
+            subRequestPathType: request.requestConfig.subRequestPathType,
+            destination: {} as Destination
+          })
       ).toThrowErrorMatchingInlineSnapshot(
-        '"Cannot serialize batch request. Invalid destination provided for sub request path type \'absolute\'"'
+          '"Cannot serialize batch request. Invalid destination provided for sub request path type \'absolute\'"'
       );
     });
   });
