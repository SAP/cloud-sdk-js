--- conflicted
+++ resolved
@@ -44,16 +44,7 @@
    */
   deserializeBatchResponse(
     parsedBatchResponse: (ResponseData[] | ResponseData)[]
-<<<<<<< HEAD
-  ): (
-    | ErrorResponse
-    | ReadResponse<DeSerializersT>
-    | WriteResponses<DeSerializersT>
-  )[] {
-    // TODO replace to batch response
-=======
   ): BatchResponse<DeSerializersT>[] {
->>>>>>> e8ad5cf8
     return parsedBatchResponse.map(responseData => {
       if (Array.isArray(responseData)) {
         return this.deserializeChangeSet(responseData);
@@ -77,13 +68,9 @@
         this.deserializer
       ),
       isSuccess: () => true,
-<<<<<<< HEAD
-      isReadResponse: () => true
-=======
       isError: () => false,
       isReadResponse: () => true,
       isWriteResponses: () => false
->>>>>>> e8ad5cf8
     };
   }
 
@@ -91,14 +78,10 @@
     return {
       ...responseData,
       responseType: 'ErrorResponse',
-<<<<<<< HEAD
-      isSuccess: () => false
-=======
       isSuccess: () => false,
       isError: () => true,
       isReadResponse: () => false,
       isWriteResponses: () => false
->>>>>>> e8ad5cf8
     };
   }
 
@@ -125,13 +108,9 @@
         this.deserializeChangeSetSubResponse(subResponseData)
       ),
       isSuccess: () => true,
-<<<<<<< HEAD
-      isReadResponse: () => false
-=======
       isError: () => false,
       isReadResponse: () => false,
       isWriteResponses: () => true
->>>>>>> e8ad5cf8
     };
   }
 
