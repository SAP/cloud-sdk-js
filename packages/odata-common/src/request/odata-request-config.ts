import {
  encodeTypedClientRequest,
  ParameterEncoder
} from '@sap-cloud-sdk/http-client/internal';
import {
  createLogger,
  mergeIgnoreCase,
  VALUE_IS_UNDEFINED
} from '@sap-cloud-sdk/util';
<<<<<<< HEAD
import {
  encodeTypedClientRequest,
  HttpMiddlewareContext
} from '@sap-cloud-sdk/http-client/internal';
import type {
  ParameterEncoder,
  Middleware,
  HttpResponse
} from '@sap-cloud-sdk/http-client/internal';
=======
>>>>>>> 350843ba

/**
 * Set of possible request methods.
 */
export type RequestMethodType = 'get' | 'post' | 'patch' | 'delete' | 'put';

const logger = createLogger({
  package: 'odata-common',
  messageContext: 'odata-request-config'
});

/**
 * Parent class for all OData request configs like `getAll`, `delete` or `count`.
 */
export abstract class ODataRequestConfig {
  payload: Record<string, any> | string;
  customServicePath: string;

  readonly defaultHeaders: Record<string, any> = {
    'content-type': 'application/json',
    accept: 'application/json'
  };

  readonly parameterEncoder: ParameterEncoder = encodeTypedClientRequest;

  private _customHeaders: Record<string, string> = {};
  private _customQueryParameters: Record<string, string> = {};
  private _customRequestConfiguration: Record<string, string> = {};
  private _appendedPaths: string[] = [];
  private _fetchCsrfToken = true;
  private _middlewares: Middleware<HttpResponse, HttpMiddlewareContext>[] = [];

  /**
   * Creates an instance of ODataRequest.
   * @param method - HTTP method of the request.
   * @param defaultServicePath - Default path of the according service.
   * @param defaultHeaders - The default headers of the given request as an object.
   */
  constructor(
    public method: RequestMethodType,
    readonly defaultServicePath: string,
    defaultHeaders?: Record<string, any>
  ) {
    if (defaultServicePath === VALUE_IS_UNDEFINED) {
      logger.warn('The service path is undefined in "_defaultServicePath".');
    }
    this.defaultHeaders = mergeIgnoreCase(this.defaultHeaders, defaultHeaders);
  }

  set middlewares(
    middleWares: Middleware<HttpResponse, HttpMiddlewareContext>[]
  ) {
    this._middlewares = middleWares;
  }

  get middlewares(): Middleware<HttpResponse, HttpMiddlewareContext>[] {
    return this._middlewares;
  }

  set customHeaders(headers: Record<string, string>) {
    this._customHeaders = {};
    this.addCustomHeaders(headers);
  }

  get customHeaders(): Record<string, string> {
    return this._customHeaders;
  }

  set customQueryParameters(queryParameters: Record<string, string>) {
    this._customQueryParameters = {};
    this.addCustomQueryParameters(queryParameters);
  }

  get customQueryParameters(): Record<string, string> {
    return this._customQueryParameters;
  }

  set customRequestConfiguration(requestConfiguration: Record<string, string>) {
    this._customRequestConfiguration = {};
    this.addCustomRequestConfiguration(requestConfiguration);
  }

  get customRequestConfiguration(): Record<string, string> {
    return this._customRequestConfiguration;
  }

  get appendedPaths(): string[] {
    return this._appendedPaths;
  }

  set fetchCsrfToken(fetchCsrfToken: boolean) {
    this._fetchCsrfToken = fetchCsrfToken;
  }

  get fetchCsrfToken(): boolean {
    return this._fetchCsrfToken;
  }

  /**
   * Add custom headers to the request. This is useful in case you want to provide your own authorization headers for example.
   * @param headers - Key-value pairs where the key is the name of a header property and the value is the respective value.
   */
  addCustomHeaders(headers: Record<string, string>): void {
    Object.entries(headers).forEach(([key, value]) => {
      // Enforce lower case as HTTP headers are case-insensitive
      this.customHeaders[key.toLowerCase()] = value;
    });
  }

  /**
   * Add custom query parameters to the request. This is useful in case your OData service allows non-standard query parameters.
   * @param queryParameters - Key-value pairs where the key is the name of a query parameter and the value is the respective value.
   */
  addCustomQueryParameters(queryParameters: Record<string, string>): void {
    Object.entries(queryParameters).forEach(([key, value]) => {
      this.customQueryParameters[key] = value;
    });
  }

  /**
   * Add custom request configuration to the request.
   * @param requestConfiguration - Key-value pairs where the key is the name of a request configuration and the value is the respective value.
   */
  addCustomRequestConfiguration(
    requestConfiguration: Record<string, string>
  ): void {
    Object.entries(requestConfiguration).forEach(([key, value]) => {
      this.customRequestConfiguration[key] = value;
    });
  }

  appendPath(...path: string[]): void {
    this.appendedPaths.push(...path);
  }

  protected prependDollarToQueryParameters(
    params: Record<string, any>
  ): Record<string, any> {
    return Object.entries(params).reduce((newParams, [key, value]) => {
      newParams[`$${key}`] = value;
      return newParams;
    }, {});
  }

  /**
   * @internal
   */
  abstract resourcePath(): string;

  /**
   * @internal
   */
  abstract queryParameters(): Record<string, any>;
}<|MERGE_RESOLUTION|>--- conflicted
+++ resolved
@@ -1,14 +1,11 @@
-import {
-  encodeTypedClientRequest,
-  ParameterEncoder
-} from '@sap-cloud-sdk/http-client/internal';
 import {
   createLogger,
   mergeIgnoreCase,
   VALUE_IS_UNDEFINED
 } from '@sap-cloud-sdk/util';
-<<<<<<< HEAD
 import {
+  encodeTypedClientRequest,
+  ParameterEncoder,
   encodeTypedClientRequest,
   HttpMiddlewareContext
 } from '@sap-cloud-sdk/http-client/internal';
@@ -17,8 +14,6 @@
   Middleware,
   HttpResponse
 } from '@sap-cloud-sdk/http-client/internal';
-=======
->>>>>>> 350843ba
 
 /**
  * Set of possible request methods.
