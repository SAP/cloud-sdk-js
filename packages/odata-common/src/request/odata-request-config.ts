import { createLogger, mergeIgnoreCase } from '@sap-cloud-sdk/util';
import {
  encodeTypedClientRequest,
  HttpMiddleware
} from '@sap-cloud-sdk/http-client/internal';
import type { ParameterEncoder } from '@sap-cloud-sdk/http-client/internal';

/**
 * Set of possible request methods.
 */
export type RequestMethodType = 'get' | 'post' | 'patch' | 'delete' | 'put';

const logger = createLogger({
  package: 'odata-common',
  messageContext: 'odata-request-config'
});

/**
 * Parent class for all OData request configs like `getAll`, `delete` or `count`.
 */
export abstract class ODataRequestConfig {
  payload: Record<string, any> | string;
  basePath: string;

  readonly defaultHeaders: Record<string, any> = {
    'content-type': 'application/json',
    accept: 'application/json'
  };

  readonly parameterEncoder: ParameterEncoder = encodeTypedClientRequest;

  private _customHeaders: Record<string, string> = {};
  private _customQueryParameters: Record<string, string> = {};
  private _customRequestConfiguration: Record<string, string> = {};
  private _appendedPaths: string[] = [];
  private _fetchCsrfToken = true;
  private _middlewares: HttpMiddleware[] = [];

  /**
   * Creates an instance of ODataRequest.
   * @param method - HTTP method of the request.
   * @param defaultBasePath - Default path of the according service.
   * @param defaultHeaders - The default headers of the given request as an object.
   */
  constructor(
    public method: RequestMethodType,
    readonly defaultBasePath: string,
    defaultHeaders?: Record<string, any>
  ) {
<<<<<<< HEAD
    if (defaultBasePath === VALUE_IS_UNDEFINED) {
      logger.warn('The service path is undefined in "_defaultBasePath".');
    }
=======
>>>>>>> fd768be2
    this.defaultHeaders = mergeIgnoreCase(this.defaultHeaders, defaultHeaders);
  }

  set middlewares(middlewares: HttpMiddleware[]) {
    this._middlewares = middlewares;
  }

  get middlewares(): HttpMiddleware[] {
    return this._middlewares;
  }

  set customHeaders(headers: Record<string, string>) {
    this._customHeaders = {};
    this.addCustomHeaders(headers);
  }

  get customHeaders(): Record<string, string> {
    return this._customHeaders;
  }

  set customQueryParameters(queryParameters: Record<string, string>) {
    this._customQueryParameters = {};
    this.addCustomQueryParameters(queryParameters);
  }

  get customQueryParameters(): Record<string, string> {
    return this._customQueryParameters;
  }

  set customRequestConfiguration(requestConfiguration: Record<string, string>) {
    this._customRequestConfiguration = {};
    this.addCustomRequestConfiguration(requestConfiguration);
  }

  get customRequestConfiguration(): Record<string, string> {
    return this._customRequestConfiguration;
  }

  get appendedPaths(): string[] {
    return this._appendedPaths;
  }

  set fetchCsrfToken(fetchCsrfToken: boolean) {
    this._fetchCsrfToken = fetchCsrfToken;
  }

  get fetchCsrfToken(): boolean {
    return this._fetchCsrfToken;
  }

  /**
   * Add custom headers to the request. This is useful in case you want to provide your own authorization headers for example.
   * @param headers - Key-value pairs where the key is the name of a header property and the value is the respective value.
   */
  addCustomHeaders(headers: Record<string, string>): void {
    Object.entries(headers).forEach(([key, value]) => {
      // Enforce lower case as HTTP headers are case-insensitive
      this.customHeaders[key.toLowerCase()] = value;
    });
  }

  /**
   * Add custom query parameters to the request. This is useful in case your OData service allows non-standard query parameters.
   * @param queryParameters - Key-value pairs where the key is the name of a query parameter and the value is the respective value.
   */
  addCustomQueryParameters(queryParameters: Record<string, string>): void {
    Object.entries(queryParameters).forEach(([key, value]) => {
      this.customQueryParameters[key] = value;
    });
  }

  /**
   * Add custom request configuration to the request.
   * @param requestConfiguration - Key-value pairs where the key is the name of a request configuration and the value is the respective value.
   */
  addCustomRequestConfiguration(
    requestConfiguration: Record<string, string>
  ): void {
    Object.entries(requestConfiguration).forEach(([key, value]) => {
      this.customRequestConfiguration[key] = value;
    });
  }

  appendPath(...path: string[]): void {
    this.appendedPaths.push(...path);
  }

  protected prependDollarToQueryParameters(
    params: Record<string, any>
  ): Record<string, any> {
    return Object.entries(params).reduce((newParams, [key, value]) => {
      newParams[`$${key}`] = value;
      return newParams;
    }, {});
  }

  /**
   * @internal
   */
  abstract resourcePath(): string;

  /**
   * @internal
   */
  abstract queryParameters(): Record<string, any>;
}<|MERGE_RESOLUTION|>--- conflicted
+++ resolved
@@ -47,12 +47,6 @@
     readonly defaultBasePath: string,
     defaultHeaders?: Record<string, any>
   ) {
-<<<<<<< HEAD
-    if (defaultBasePath === VALUE_IS_UNDEFINED) {
-      logger.warn('The service path is undefined in "_defaultBasePath".');
-    }
-=======
->>>>>>> fd768be2
     this.defaultHeaders = mergeIgnoreCase(this.defaultHeaders, defaultHeaders);
   }
 
