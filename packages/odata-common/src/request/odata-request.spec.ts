--- conflicted
+++ resolved
@@ -1,17 +1,6 @@
 import { v4 as uuid } from 'uuid';
 import { Destination } from '@sap-cloud-sdk/connectivity';
-<<<<<<< HEAD
 import { OriginOptions } from '@sap-cloud-sdk/http-client';
-import {
-  DefaultDeSerializers,
-  ODataCreateRequestConfig,
-  ODataDeleteRequestConfig,
-  ODataGetAllRequestConfig,
-  ODataRequest,
-  ODataUpdateRequestConfig
-} from '../internal';
-=======
->>>>>>> ec8a0e09
 import { commonODataUri } from '../../test/common-request-config';
 import { CommonEntity, commonEntityApi } from '../../test/common-entity';
 import { DefaultDeSerializers } from '../de-serializers';
