import { EntityBase, Constructable } from '../entity-base';
<<<<<<< HEAD
import { ODataUri } from '../uri-conversion/odata-uri';
=======
import { ODataUri } from '../uri-conversion';
import { FieldType } from '../selectable';
>>>>>>> 4dca5c28
import { ODataRequestConfig } from './odata-request-config';
import { WithKeys, WithETag } from './odata-request-traits';

/**
 * OData update request configuration for an entity type.
 * @typeparam EntityT - Type of the entity to setup a request for
 * @internal
 */
export class ODataUpdateRequestConfig<EntityT extends EntityBase>
  extends ODataRequestConfig
  implements WithKeys, WithETag
{
  keys: Record<string, any>;
  eTag: string;
  versionIdentifierIgnored = false;

  /**
   * Creates an instance of ODataUpdateRequestConfig.
   * @param _entityConstructor - Constructor type of the entity to create a configuration for
   */
  constructor(
    readonly _entityConstructor: Constructable<EntityT>,
    private oDataUri: ODataUri
  ) {
    super(
      UpdateStrategy.MODIFY_WITH_PATCH,
      _entityConstructor._defaultServicePath
    );
  }

  resourcePath(): string {
    return this.oDataUri.getResourcePathForKeys(
      this.keys,
      this._entityConstructor
    );
  }

  queryParameters(): Record<string, any> {
    return this.prependDollarToQueryParameters({});
  }

  updateWithPut(): void {
    this.method = UpdateStrategy.REPLACE_WITH_PUT;
  }
}

enum UpdateStrategy {
  MODIFY_WITH_PATCH = 'patch',
  REPLACE_WITH_PUT = 'put'
}<|MERGE_RESOLUTION|>--- conflicted
+++ resolved
@@ -1,10 +1,5 @@
 import { EntityBase, Constructable } from '../entity-base';
-<<<<<<< HEAD
-import { ODataUri } from '../uri-conversion/odata-uri';
-=======
 import { ODataUri } from '../uri-conversion';
-import { FieldType } from '../selectable';
->>>>>>> 4dca5c28
 import { ODataRequestConfig } from './odata-request-config';
 import { WithKeys, WithETag } from './odata-request-traits';
 
