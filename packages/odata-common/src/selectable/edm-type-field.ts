--- conflicted
+++ resolved
@@ -1,10 +1,5 @@
 import { EntityBase } from '../entity-base';
-<<<<<<< HEAD
-import { Filter } from '../filter/filter';
-=======
-import { Time } from '../time';
 import { Filter } from '../filter';
->>>>>>> 4dca5c28
 import { EdmTypeShared } from '../edm-types';
 import { DeSerializers, DeserializedType } from '../de-serializers';
 import { ComplexTypeField, getEntityConstructor } from './complex-type-field';
