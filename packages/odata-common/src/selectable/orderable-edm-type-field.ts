--- conflicted
+++ resolved
@@ -1,11 +1,7 @@
 import { EntityBase } from '../entity-base';
 import { EdmTypeShared } from '../edm-types';
-<<<<<<< HEAD
-import { Filter } from '../filter/filter';
+import { Filter } from '../filter';
 import { DeSerializers } from '../de-serializers';
-=======
-import { Filter } from '../filter';
->>>>>>> 4dca5c28
 import { EdmTypeField, FieldTypeByEdmType } from './edm-type-field';
 
 /**
