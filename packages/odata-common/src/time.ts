/**
 * @internal
 */
export const durationRegexV2 =
  /PT(?<hours>\d{1,2}H)?(?<minutes>\d{1,2}M)?(?<seconds>\d{1,2}S)?/;

/**
 * Spec see here https://www.w3.org/TR/xmlschema11-2/#nt-duDTFrag
 * Regex see here https://regex101.com/r/sxO6YO/1
 * Matches a spec compliant duration like -P5DT12H30M12.9S
 * @internal
 */
export const durationRegexV4 =
  /^([+-])?P(\d+D)?(T(\d+H)?(\d+M)?(\d+(\.\d+)?S)?)?$/;

/**
 * Interface to represent Time or Duration.
 */
export interface Time {
  /**
<<<<<<< HEAD
   * TODO-JSDOC.
   */
  hours: number;
  /**
   * TODO-JSDOC.
   */
  minutes: number;
  /**
   * TODO-JSDOC.
=======
   * The amount of hours.
   */
  hours: number;
  /**
   * The amount of minutes.
   */
  minutes: number;
  /**
   * The amount of seconds.
>>>>>>> ecd78b27
   */
  seconds: number;
}

/**
 * Converts the given time to seconds in positive numerical format.
 * @param time - Time to convert.
 * @returns number Time in seconds.
 * @internal
 */
export function timeToSeconds(time: Time): number {
  if (time) {
    return Math.floor(time.seconds + time.minutes * 60 + time.hours * 3600);
  }
  throw Error('The given time is not valid.');
}

/**
 * Converts from seconds to time as {@link Time}.
 * @param n - Number of seconds to convert (should be positive).
 * @returns Time The converted time from the given number of seconds
 * @internal
 */
export function secondsToTime(n: number): Time {
  if (n <= 0) {
    return { hours: 0, minutes: 0, seconds: 0 };
  }
  const hours = Math.floor(n / 3600);
  const restFromHours = n % 3600;
  const minutes = Math.floor(restFromHours / 60);
  const seconds = restFromHours % 60;
  return { hours, minutes, seconds };
}<|MERGE_RESOLUTION|>--- conflicted
+++ resolved
@@ -18,17 +18,6 @@
  */
 export interface Time {
   /**
-<<<<<<< HEAD
-   * TODO-JSDOC.
-   */
-  hours: number;
-  /**
-   * TODO-JSDOC.
-   */
-  minutes: number;
-  /**
-   * TODO-JSDOC.
-=======
    * The amount of hours.
    */
   hours: number;
@@ -38,7 +27,6 @@
   minutes: number;
   /**
    * The amount of seconds.
->>>>>>> ecd78b27
    */
   seconds: number;
 }
