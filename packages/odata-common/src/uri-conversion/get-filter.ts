--- conflicted
+++ resolved
@@ -14,20 +14,12 @@
   isUnaryFilter,
   UnaryFilter,
   FilterFunction,
-<<<<<<< HEAD
   FilterFunctionParameterType,
   Filter,
   isFilter
 } from '../filter';
 import { OneToManyLink, ComplexTypeField, FieldType } from '../selectable';
-import { UriConverter } from './uri-value-converter';
-=======
-  FilterFunctionParameterType
-} from '../filter/filter-function-base';
-import { FieldType } from '../selectable/field';
-import { Filter, isFilter } from '../filter/filter';
 import { UriConverter } from '../de-serializers';
->>>>>>> e40fe7ae
 
 type GetFilterType<EntityT extends EntityBase> = (
   filter: Filterable<EntityT>,
