import moment from 'moment';
import { upperCaseSnakeCase } from '@sap-cloud-sdk/util';
import { Constructable, EntityBase } from '../entity-base';
import { EdmTypeShared } from '../edm-types';
import {
  FilterLambdaExpression,
  isFilterLambdaExpression,
  Filterable,
  FilterList,
  isFilterList,
  isBooleanFilterFunction,
  FilterLink,
  isFilterLink,
  isUnaryFilter,
  UnaryFilter,
  FilterFunction,
<<<<<<< HEAD
  FilterFunctionParameterType
} from '../filter/filter-function-base';
import { Filter, isFilter } from '../filter/filter';
=======
  FilterFunctionParameterType,
  Filter,
  isFilter
} from '../filter';
import { OneToManyLink, ComplexTypeField, FieldType } from '../selectable';
>>>>>>> 4dca5c28
import { UriConverter } from '../de-serializers';

type GetFilterType<EntityT extends EntityBase> = (
  filter: Filterable<EntityT>,
  entityConstructor: Constructable<EntityT>
) => Partial<{ filter: string }>;

/**
 * Interface representing the return of the getFilter creator [[createGetFilter]].
 * @internal
 */
export interface GetFilter<EntityT extends EntityBase = any> {
  getFilter: GetFilterType<EntityT>;
}

/**
 * Creates a getFilter function using the OData v2 or OData v4 URI converter.
 * The concrete filter getters are initiated in odata/v2/uri-conversion/odata-uri.ts and odata/v4/uri-conversion/odata-uri.ts.
 * @param uriConverter - Uri converter for v2 or v4.
 * @returns The filter getter. See interface [[GetFilter]]
 * @internal
 */
export function createGetFilter(uriConverter: UriConverter): GetFilter {
  /**
   * Get an object containing the given filter as query parameter, or an empty object if none was given.
   * @typeparam EntityT - Type of the entity to filter on
   * @param filter - The filter to transform to a query parameter
   * @param entityConstructor - Constructor type of the entity to filter on
   * @returns An object containing the query parameter with encoding or an empty object
   */
  function getFilter<EntityT extends EntityBase>(
    filter: Filterable<EntityT>,
    entityConstructor: Constructable<EntityT>
  ): Partial<{ filter: string }> {
    if (typeof filter !== 'undefined') {
      const filterExpression = getODataFilterExpression(
        filter,
        [],
        entityConstructor
      );
      if (filterExpression) {
        return {
          filter: encodeURIComponent(filterExpression)
        };
      }
    }
    return {};
  }

  function getODataFilterExpression<FilterEntityT extends EntityBase>(
    filter: Filterable<FilterEntityT>,
    parentFieldNames: string[] = [],
    targetEntityConstructor: Constructable<any>,
    lambdaExpressionLevel = 0
  ): string {
    if (isFilterList(filter)) {
      return getODataFilterExpressionForFilterList(
        filter,
        parentFieldNames,
        targetEntityConstructor,
        lambdaExpressionLevel
      );
    }

    if (isFilterLink(filter)) {
      return getODataFilterExpressionForFilterLink(
        filter,
        parentFieldNames,
        targetEntityConstructor,
        lambdaExpressionLevel
      );
    }

    if (isFilter(filter)) {
      return getODataFilterExpressionForFilter(
        filter,
        parentFieldNames,
        targetEntityConstructor
      );
    }

    if (isBooleanFilterFunction(filter)) {
      return filterFunctionToString(filter, parentFieldNames);
    }

    if (isUnaryFilter(filter)) {
      return getODataFilterExpressionForUnaryFilter(
        filter,
        parentFieldNames,
        targetEntityConstructor
      );
    }

    if (isFilterLambdaExpression(filter)) {
      return getODataFilterExpressionForFilterLambdaExpression(
        filter,
        parentFieldNames,
        targetEntityConstructor,
        lambdaExpressionLevel
      );
    }

    if (filter instanceof OneToManyLink) {
      return getODataFilterExpressionForFilterLink(
        filter._filters,
        parentFieldNames,
        targetEntityConstructor,
        lambdaExpressionLevel
      );
    }

    throw new Error(
      `Could not construct query parameters from filter. Filter is not valid: ${JSON.stringify(
        filter
      )}`
    );
  }

  function retrieveField(
    filterField: string,
    targetEntityConstructor: Constructable<any>,
    filterEdmType?: EdmTypeShared<'v2'>
  ) {
    // In case of complex types there will be a property name as part of the filter.field
    const [fieldName] = filterField.split('/');
    const field = targetEntityConstructor[upperCaseSnakeCase(fieldName)];
    if (field instanceof ComplexTypeField) {
      return Object.values(field)
        .filter(pField => pField?.fieldPath) // Filter for ComplexTypePropertyFields only
        .find(pField => pField.fieldPath() === filterField);
    }

    // In case of custom field we infer then the returned field from the filter edmType property
    return field || { edmType: filterEdmType };
  }

  function filterFunctionToString<EntityT extends EntityBase, FieldT>(
    filterFunction: FilterFunction<EntityT, FieldT>,
    parentFieldNames: string[] = []
  ): string {
    const params = filterFunction.parameters
      .map(param => filterFunctionParameterToString(param, parentFieldNames))
      .join(',');
    return `${filterFunction.functionName}(${params})`;
  }

  function filterFunctionParameterToString<EntityT extends EntityBase>(
    param: FilterFunctionParameterType<EntityT>,
    parentFieldNames: string[]
  ): string {
    if (typeof param === 'number') {
      return param.toString();
    }
    if (typeof param === 'string') {
      return uriConverter.convertToUriFormat(param, 'Edm.String');
    }
    if (param instanceof FilterFunction) {
      return filterFunctionToString(param, parentFieldNames);
    }
    if (moment.isMoment(param)) {
      return uriConverter.convertToUriFormat(param, 'Edm.DateTimeOffset');
    }
    if (Array.isArray(param)) {
      return `[${param
        .map(p => filterFunctionParameterToString(p, parentFieldNames))
        .join(',')}]`;
    }
    return [...parentFieldNames, param._fieldName].join('/');
  }

  function convertFilterValue(
    value: any | any[],
    edmType: EdmTypeShared<'any'>
  ): string {
    return Array.isArray(value)
      ? `[${value
          .map(v => uriConverter.convertToUriFormat(v, edmType))
          .join(',')}]`
      : uriConverter.convertToUriFormat(value, edmType);
  }

  function getODataFilterExpressionForUnaryFilter<
    FilterEntityT extends EntityBase
  >(
    filter: UnaryFilter<FilterEntityT>,
    parentFieldNames: string[],
    targetEntityConstructor: Constructable<any>
  ): string {
    return `${filter.operator} (${getODataFilterExpression(
      filter.singleOperand,
      parentFieldNames,
      targetEntityConstructor
    )})`;
  }

  function getODataFilterExpressionForFilterLambdaExpression<
    FilterEntityT extends EntityBase
  >(
    filter: FilterLambdaExpression<FilterEntityT>,
    parentFieldNames: string[],
    targetEntityConstructor: Constructable<any>,
    lambdaExpressionLevel: number
  ): string {
    const alias = `a${lambdaExpressionLevel}`;
    const filterExp = getODataFilterExpression(
      filter.filters,
      [alias],
      targetEntityConstructor,
      lambdaExpressionLevel + 1
    );
    return `${parentFieldNames.join('/')}/${
      filter.lambdaOperator
    }(${alias}:${filterExp})`;
  }

  function getODataFilterExpressionForFilterList<
    FilterEntityT extends EntityBase
  >(
    filter: FilterList<FilterEntityT>,
    parentFieldNames: string[],
    targetEntityConstructor: Constructable<any>,
    lambdaExpressionLevel: number
  ): string {
    let andExp = filter.andFilters
      .map(subFilter =>
        getODataFilterExpression(
          subFilter,
          parentFieldNames,
          targetEntityConstructor,
          lambdaExpressionLevel
        )
      )
      .filter(f => !!f)
      .join(' and ');
    andExp = andExp ? `(${andExp})` : andExp;

    let orExp = filter.orFilters
      .map(subFilter =>
        getODataFilterExpression(
          subFilter,
          parentFieldNames,
          targetEntityConstructor,
          lambdaExpressionLevel
        )
      )
      .filter(f => !!f)
      .join(' or ');
    orExp = orExp ? `(${orExp})` : orExp;

    const exp: string[] = [];
    if (andExp) {
      exp.push(andExp);
    }

    if (orExp) {
      exp.push(orExp);
    }

    return exp.join(' and ');
  }

  function getODataFilterExpressionForFilterLink<
    FilterEntityT extends EntityBase
  >(
    filter: FilterLink<FilterEntityT>,
    parentFieldNames: string[],
    targetEntityConstructor: Constructable<any>,
    lambdaExpressionLevel: number
  ): string {
    let linkExp = filter.filters
      .map(subFilter =>
        getODataFilterExpression(
          subFilter,
          [...parentFieldNames, filter.link._fieldName],
          filter.link._linkedEntity,
          lambdaExpressionLevel
        )
      )
      .filter(f => !!f)
      .join(' and ');
    linkExp = linkExp ? `(${linkExp})` : linkExp;
    return linkExp;
  }

  function getODataFilterExpressionForFilter<FilterEntityT extends EntityBase>(
    filter: Filter<FilterEntityT, any>,
    parentFieldNames: string[],
    targetEntityConstructor: Constructable<any>
  ): string {
    if (typeof filter.field === 'string') {
      const field = retrieveField(
        filter.field,
        targetEntityConstructor,
        filter.edmType
      );
      return [
        [...parentFieldNames, filter.field].join('/'),
        filter.operator,
        convertFilterValue(filter.value, field.edmType)
      ].join(' ');
    }
    return [
      filterFunctionToString(filter.field, parentFieldNames),
      filter.operator,
      convertFilterValue(filter.value, filter.edmType!)
    ].join(' ');
  }

  return {
    getFilter
  };
}<|MERGE_RESOLUTION|>--- conflicted
+++ resolved
@@ -14,18 +14,12 @@
   isUnaryFilter,
   UnaryFilter,
   FilterFunction,
-<<<<<<< HEAD
-  FilterFunctionParameterType
-} from '../filter/filter-function-base';
-import { Filter, isFilter } from '../filter/filter';
-=======
   FilterFunctionParameterType,
   Filter,
   isFilter
 } from '../filter';
-import { OneToManyLink, ComplexTypeField, FieldType } from '../selectable';
->>>>>>> 4dca5c28
 import { UriConverter } from '../de-serializers';
+import { ComplexTypeField, OneToManyLink } from '../selectable';
 
 type GetFilterType<EntityT extends EntityBase> = (
   filter: Filterable<EntityT>,
