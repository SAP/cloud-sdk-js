import moment from 'moment';
import { upperCaseSnakeCase } from '@sap-cloud-sdk/util';
import { Constructable, EntityBase } from '../entity-base';
import { EdmTypeShared } from '../edm-types';
import {
  FilterLambdaExpression,
  isFilterLambdaExpression
} from '../filter/filter-lambda-expression';
import { Filterable } from '../filter/filterable';
import { FilterList, isFilterList } from '../filter/filter-list';
import { isBooleanFilterFunction } from '../filter/boolean-filter-function';
import { FilterLink, isFilterLink } from '../filter/filter-link';
import { isUnaryFilter, UnaryFilter } from '../filter/unary-filter';
import { OneToManyLink } from '../selectable/one-to-many-link';
import { ComplexTypeField } from '../selectable/complex-type-field';
import {
  FilterFunction,
  FilterFunctionParameterType
} from '../filter/filter-function-base';
import { Filter, isFilter } from '../filter/filter';
<<<<<<< HEAD
import { UriConverter } from '../de-serializers/uri-value-converter';
=======
import { UriConverter } from '../de-serializers';
>>>>>>> e40fe7ae

type GetFilterType<EntityT extends EntityBase> = (
  filter: Filterable<EntityT>,
  entityConstructor: Constructable<EntityT>
) => Partial<{ filter: string }>;

/**
 * Interface representing the return of the getFilter creator [[createGetFilter]].
 * @internal
 */
export interface GetFilter<EntityT extends EntityBase = any> {
  getFilter: GetFilterType<EntityT>;
}

/**
 * Creates a getFilter function using the OData v2 or OData v4 URI converter.
 * The concrete filter getters are initiated in odata/v2/uri-conversion/odata-uri.ts and odata/v4/uri-conversion/odata-uri.ts.
 * @param uriConverter - Uri converter for v2 or v4.
 * @returns The filter getter. See interface [[GetFilter]]
 * @internal
 */
export function createGetFilter(uriConverter: UriConverter): GetFilter {
  /**
   * Get an object containing the given filter as query parameter, or an empty object if none was given.
   * @typeparam EntityT - Type of the entity to filter on
   * @param filter - The filter to transform to a query parameter
   * @param entityConstructor - Constructor type of the entity to filter on
   * @returns An object containing the query parameter with encoding or an empty object
   */
  function getFilter<EntityT extends EntityBase>(
    filter: Filterable<EntityT>,
    entityConstructor: Constructable<EntityT>
  ): Partial<{ filter: string }> {
    if (typeof filter !== 'undefined') {
      const filterExpression = getODataFilterExpression(
        filter,
        [],
        entityConstructor
      );
      if (filterExpression) {
        return {
          filter: encodeURIComponent(filterExpression)
        };
      }
    }
    return {};
  }

  function getODataFilterExpression<FilterEntityT extends EntityBase>(
    filter: Filterable<FilterEntityT>,
    parentFieldNames: string[] = [],
    targetEntityConstructor: Constructable<any>,
    lambdaExpressionLevel = 0
  ): string {
    if (isFilterList(filter)) {
      return getODataFilterExpressionForFilterList(
        filter,
        parentFieldNames,
        targetEntityConstructor,
        lambdaExpressionLevel
      );
    }

    if (isFilterLink(filter)) {
      return getODataFilterExpressionForFilterLink(
        filter,
        parentFieldNames,
        targetEntityConstructor,
        lambdaExpressionLevel
      );
    }

    if (isFilter(filter)) {
      return getODataFilterExpressionForFilter(
        filter,
        parentFieldNames,
        targetEntityConstructor
      );
    }

    if (isBooleanFilterFunction(filter)) {
      return filterFunctionToString(filter, parentFieldNames);
    }

    if (isUnaryFilter(filter)) {
      return getODataFilterExpressionForUnaryFilter(
        filter,
        parentFieldNames,
        targetEntityConstructor
      );
    }

    if (isFilterLambdaExpression(filter)) {
      return getODataFilterExpressionForFilterLambdaExpression(
        filter,
        parentFieldNames,
        targetEntityConstructor,
        lambdaExpressionLevel
      );
    }

    if (filter instanceof OneToManyLink) {
      return getODataFilterExpressionForFilterLink(
        filter._filters,
        parentFieldNames,
        targetEntityConstructor,
        lambdaExpressionLevel
      );
    }

    throw new Error(
      `Could not construct query parameters from filter. Filter is not valid: ${JSON.stringify(
        filter
      )}`
    );
  }

  function retrieveField(
    filterField: string,
    targetEntityConstructor: Constructable<any>,
    filterEdmType?: EdmTypeShared<'v2'>
  ) {
    // In case of complex types there will be a property name as part of the filter.field
    const [fieldName] = filterField.split('/');
    const field = targetEntityConstructor[upperCaseSnakeCase(fieldName)];
    if (field instanceof ComplexTypeField) {
      return Object.values(field)
        .filter(pField => pField?.fieldPath) // Filter for ComplexTypePropertyFields only
        .find(pField => pField.fieldPath() === filterField);
    }

    // In case of custom field we infer then the returned field from the filter edmType property
    return field || { edmType: filterEdmType };
  }

  function filterFunctionToString<EntityT extends EntityBase, FieldT>(
    filterFunction: FilterFunction<EntityT, FieldT>,
    parentFieldNames: string[] = []
  ): string {
    const params = filterFunction.parameters
      .map(param => filterFunctionParameterToString(param, parentFieldNames))
      .join(',');
    return `${filterFunction.functionName}(${params})`;
  }

  function filterFunctionParameterToString<EntityT extends EntityBase>(
    param: FilterFunctionParameterType<EntityT>,
    parentFieldNames: string[]
  ): string {
    if (typeof param === 'number') {
      return param.toString();
    }
    if (typeof param === 'string') {
      return uriConverter.convertToUriFormat(param, 'Edm.String');
    }
    if (param instanceof FilterFunction) {
      return filterFunctionToString(param, parentFieldNames);
    }
    if (moment.isMoment(param)) {
      return uriConverter.convertToUriFormat(param, 'Edm.DateTimeOffset');
    }
    if (Array.isArray(param)) {
      return `[${param
        .map(p => filterFunctionParameterToString(p, parentFieldNames))
        .join(',')}]`;
    }
    return [...parentFieldNames, param._fieldName].join('/');
  }

  function convertFilterValue(
    value: any | any[],
    edmType: EdmTypeShared<'any'>
  ): string {
    return Array.isArray(value)
      ? `[${value
          .map(v => uriConverter.convertToUriFormat(v, edmType))
          .join(',')}]`
      : uriConverter.convertToUriFormat(value, edmType);
  }

  function getODataFilterExpressionForUnaryFilter<
    FilterEntityT extends EntityBase
  >(
    filter: UnaryFilter<FilterEntityT>,
    parentFieldNames: string[],
    targetEntityConstructor: Constructable<any>
  ): string {
    return `${filter.operator} (${getODataFilterExpression(
      filter.singleOperand,
      parentFieldNames,
      targetEntityConstructor
    )})`;
  }

  function getODataFilterExpressionForFilterLambdaExpression<
    FilterEntityT extends EntityBase
  >(
    filter: FilterLambdaExpression<FilterEntityT>,
    parentFieldNames: string[],
    targetEntityConstructor: Constructable<any>,
    lambdaExpressionLevel: number
  ): string {
    const alias = `a${lambdaExpressionLevel}`;
    const filterExp = getODataFilterExpression(
      filter.filters,
      [alias],
      targetEntityConstructor,
      lambdaExpressionLevel + 1
    );
    return `${parentFieldNames.join('/')}/${
      filter.lambdaOperator
    }(${alias}:${filterExp})`;
  }

  function getODataFilterExpressionForFilterList<
    FilterEntityT extends EntityBase
  >(
    filter: FilterList<FilterEntityT>,
    parentFieldNames: string[],
    targetEntityConstructor: Constructable<any>,
    lambdaExpressionLevel: number
  ): string {
    let andExp = filter.andFilters
      .map(subFilter =>
        getODataFilterExpression(
          subFilter,
          parentFieldNames,
          targetEntityConstructor,
          lambdaExpressionLevel
        )
      )
      .filter(f => !!f)
      .join(' and ');
    andExp = andExp ? `(${andExp})` : andExp;

    let orExp = filter.orFilters
      .map(subFilter =>
        getODataFilterExpression(
          subFilter,
          parentFieldNames,
          targetEntityConstructor,
          lambdaExpressionLevel
        )
      )
      .filter(f => !!f)
      .join(' or ');
    orExp = orExp ? `(${orExp})` : orExp;

    const exp: string[] = [];
    if (andExp) {
      exp.push(andExp);
    }

    if (orExp) {
      exp.push(orExp);
    }

    return exp.join(' and ');
  }

  function getODataFilterExpressionForFilterLink<
    FilterEntityT extends EntityBase
  >(
    filter: FilterLink<FilterEntityT>,
    parentFieldNames: string[],
    targetEntityConstructor: Constructable<any>,
    lambdaExpressionLevel: number
  ): string {
    let linkExp = filter.filters
      .map(subFilter =>
        getODataFilterExpression(
          subFilter,
          [...parentFieldNames, filter.link._fieldName],
          filter.link._linkedEntity,
          lambdaExpressionLevel
        )
      )
      .filter(f => !!f)
      .join(' and ');
    linkExp = linkExp ? `(${linkExp})` : linkExp;
    return linkExp;
  }

  function getODataFilterExpressionForFilter<FilterEntityT extends EntityBase>(
    filter: Filter<FilterEntityT, any>,
    parentFieldNames: string[],
    targetEntityConstructor: Constructable<any>
  ): string {
    if (typeof filter.field === 'string') {
      const field = retrieveField(
        filter.field,
        targetEntityConstructor,
        filter.edmType
      );
      return [
        [...parentFieldNames, filter.field].join('/'),
        filter.operator,
        convertFilterValue(filter.value, field.edmType)
      ].join(' ');
    }
    return [
      filterFunctionToString(filter.field, parentFieldNames),
      filter.operator,
      convertFilterValue(filter.value, filter.edmType!)
    ].join(' ');
  }

  return {
    getFilter
  };
}<|MERGE_RESOLUTION|>--- conflicted
+++ resolved
@@ -18,11 +18,7 @@
   FilterFunctionParameterType
 } from '../filter/filter-function-base';
 import { Filter, isFilter } from '../filter/filter';
-<<<<<<< HEAD
-import { UriConverter } from '../de-serializers/uri-value-converter';
-=======
 import { UriConverter } from '../de-serializers';
->>>>>>> e40fe7ae
 
 type GetFilterType<EntityT extends EntityBase> = (
   filter: Filterable<EntityT>,
