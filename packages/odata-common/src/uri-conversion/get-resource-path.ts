import {
  createLogger,
  isNullish,
  upperCaseSnakeCase
} from '@sap-cloud-sdk/util';
import { EntityBase, Constructable } from '../entity-base';
<<<<<<< HEAD
import { UriConverter } from '../de-serializers/uri-value-converter';
=======
import { Field, FieldType } from '../selectable/field';
import { UriConverter } from '../de-serializers';
>>>>>>> e40fe7ae

const logger = createLogger({
  package: 'odata-common',
  messageContext: 'get-resource-path'
});

type GetResourcePathForKeysType<EntityT extends EntityBase> = (
  keys: Record<string, any>,
  entityConstructor: Constructable<EntityT>
) => string;

interface GetResourcePathForKeys<EntityT extends EntityBase = any> {
  getResourcePathForKeys: GetResourcePathForKeysType<EntityT>;
}

/**
 * Creates a getResourcePathForKeys function using the OData v2 or OData v4 URI converter.
 * The concrete instances for v2 or v4 are initiated in odata/v2/uri-conversion/odata-uri.ts and odata/v4/uri-conversion/odata-uri.ts.
 * @param uriConverter - Uri converter for v2 or v4.
 * @returns The filter getter. See [[GetFilter]]
 * @internal
 */
export function createGetResourcePathForKeys(
  uriConverter: UriConverter
): GetResourcePathForKeys {
  /**
   * Get the resource path of an entity specified by key-value pairs.
   * @typeparam EntityT - Type of the entity to get the resource path for
   * @param keys - Key-value pairs where the key is the name of a key property of the given entity and the value is the respective value
   * @param entityConstructor - Constructor type of the entity to get the resource path for
   * @param uriConverter - OData version specific converter for strings in URIs
   * @returns The path to the resource
   */
  function getResourcePathForKeys<EntityT extends EntityBase>(
    keys: Record<string, any> = {},
    entityConstructor: Constructable<EntityT>
  ): string {
    keys = filterNonKeyProperties(keys, entityConstructor);
    validateKeys(keys, entityConstructor);

    if (Object.keys(keys).length) {
      const byKey = Object.entries(keys)
        .map(([key, value]) => keyToOData(key, value, entityConstructor))
        .join(',');
      return `${entityConstructor._entityName}(${byKey})`;
    }

    return entityConstructor._entityName;
  }

  function getMissingKeys<EntityT extends EntityBase>(
    keys: Record<string, any>,
    entityConstructor: Constructable<EntityT>
  ): string[] {
    const givenKeys = Object.keys(keys);
    return entityConstructor._keys // type assertion for backwards compatibility, TODO: remove in v2.0
      .map(key => key)
      .filter(fieldName => !givenKeys.includes(fieldName));
  }

  function getInvalidKeys<EntityT extends EntityBase>(
    keys: Record<string, any>,
    entityConstructor: Constructable<EntityT>
  ): string[] {
    // type assertion for backwards compatibility, TODO: remove in v2.0
    return Object.keys(keys).filter(
      key => !entityConstructor._keys.includes(key)
    );
  }

  function getNullishKeys(keys: Record<string, any>): string[] {
    return Object.entries(keys)
      .filter(([, value]) => isNullish(value))
      .map(([key]) => key);
  }

  function filterNonKeyProperties<EntityT extends EntityBase>(
    keys: Record<string, any>,
    entityConstructor: Constructable<EntityT>
  ): Record<string, any> {
    const invalidKeys = getInvalidKeys(keys, entityConstructor);
    if (invalidKeys.length) {
      logger.warn(
        `There are too many key properties. Ignoring the following keys: ${invalidKeys.join(
          ', '
        )}`
      );
      return Object.entries(keys)
        .filter(([key]) => !invalidKeys.includes(key))
        .reduce(
          (validKeys, [key, value]) => ({ ...validKeys, [key]: value }),
          {}
        );
    }

    return keys;
  }

  function keyToOData<EntityT extends EntityBase>(
    key: string,
    value: any,
    entityConstructor: Constructable<EntityT>
  ): string {
    const edmType = entityConstructor[upperCaseSnakeCase(key)].edmType;
    return `${key}=${uriConverter.convertToUriFormat(value, edmType)}`;
  }

  function validateKeys<EntityT extends EntityBase>(
    keys: Record<string, any>,
    entityConstructor: Constructable<EntityT>
  ): void {
    const missingKeys = getMissingKeys(keys, entityConstructor);
    if (missingKeys.length) {
      throw new Error(
        `Cannot get resource path for entity ${
          entityConstructor._entityName
        }. The following keys are missing: ${missingKeys.join(', ')}`
      );
    }

    const nullishKeys = getNullishKeys(keys);
    if (nullishKeys.length) {
      throw new Error(
        `Cannot get resource path for entity ${
          entityConstructor._entityName
        }. The following keys have nullish values, but are not nullable: ${nullishKeys.join(
          ', '
        )}`
      );
    }
  }

  return { getResourcePathForKeys };
}<|MERGE_RESOLUTION|>--- conflicted
+++ resolved
@@ -4,12 +4,7 @@
   upperCaseSnakeCase
 } from '@sap-cloud-sdk/util';
 import { EntityBase, Constructable } from '../entity-base';
-<<<<<<< HEAD
-import { UriConverter } from '../de-serializers/uri-value-converter';
-=======
-import { Field, FieldType } from '../selectable/field';
 import { UriConverter } from '../de-serializers';
->>>>>>> e40fe7ae
 
 const logger = createLogger({
   package: 'odata-common',
