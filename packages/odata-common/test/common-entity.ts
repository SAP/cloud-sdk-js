/* eslint-disable */
/* This entity was generated from the COMMON_SRV.edmx and the generate-test-service.ts script.
The idea behind this entity is to use only odata-common imports and use it in the tests for the odata-common functionality.*/
import BigNumber from 'bignumber.js';
import {
  AllFields,
  Constructable,
  EntityBuilderType,
  OneToOneLink,
  Field,
  CollectionField,
  OrderableEdmTypeField,
  CustomField,
  ComplexTypeField,
  ConstructorOrField,
  EdmTypeField,
  FieldBuilder,
  FieldOptions,
  PropertyMetadata,
  EntityBase as Entity,
  DeSerializers,
  DefaultDeSerializers,
  DeserializedType,
  Time,
  EntityApi,
  RequestBuilder,
  defaultDeSerializers,
  mergeDefaultDeSerializersWith
} from '../src/internal';
/*
 * Copyright (c) 2021 SAP SE or an SAP affiliate company. All rights reserved.
 *
 * This is a generated file powered by the SAP Cloud SDK for JavaScript.
 */

export interface CommonComplexType<
  DeSerializersT extends DeSerializers = DefaultDeSerializers
> {
  stringProperty: DeserializedType<DeSerializersT, 'Edm.String'>;
  booleanProperty?: boolean;
  complexTypeProperty?: NestedComplexType;
}

export class CommonComplexTypeField<
  EntityT extends Entity,
  DeSerializersT extends DeSerializers,
  NullableT extends boolean = false,
  SelectableT extends boolean = false
<<<<<<< HEAD
> extends ComplexTypeField<
  EntityT,
  DeSerializersT,
  CommonComplexType,
  NullableT,
  SelectableT
> {
  private _fieldBuilder: FieldBuilder<this, DeSerializersT> = new FieldBuilder(
    this,
    this.deSerializers
  );
  stringProperty: EdmTypeField<
    EntityT,
    DeSerializersT,
    'Edm.String',
    false,
    false
  > = this._fieldBuilder.buildEdmTypeField(
    'StringProperty',
    'Edm.String',
    false
  );
  booleanProperty: EdmTypeField<
    EntityT,
    DeSerializersT,
    'Edm.Boolean',
    true,
    false
  > = this._fieldBuilder.buildEdmTypeField(
    'BooleanProperty',
    'Edm.Boolean',
    true
  );
=======
> extends ComplexTypeField<EntityT, CommonComplexType, NullableT, SelectableT> {
  private _fieldBuilder: FieldBuilder<this> = new FieldBuilder(this);
  stringProperty: EdmTypeField<EntityT, 'Edm.String', false, false> =
    this._fieldBuilder.buildEdmTypeField('StringProperty', 'Edm.String', false);
  booleanProperty: EdmTypeField<EntityT, 'Edm.Boolean', true, false> =
    this._fieldBuilder.buildEdmTypeField(
      'BooleanProperty',
      'Edm.Boolean',
      true
    );
  complexTypeProperty: NestedComplexTypeField<EntityT, true, false> =
    this._fieldBuilder.buildComplexTypeField(
      'ComplexTypeProperty',
      NestedComplexTypeField,
      true
    );
>>>>>>> 3c1cb16d

  constructor(
    fieldName: string,
    fieldOf: ConstructorOrField<EntityT>,
    deSerializers: DeSerializersT,
    fieldOptions?: FieldOptions<NullableT, SelectableT>
  ) {
    super(fieldName, fieldOf, deSerializers, CommonComplexType, fieldOptions);
  }
}

export namespace CommonComplexType {
  export const _propertyMetadata: PropertyMetadata<CommonComplexType>[] = [
    {
      originalName: 'StringProperty',
      name: 'stringProperty',
      type: 'Edm.String',
      isCollection: false
    },
    {
      originalName: 'BooleanProperty',
      name: 'booleanProperty',
      type: 'Edm.Boolean',
      isCollection: false
    },
    {
      originalName: 'ComplexTypeProperty',
      name: 'complexTypeProperty',
      type: NestedComplexType,
      isCollection: false
    }
  ];
}

/*
 * Copyright (c) 2021 SAP SE or an SAP affiliate company. All rights reserved.
 *
 * This is a generated file powered by the SAP Cloud SDK for JavaScript.
 */

export interface NestedComplexType {
  stringProperty?: string;
}

export class NestedComplexTypeField<
  EntityT extends Entity,
  NullableT extends boolean = false,
  SelectableT extends boolean = false
> extends ComplexTypeField<EntityT, NestedComplexType, NullableT, SelectableT> {
  private _fieldBuilder: FieldBuilder<this> = new FieldBuilder(this);
  stringProperty: EdmTypeField<EntityT, 'Edm.String', true, false> =
    this._fieldBuilder.buildEdmTypeField('StringProperty', 'Edm.String', true);

  constructor(
    fieldName: string,
    fieldOf: ConstructorOrField<EntityT>,
    fieldOptions?: FieldOptions<NullableT, SelectableT>
  ) {
    super(fieldName, fieldOf, NestedComplexType, fieldOptions);
  }
}

export namespace NestedComplexType {
  export const _propertyMetadata: PropertyMetadata<NestedComplexType>[] = [
    {
      originalName: 'StringProperty',
      name: 'stringProperty',
      type: 'Edm.String',
      isCollection: false
    }
  ];
}

/*
 * Copyright (c) 2021 SAP SE or an SAP affiliate company. All rights reserved.
 *
 * This is a generated file powered by the SAP Cloud SDK for JavaScript.
 */

<<<<<<< HEAD
export class CommonEntity<
    DeSerializersT extends DeSerializers = DefaultDeSerializers
  >
  extends Entity
  implements CommonEntityType<DeSerializersT>
{
  static _entityName = 'A_CommonEntity';
  readonly _oDataVersion: any;
  static _defaultServicePath = '/sap/opu/odata/sap/API_COMMON_ENTITY_SRV/';
  static _keys = ['KeyPropertyGuid', 'KeyPropertyString'];
  keyPropertyGuid!: DeserializedType<DeSerializersT, 'Edm.Guid'>;
  keyPropertyString!: DeserializedType<DeSerializersT, 'Edm.String'>;
  stringProperty?: DeserializedType<DeSerializersT, 'Edm.String'>;
  int16Property?: DeserializedType<DeSerializersT, 'Edm.Int16'>;
=======
export class CommonEntitySingleLink
  extends Entity
  implements CommonEntitySingleLinkType
{
  static _entityName = 'A_CommonEntitySingleLink';
  readonly _oDataVersion: any;
  static _defaultServicePath = '/sap/opu/odata/sap/API_COMMON_SRV';
  keyProperty!: string;
  stringProperty?: string;

  static builder(): EntityBuilderType<
    CommonEntitySingleLink,
    CommonEntitySingleLinkType
  > {
    return Entity.entityBuilder(CommonEntitySingleLink);
  }

  static requestBuilder(): any {
    throw new Error('not implemented');
  }

  static customField(fieldName: string): CustomField<CommonEntitySingleLink> {
    return new CustomField(fieldName, CommonEntitySingleLink);
  }

  toJSON(): { [key: string]: any } {
    return { ...this, ...this._customFields };
  }
}

export interface CommonEntitySingleLinkType {
  keyProperty: string;
  stringProperty?: string | null;
}

export namespace CommonEntitySingleLink {
  const _fieldBuilder: FieldBuilder<Constructable<CommonEntitySingleLink>> =
    new FieldBuilder(CommonEntitySingleLink);
  export const KEY_PROPERTY = _fieldBuilder.buildEdmTypeField(
    'KeyProperty',
    'Edm.String',
    false
  );
  export const STRING_PROPERTY = _fieldBuilder.buildEdmTypeField(
    'StringProperty',
    'Edm.String',
    true
  );
  export const _allFields: Array<
    | EdmTypeField<CommonEntitySingleLink, 'Edm.String', false, true>
    | EdmTypeField<CommonEntitySingleLink, 'Edm.String', true, true>
  > = [
    CommonEntitySingleLink.KEY_PROPERTY,
    CommonEntitySingleLink.STRING_PROPERTY
  ];
  export const ALL_FIELDS: AllFields<CommonEntitySingleLink> = new AllFields(
    '*',
    CommonEntitySingleLink
  );
  export const _keyFields: Array<
    Field<CommonEntitySingleLink, boolean, boolean>
  > = [CommonEntitySingleLink.KEY_PROPERTY];
  export const _keys: {
    [keys: string]: Field<CommonEntitySingleLink, boolean, boolean>;
  } = CommonEntitySingleLink._keyFields.reduce(
    (
      acc: { [keys: string]: Field<CommonEntitySingleLink, boolean, boolean> },
      field: Field<CommonEntitySingleLink, boolean, boolean>
    ) => {
      acc[field._fieldName] = field;
      return acc;
    },
    {}
  );
}

/*
 * Copyright (c) 2021 SAP SE or an SAP affiliate company. All rights reserved.
 *
 * This is a generated file powered by the SAP Cloud SDK for JavaScript.
 */

export class CommonEntity extends Entity implements CommonEntityType {
  static _entityName = 'A_CommonEntity';
  readonly _oDataVersion: any;
  static _defaultServicePath = '/sap/opu/odata/sap/API_COMMON_SRV';
  keyPropertyGuid!: string;
  keyPropertyString!: string;
  stringProperty?: string;
  int16Property?: number;
  collectionProperty?: string[];
>>>>>>> 3c1cb16d
  complexTypeProperty?: CommonComplexType;
  toSingleLink?: CommonEntitySingleLink | null;

  toJSON(): { [key: string]: any } {
    return { ...this, ...this._customFields };
  }
}

<<<<<<< HEAD
export interface CommonEntityType<
  DeSerializersT extends DeSerializers = DefaultDeSerializers
> {
  keyPropertyGuid: DeserializedType<DeSerializersT, 'Edm.Guid'>;
  keyPropertyString: DeserializedType<DeSerializersT, 'Edm.String'>;
  stringProperty?: DeserializedType<DeSerializersT, 'Edm.String'> | null;
  int16Property?: DeserializedType<DeSerializersT, 'Edm.Int16'> | null;
=======
export interface CommonEntityType {
  keyPropertyGuid: string;
  keyPropertyString: string;
  stringProperty?: string | null;
  int16Property?: number | null;
  collectionProperty?: string[] | null;
>>>>>>> 3c1cb16d
  complexTypeProperty?: CommonComplexType | null;
  toSingleLink?: CommonEntitySingleLinkType | null;
}

<<<<<<< HEAD
export class CommonEntityApi<
  BinaryT = string,
  BooleanT = boolean,
  ByteT = number,
  DecimalT = BigNumber,
  DoubleT = number,
  FloatT = number,
  Int16T = number,
  Int32T = number,
  Int64T = BigNumber,
  GuidT = string,
  SByteT = number,
  SingleT = number,
  StringT = string,
  AnyT = any
> implements
    EntityApi<
      CommonEntity<
        DeSerializers<
          BinaryT,
          BooleanT,
          ByteT,
          DecimalT,
          DoubleT,
          FloatT,
          Int16T,
          Int32T,
          Int64T,
          GuidT,
          SByteT,
          SingleT,
          StringT,
          AnyT
        >
      >,
      DeSerializers<
        BinaryT,
        BooleanT,
        ByteT,
        DecimalT,
        DoubleT,
        FloatT,
        Int16T,
        Int32T,
        Int64T,
        GuidT,
        SByteT,
        SingleT,
        StringT,
        AnyT
      >
    >
{
  public deSerializers: DeSerializers<
    BinaryT,
    BooleanT,
    ByteT,
    DecimalT,
    DoubleT,
    FloatT,
    Int16T,
    Int32T,
    Int64T,
    GuidT,
    SByteT,
    SingleT,
    StringT,
    AnyT
  >;
  public schema;

  constructor(
    deSerializers: Partial<
      DeSerializers<
        BinaryT,
        BooleanT,
        ByteT,
        DecimalT,
        DoubleT,
        FloatT,
        Int16T,
        Int32T,
        Int64T,
        GuidT,
        SByteT,
        SingleT,
        StringT,
        AnyT
      >
    > = defaultDeSerializers as any
  ) {
    this.deSerializers = mergeDefaultDeSerializersWith(deSerializers);
    const fieldBuilder = new FieldBuilder(CommonEntity, this.deSerializers);

    this.schema = {
      KEY_PROPERTY_GUID: fieldBuilder.buildEdmTypeField(
        'KeyPropertyGuid',
        'Edm.Guid',
        false
      ),
      KEY_PROPERTY_STRING: fieldBuilder.buildEdmTypeField(
        'KeyPropertyString',
        'Edm.String',
        false
      ),
      STRING_PROPERTY: fieldBuilder.buildEdmTypeField(
        'StringProperty',
        'Edm.String',
        true
      ),
      INT_16_PROPERTY: fieldBuilder.buildEdmTypeField(
        'Int16Property',
        'Edm.Int16',
        true
      ),
      COMPLEX_TYPE_PROPERTY: fieldBuilder.buildComplexTypeField(
        'ComplexTypeProperty',
        CommonComplexTypeField,
        true
      ),
      ALL_FIELDS: new AllFields('*', CommonEntity) as AllFields<CommonEntity>
    };
  }

  requestBuilder(): RequestBuilder<CommonEntity<any>, any> {
    throw new Error('Method not implemented.');
  }

  entityBuilder(): EntityBuilderType<CommonEntity<any>> {
    throw new Error('Method not implemented.');
  }

  entityConstructor = CommonEntity;
=======
export namespace CommonEntity {
  const _fieldBuilder: FieldBuilder<Constructable<CommonEntity>> =
    new FieldBuilder(CommonEntity);
  export const KEY_PROPERTY_GUID = _fieldBuilder.buildEdmTypeField(
    'KeyPropertyGuid',
    'Edm.Guid',
    false
  );
  export const KEY_PROPERTY_STRING = _fieldBuilder.buildEdmTypeField(
    'KeyPropertyString',
    'Edm.String',
    false
  );
  export const STRING_PROPERTY = _fieldBuilder.buildEdmTypeField(
    'StringProperty',
    'Edm.String',
    true
  );
  export const INT_16_PROPERTY = _fieldBuilder.buildEdmTypeField(
    'Int16Property',
    'Edm.Int16',
    true
  );
  export const COLLECTION_PROPERTY = _fieldBuilder.buildCollectionField(
    'CollectionProperty',
    'Edm.String',
    true
  );
  export const COMPLEX_TYPE_PROPERTY = _fieldBuilder.buildComplexTypeField(
    'ComplexTypeProperty',
    CommonComplexTypeField,
    true
  );
  export const TO_SINGLE_LINK: OneToOneLink<
    CommonEntity,
    CommonEntitySingleLink
  > = new OneToOneLink('to_SingleLink', CommonEntity, CommonEntitySingleLink);
  export const _allFields: Array<
    | EdmTypeField<CommonEntity, 'Edm.Guid', false, true>
    | EdmTypeField<CommonEntity, 'Edm.String', false, true>
    | EdmTypeField<CommonEntity, 'Edm.String', true, true>
    | OrderableEdmTypeField<CommonEntity, 'Edm.Int16', true, true>
    | CollectionField<CommonEntity, 'Edm.String', true, true>
    | CommonComplexTypeField<CommonEntity, true, true>
    | OneToOneLink<CommonEntity, CommonEntitySingleLink>
  > = [
    CommonEntity.KEY_PROPERTY_GUID,
    CommonEntity.KEY_PROPERTY_STRING,
    CommonEntity.STRING_PROPERTY,
    CommonEntity.INT_16_PROPERTY,
    CommonEntity.COLLECTION_PROPERTY,
    CommonEntity.COMPLEX_TYPE_PROPERTY,
    CommonEntity.TO_SINGLE_LINK
  ];
  export const ALL_FIELDS: AllFields<CommonEntity> = new AllFields(
    '*',
    CommonEntity
  );
  export const _keyFields: Array<Field<CommonEntity, boolean, boolean>> = [
    CommonEntity.KEY_PROPERTY_GUID,
    CommonEntity.KEY_PROPERTY_STRING
  ];
  export const _keys: {
    [keys: string]: Field<CommonEntity, boolean, boolean>;
  } = CommonEntity._keyFields.reduce(
    (
      acc: { [keys: string]: Field<CommonEntity, boolean, boolean> },
      field: Field<CommonEntity, boolean, boolean>
    ) => {
      acc[field._fieldName] = field;
      return acc;
    },
    {}
  );
>>>>>>> 3c1cb16d
}<|MERGE_RESOLUTION|>--- conflicted
+++ resolved
@@ -46,7 +46,6 @@
   DeSerializersT extends DeSerializers,
   NullableT extends boolean = false,
   SelectableT extends boolean = false
-<<<<<<< HEAD
 > extends ComplexTypeField<
   EntityT,
   DeSerializersT,
@@ -80,24 +79,12 @@
     'Edm.Boolean',
     true
   );
-=======
-> extends ComplexTypeField<EntityT, CommonComplexType, NullableT, SelectableT> {
-  private _fieldBuilder: FieldBuilder<this> = new FieldBuilder(this);
-  stringProperty: EdmTypeField<EntityT, 'Edm.String', false, false> =
-    this._fieldBuilder.buildEdmTypeField('StringProperty', 'Edm.String', false);
-  booleanProperty: EdmTypeField<EntityT, 'Edm.Boolean', true, false> =
-    this._fieldBuilder.buildEdmTypeField(
-      'BooleanProperty',
-      'Edm.Boolean',
-      true
-    );
   complexTypeProperty: NestedComplexTypeField<EntityT, true, false> =
     this._fieldBuilder.buildComplexTypeField(
       'ComplexTypeProperty',
       NestedComplexTypeField,
       true
     );
->>>>>>> 3c1cb16d
 
   constructor(
     fieldName: string,
@@ -177,22 +164,6 @@
  * This is a generated file powered by the SAP Cloud SDK for JavaScript.
  */
 
-<<<<<<< HEAD
-export class CommonEntity<
-    DeSerializersT extends DeSerializers = DefaultDeSerializers
-  >
-  extends Entity
-  implements CommonEntityType<DeSerializersT>
-{
-  static _entityName = 'A_CommonEntity';
-  readonly _oDataVersion: any;
-  static _defaultServicePath = '/sap/opu/odata/sap/API_COMMON_ENTITY_SRV/';
-  static _keys = ['KeyPropertyGuid', 'KeyPropertyString'];
-  keyPropertyGuid!: DeserializedType<DeSerializersT, 'Edm.Guid'>;
-  keyPropertyString!: DeserializedType<DeSerializersT, 'Edm.String'>;
-  stringProperty?: DeserializedType<DeSerializersT, 'Edm.String'>;
-  int16Property?: DeserializedType<DeSerializersT, 'Edm.Int16'>;
-=======
 export class CommonEntitySingleLink
   extends Entity
   implements CommonEntitySingleLinkType
@@ -275,16 +246,21 @@
  * This is a generated file powered by the SAP Cloud SDK for JavaScript.
  */
 
-export class CommonEntity extends Entity implements CommonEntityType {
+export class CommonEntity<
+    DeSerializersT extends DeSerializers = DefaultDeSerializers
+  >
+ extends Entity
+implements CommonEntityType<DeSerializersT> {
+
   static _entityName = 'A_CommonEntity';
   readonly _oDataVersion: any;
   static _defaultServicePath = '/sap/opu/odata/sap/API_COMMON_SRV';
-  keyPropertyGuid!: string;
-  keyPropertyString!: string;
-  stringProperty?: string;
-  int16Property?: number;
+  static _keys = ['KeyPropertyGuid', 'KeyPropertyString'];
+  keyPropertyGuid!: DeserializedType<DeSerializersT, 'Edm.Guid'>;
+  keyPropertyString!: DeserializedType<DeSerializersT, 'Edm.String'>;
+  stringProperty?: DeserializedType<DeSerializersT, 'Edm.String'>;
+  int16Property?: DeserializedType<DeSerializersT, 'Edm.Int16'>;
   collectionProperty?: string[];
->>>>>>> 3c1cb16d
   complexTypeProperty?: CommonComplexType;
   toSingleLink?: CommonEntitySingleLink | null;
 
@@ -293,7 +269,6 @@
   }
 }
 
-<<<<<<< HEAD
 export interface CommonEntityType<
   DeSerializersT extends DeSerializers = DefaultDeSerializers
 > {
@@ -301,19 +276,12 @@
   keyPropertyString: DeserializedType<DeSerializersT, 'Edm.String'>;
   stringProperty?: DeserializedType<DeSerializersT, 'Edm.String'> | null;
   int16Property?: DeserializedType<DeSerializersT, 'Edm.Int16'> | null;
-=======
-export interface CommonEntityType {
-  keyPropertyGuid: string;
-  keyPropertyString: string;
-  stringProperty?: string | null;
-  int16Property?: number | null;
-  collectionProperty?: string[] | null;
->>>>>>> 3c1cb16d
+  complexTypeProperty?: CommonComplexType | null;
+collectionProperty?: string[] | null;
   complexTypeProperty?: CommonComplexType | null;
   toSingleLink?: CommonEntitySingleLinkType | null;
 }
 
-<<<<<<< HEAD
 export class CommonEntityApi<
   BinaryT = string,
   BooleanT = boolean,
@@ -434,44 +402,7 @@
         CommonComplexTypeField,
         true
       ),
-      ALL_FIELDS: new AllFields('*', CommonEntity) as AllFields<CommonEntity>
-    };
-  }
-
-  requestBuilder(): RequestBuilder<CommonEntity<any>, any> {
-    throw new Error('Method not implemented.');
-  }
-
-  entityBuilder(): EntityBuilderType<CommonEntity<any>> {
-    throw new Error('Method not implemented.');
-  }
-
-  entityConstructor = CommonEntity;
-=======
-export namespace CommonEntity {
-  const _fieldBuilder: FieldBuilder<Constructable<CommonEntity>> =
-    new FieldBuilder(CommonEntity);
-  export const KEY_PROPERTY_GUID = _fieldBuilder.buildEdmTypeField(
-    'KeyPropertyGuid',
-    'Edm.Guid',
-    false
-  );
-  export const KEY_PROPERTY_STRING = _fieldBuilder.buildEdmTypeField(
-    'KeyPropertyString',
-    'Edm.String',
-    false
-  );
-  export const STRING_PROPERTY = _fieldBuilder.buildEdmTypeField(
-    'StringProperty',
-    'Edm.String',
-    true
-  );
-  export const INT_16_PROPERTY = _fieldBuilder.buildEdmTypeField(
-    'Int16Property',
-    'Edm.Int16',
-    true
-  );
-  export const COLLECTION_PROPERTY = _fieldBuilder.buildCollectionField(
+		export const COLLECTION_PROPERTY = _fieldBuilder.buildCollectionField(
     'CollectionProperty',
     'Edm.String',
     true
@@ -485,42 +416,17 @@
     CommonEntity,
     CommonEntitySingleLink
   > = new OneToOneLink('to_SingleLink', CommonEntity, CommonEntitySingleLink);
-  export const _allFields: Array<
-    | EdmTypeField<CommonEntity, 'Edm.Guid', false, true>
-    | EdmTypeField<CommonEntity, 'Edm.String', false, true>
-    | EdmTypeField<CommonEntity, 'Edm.String', true, true>
-    | OrderableEdmTypeField<CommonEntity, 'Edm.Int16', true, true>
-    | CollectionField<CommonEntity, 'Edm.String', true, true>
-    | CommonComplexTypeField<CommonEntity, true, true>
-    | OneToOneLink<CommonEntity, CommonEntitySingleLink>
-  > = [
-    CommonEntity.KEY_PROPERTY_GUID,
-    CommonEntity.KEY_PROPERTY_STRING,
-    CommonEntity.STRING_PROPERTY,
-    CommonEntity.INT_16_PROPERTY,
-    CommonEntity.COLLECTION_PROPERTY,
-    CommonEntity.COMPLEX_TYPE_PROPERTY,
-    CommonEntity.TO_SINGLE_LINK
-  ];
-  export const ALL_FIELDS: AllFields<CommonEntity> = new AllFields(
-    '*',
-    CommonEntity
-  );
-  export const _keyFields: Array<Field<CommonEntity, boolean, boolean>> = [
-    CommonEntity.KEY_PROPERTY_GUID,
-    CommonEntity.KEY_PROPERTY_STRING
-  ];
-  export const _keys: {
-    [keys: string]: Field<CommonEntity, boolean, boolean>;
-  } = CommonEntity._keyFields.reduce(
-    (
-      acc: { [keys: string]: Field<CommonEntity, boolean, boolean> },
-      field: Field<CommonEntity, boolean, boolean>
-    ) => {
-      acc[field._fieldName] = field;
-      return acc;
-    },
-    {}
-  );
->>>>>>> 3c1cb16d
+      ALL_FIELDS: new AllFields('*', CommonEntity) as AllFields<CommonEntity>
+    };
+  }
+
+  requestBuilder(): RequestBuilder<CommonEntity<any>, any> {
+    throw new Error('Method not implemented.');
+  }
+
+  entityBuilder(): EntityBuilderType<CommonEntity<any>> {
+    throw new Error('Method not implemented.');
+  }
+
+  entityConstructor = CommonEntity;
 }