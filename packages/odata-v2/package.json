--- conflicted
+++ resolved
@@ -48,12 +48,7 @@
   "devDependencies": {
     "@sap-cloud-sdk/test-services-odata-v2": "^2.5.0",
     "@sap-cloud-sdk/test-services-odata-common": "^2.5.0",
-<<<<<<< HEAD
-    "nock": "^13.2.6",
+    "nock": "^13.2.7",
     "typescript": "~4.7.3"
-=======
-    "nock": "^13.2.7",
-    "typescript": "~4.6.2"
->>>>>>> 48edf078
   }
 }