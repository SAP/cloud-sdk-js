import {
  DeSerializer,
  DeSerializers as DeSerializersCommon
} from '@sap-cloud-sdk/odata-common';

/**
 * Represents a set of functions that determine (de-)serialization per EDM type.
 */
export interface DeSerializers<
  BinaryT = any,
  BooleanT = any,
  ByteT = any,
  DecimalT = any,
  DoubleT = any,
  FloatT = any,
  Int16T = any,
  Int32T = any,
  Int64T = any,
  GuidT = any,
  SByteT = any,
  SingleT = any,
  StringT = any,
  AnyT = any,
  DateTimeT = any,
  DateTimeOffsetT = any,
  TimeT = any
> extends DeSerializersCommon<
    BinaryT,
    BooleanT,
    ByteT,
    DecimalT,
    DoubleT,
    FloatT,
    Int16T,
    Int32T,
    Int64T,
    GuidT,
    SByteT,
    SingleT,
    StringT,
    AnyT
  > {
  /**
<<<<<<< HEAD
   * TODO-JSDOC.
   */
  'Edm.DateTime': DeSerializer<DateTimeT>;
  /**
   * TODO-JSDOC.
   */
  'Edm.DateTimeOffset': DeSerializer<DateTimeOffsetT>;
  /**
   * TODO-JSDOC.
=======
   * DeSerializer for `Edm.DateTime` to the generic type `DateTimeT`.
   */
  'Edm.DateTime': DeSerializer<DateTimeT>;
  /**
   * DeSerializer for `Edm.DateTimeOffset` to the generic type `DateTimeOffsetT`.
   */
  'Edm.DateTimeOffset': DeSerializer<DateTimeOffsetT>;
  /**
   * DeSerializer for `Edm.Time` to the generic type `TimeT`.
>>>>>>> ecd78b27
   */
  'Edm.Time': DeSerializer<TimeT>;
}<|MERGE_RESOLUTION|>--- conflicted
+++ resolved
@@ -41,17 +41,6 @@
     AnyT
   > {
   /**
-<<<<<<< HEAD
-   * TODO-JSDOC.
-   */
-  'Edm.DateTime': DeSerializer<DateTimeT>;
-  /**
-   * TODO-JSDOC.
-   */
-  'Edm.DateTimeOffset': DeSerializer<DateTimeOffsetT>;
-  /**
-   * TODO-JSDOC.
-=======
    * DeSerializer for `Edm.DateTime` to the generic type `DateTimeT`.
    */
   'Edm.DateTime': DeSerializer<DateTimeT>;
@@ -61,7 +50,6 @@
   'Edm.DateTimeOffset': DeSerializer<DateTimeOffsetT>;
   /**
    * DeSerializer for `Edm.Time` to the generic type `TimeT`.
->>>>>>> ecd78b27
    */
   'Edm.Time': DeSerializer<TimeT>;
 }