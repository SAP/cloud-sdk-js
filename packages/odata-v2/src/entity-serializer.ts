--- conflicted
+++ resolved
@@ -2,11 +2,7 @@
   EntitySerializer,
   entitySerializer as entitySerializerBase
 } from '@sap-cloud-sdk/odata-common/internal';
-<<<<<<< HEAD
-import { tsToEdm } from './de-serializers/payload-value-converter';
-=======
 import { tsToEdm } from './de-serializers';
->>>>>>> e40fe7ae
 
 /**
  * Entity serializer instance for v2 entities.
