import {
  Constructable,
  EntityIdentifiable,
  CreateRequestBuilderBase,
  entityDeserializer
} from '@sap-cloud-sdk/odata-common/internal';
import {
  DeSerializers,
  CustomDeSerializers,
  DefaultDeSerializers
} from '../de-serializers';
import { Entity } from '../entity';
import { entitySerializer } from '../entity-serializer';
<<<<<<< HEAD
import { createODataUri } from '../uri-conversion/odata-uri';
import { edmToTs } from '../de-serializers/payload-value-converter';
import { extractODataEtag } from '../extract-odata-etag';
import {
  responseDataAccessor,
  getLinkedCollectionResult
} from './response-data-accessor';

=======
import { oDataUri } from '../uri-conversion';
import { responseDataAccessor } from './response-data-accessor';
>>>>>>> 4dca5c28
/**
 * Create OData request to create an entity.
 * @typeparam EntityT - Type of the entity to be created
 */
export class CreateRequestBuilder<
    EntityT extends Entity,
    T extends DeSerializers = DefaultDeSerializers
  >
  extends CreateRequestBuilderBase<EntityT>
  implements EntityIdentifiable<EntityT>
{
  /**
   * Creates an instance of CreateRequestBuilder.
   * @param _entityConstructor - Constructor type of the entity to be created
   * @param _entity - Entity to be created
   * @param deSerializers - TODO
   */
  constructor(
    readonly _entityConstructor: Constructable<EntityT>,
    readonly _entity: EntityT,
    deSerializers: CustomDeSerializers<T>,
    schema: Record<string, any>
  ) {
    super(
      _entityConstructor,
      _entity,
      createODataUri(deSerializers),
      entitySerializer,
      entityDeserializer(
        schema,
        edmToTs,
        extractODataEtag,
        getLinkedCollectionResult,
        deSerializers
      ),
      responseDataAccessor
    );
  }
}<|MERGE_RESOLUTION|>--- conflicted
+++ resolved
@@ -7,23 +7,18 @@
 import {
   DeSerializers,
   CustomDeSerializers,
-  DefaultDeSerializers
+  DefaultDeSerializers,
+  edmToTs
 } from '../de-serializers';
 import { Entity } from '../entity';
 import { entitySerializer } from '../entity-serializer';
-<<<<<<< HEAD
-import { createODataUri } from '../uri-conversion/odata-uri';
-import { edmToTs } from '../de-serializers/payload-value-converter';
+import { createODataUri } from '../uri-conversion';
 import { extractODataEtag } from '../extract-odata-etag';
 import {
   responseDataAccessor,
   getLinkedCollectionResult
 } from './response-data-accessor';
 
-=======
-import { oDataUri } from '../uri-conversion';
-import { responseDataAccessor } from './response-data-accessor';
->>>>>>> 4dca5c28
 /**
  * Create OData request to create an entity.
  * @typeparam EntityT - Type of the entity to be created
