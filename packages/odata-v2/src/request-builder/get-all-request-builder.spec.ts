import nock from 'nock';
import * as httpClient from '@sap-cloud-sdk/http-client';
import { TestEntity } from '@sap-cloud-sdk/test-services-odata-v2/test-service';
import { encodeTypedClientRequest } from '@sap-cloud-sdk/http-client/dist/http-client';
import { asc, desc } from '@sap-cloud-sdk/odata-common';
import { timeout } from '@sap-cloud-sdk/resilience';
import { wrapJwtInHeader } from '../../../connectivity/src/scp-cf/jwt';
import {
  defaultDestination,
  mockCountRequest,
  mockDestinationsEnv,
  mockGetRequest,
  unmockDestinationsEnv,
  createOriginalTestEntityData1,
  createOriginalTestEntityData2,
  expectAllMocksUsed,
  certificateMultipleResponse,
  certificateSingleResponse,
  mockInstanceDestinationsCall,
  mockServiceBindings,
  mockSingleDestinationCall,
  mockSubaccountDestinationsCall,
  onlyIssuerServiceToken,
  onlyIssuerXsuaaUrl,
  providerXsuaaUrl,
  providerServiceToken,
  createOriginalTestEntityDataWithLinks
} from '../../../../test-resources/test/test-util';
import { parseDestination } from '../../../connectivity/src/scp-cf/destination/destination';
import {
  testEntityApi,
  testEntitySingleLinkApi,
  createTestEntity,
  testEntityApiCustom,
  createTestEntityWithCustomDeSerializers
} from '../../test/test-util';
import { DefaultDeSerializers } from '../de-serializers';
import { GetAllRequestBuilder } from './get-all-request-builder';

describe('GetAllRequestBuilder', () => {
  let requestBuilder: GetAllRequestBuilder<TestEntity, DefaultDeSerializers>;

  afterEach(() => {
    unmockDestinationsEnv();
  });

  beforeEach(() => {
    requestBuilder = new GetAllRequestBuilder(testEntityApi);
  });

  describe('url', () => {
    it('should set ascending order', async () => {
      const expected =
        'http://example.com/sap/opu/odata/sap/API_TEST_SRV/A_TestEntity?$orderby=ComplexTypeProperty/StringProperty%20asc';
      const request = await testEntityApi
        .requestBuilder()
        .getAll()
        .orderBy(asc(testEntityApi.schema.COMPLEX_TYPE_PROPERTY.stringProperty))
        .url(defaultDestination);
      expect(request).toBe(expected);
    });

    it('should set descending order', async () => {
      const expected =
        'http://example.com/sap/opu/odata/sap/API_TEST_SRV/A_TestEntity?$orderby=ComplexTypeProperty/StringProperty%20desc';
      const request = await testEntityApi
        .requestBuilder()
        .getAll()
        .orderBy(
          desc(testEntityApi.schema.COMPLEX_TYPE_PROPERTY.stringProperty)
        )
        .url(defaultDestination);
      expect(request).toBe(expected);
    });

    it('should set ascending order as default if no order is specified', async () => {
      const expected =
        'http://example.com/sap/opu/odata/sap/API_TEST_SRV/A_TestEntity?$orderby=ComplexTypeProperty/StringProperty%20asc';
      const request = await testEntityApi
        .requestBuilder()
        .getAll()
        .orderBy(testEntityApi.schema.COMPLEX_TYPE_PROPERTY.stringProperty)
        .url(defaultDestination);
      expect(request).toBe(expected);
    });

    it('should set the correct order when both default ascending order and descending order are passed', async () => {
      const expected =
        'http://example.com/sap/opu/odata/sap/API_TEST_SRV/A_TestEntity?$orderby=ComplexTypeProperty/StringProperty%20asc,ComplexTypeProperty/DateTimeProperty%20desc';
      const stringProperty =
        testEntityApi.schema.COMPLEX_TYPE_PROPERTY.stringProperty;
      const dateTimeProperty =
        testEntityApi.schema.COMPLEX_TYPE_PROPERTY.dateTimeProperty;
      const request = await testEntityApi
        .requestBuilder()
        .getAll()
        .orderBy(stringProperty, desc(dateTimeProperty))
        .url(defaultDestination);
      expect(request).toBe(expected);
    });

    it('is built correctly', async () => {
      const expected =
        'http://example.com/sap/opu/odata/sap/API_TEST_SRV/A_TestEntity';
      const actual = await requestBuilder.url(defaultDestination);
      expect(actual).toBe(expected);
    });

    it('is built correctly with URI encoding', async () => {
      const expected =
        "http://example.com/sap/opu/odata/sap/API_TEST_SRV/A_TestEntity?$filter=(StringProperty%20eq%20'%C3%A4%20%C3%B6%2B%20''c')";
      const actual = await requestBuilder
        .filter(testEntityApi.schema.STRING_PROPERTY.equals("ä ö+ 'c"))
        .url(defaultDestination);
      expect(actual).toBe(expected);
    });

    it('adds expand for nested selects', async () => {
      const expected =
        'http://example.com/sap/opu/odata/sap/API_TEST_SRV/A_TestEntity?$select=to_SingleLink/BooleanProperty&$expand=to_SingleLink';
      const actual = await requestBuilder
        .select(
          testEntityApi.schema.TO_SINGLE_LINK.select(
            testEntitySingleLinkApi.schema.BOOLEAN_PROPERTY
          )
        )
        .url(defaultDestination);
      expect(actual).toBe(expected);
    });
  });

  describe('execute', () => {
    it('is possible to use untyped properties', async () => {
      const entityData1 = {
        SomethingTheSDKDoesNotSupport: 'SomeValue'
      };

      mockGetRequest(
        {
          query: { $select: 'SomethingTheSDKDoesNotSupport' },
          responseBody: { d: { results: [entityData1] } },
          path: 'A_TestEntity'
        },
        testEntityApi
      );

      const actual = await requestBuilder
        .select(testEntityApi.schema.SOMETHING_THE_SDK_DOES_NOT_SUPPORT)
        .execute(defaultDestination);
      expect(actual[0].somethingTheSdkDoesNotSupport).toBe('SomeValue');
    });

    it('returns all entities', async () => {
      const entityData1 = createOriginalTestEntityData1();
      const entityData2 = createOriginalTestEntityData2();

      mockGetRequest(
        {
          responseBody: { d: { results: [entityData1, entityData2] } },
          path: 'A_TestEntity'
        },
        testEntityApi
      );

      const actual = await requestBuilder.execute(defaultDestination);
      expect(actual).toEqual([
        createTestEntity(entityData1),
        createTestEntity(entityData2)
      ]);
    });

    it('top(1) returns the first entity', async () => {
      const entityData1 = createOriginalTestEntityData1();
      mockGetRequest(
        {
          query: { $top: 1 },
          responseBody: { d: { results: [entityData1] } },
          path: 'A_TestEntity'
        },
        testEntityApi
      );

      const actual = await requestBuilder.top(1).execute(defaultDestination);
      expect(actual).toEqual([createTestEntity(entityData1)]);
    });

    it('skip(1) skips the first entity', async () => {
      const entityData2 = createOriginalTestEntityData2();
      mockGetRequest(
        {
          query: { $skip: 1 },
          responseBody: { d: { results: [entityData2] } },
          path: 'A_TestEntity'
        },
        testEntityApi
      );
      const actual = await requestBuilder.skip(1).execute(defaultDestination);
      expect(actual).toEqual([createTestEntity(entityData2)]);
    });

    it('throws an error when the destination cannot be found', async () => {
      mockDestinationsEnv(defaultDestination);

      const getAllRequest = requestBuilder.execute({
        destinationName: 'NonExistentDestination'
      });

      await expect(getAllRequest).rejects.toThrowErrorMatchingSnapshot();
    });

    it('throws an error when request execution fails', async () => {
      mockGetRequest(
        {
          responseBody: { error: 'ERROR' },
          statusCode: 500
        },
        testEntityApi
      );

      const getAllRequest = requestBuilder.execute(defaultDestination);

      await expect(getAllRequest).rejects.toThrowErrorMatchingSnapshot();
    });

    it('considers custom timeout on the request', async () => {
      const entityData1 = createOriginalTestEntityData1();
      mockGetRequest(
        {
          query: { $top: 1 },
          responseBody: { d: { results: [entityData1] } },
          delay: 100,
          path: 'A_TestEntity'
        },
        testEntityApi
      );

      try {
        await requestBuilder
          .top(1)
          .middleware([timeout(10)])
          .execute(defaultDestination);
      } catch (err) {
        expect(err.message).toBe(
<<<<<<< HEAD
          'Request to http://example.com ran into timeout after 10ms.'
=======
          'Request to URL: /testination ran into a timeout after 10ms.'
>>>>>>> a609fcad
        );
        return;
      }
      throw new Error('Should not reach here.');
    });

    it('sets custom headers instead of destination headers', async () => {
      const entityData = createOriginalTestEntityData1();
      const customAuthHeader = { Authorization: 'custom' };
      mockGetRequest(
        {
          headers: customAuthHeader,
          responseBody: { d: { results: [entityData] } },
          path: 'A_TestEntity'
        },
        testEntityApi
      );

      const destinationWithAuthHeader = {
        ...defaultDestination,
        Authorization: 'destination'
      };
      const actual = await requestBuilder
        .addCustomHeaders(customAuthHeader)
        .execute(destinationWithAuthHeader);

      expect(actual).toEqual([createTestEntity(entityData)]);
    });

    it('parses the raw number of count response', async () => {
      mockCountRequest(
        defaultDestination,
        4711,
        testEntityApi.requestBuilder().getAll()
      );
      const count = await requestBuilder.count().execute(defaultDestination);
      expect(count).toBe(4711);
    });

    it('executes request and deserializes entities with custom (de-)serializer', async () => {
      const entityData = createOriginalTestEntityDataWithLinks();

      mockGetRequest(
        {
          responseBody: { d: { results: [entityData] } },
          path: 'A_TestEntity'
        },
        testEntityApiCustom
      );

      const [entity] = await testEntityApiCustom
        .requestBuilder()
        .getAll()
        .execute(defaultDestination);
      expect(entity).toEqual(
        createTestEntityWithCustomDeSerializers(entityData)
      );
    });
  });

  describe('executeRaw', () => {
    it('returns request and raw response', async () => {
      const entityData1 = createOriginalTestEntityData1();
      const entityData2 = createOriginalTestEntityData2();
      const rawResponse = { d: { results: [entityData1, entityData2] } };

      mockGetRequest(
        {
          responseBody: rawResponse,
          path: 'A_TestEntity'
        },
        testEntityApi
      );

      const actual = await requestBuilder.executeRaw(defaultDestination);
      expect(actual.data).toEqual(rawResponse);
      expect(actual.request.method).toBe('GET');
    });

    it('executes a request using the (iss) to build a token instead of a user JWT', async () => {
      mockServiceBindings();
      jest.clearAllMocks();

      const nocks = [
        nock(onlyIssuerXsuaaUrl)
          .post('/oauth/token')
          .times(1)
          .reply(200, { access_token: onlyIssuerServiceToken }),
        nock(providerXsuaaUrl)
          .post('/oauth/token')
          .times(1)
          .reply(200, { access_token: providerServiceToken }),
        mockInstanceDestinationsCall(nock, [], 200, onlyIssuerServiceToken),
        mockSubaccountDestinationsCall(
          nock,
          certificateMultipleResponse,
          200,
          onlyIssuerServiceToken
        ),
        mockSingleDestinationCall(
          nock,
          certificateSingleResponse,
          200,
          'ERNIE-UND-CERT',
          wrapJwtInHeader(onlyIssuerServiceToken).headers
        ),
        nock(certificateSingleResponse.destinationConfiguration.URL)
          .get(/.*/)
          .reply(200, 'iss token used on the way')
      ];
      const spy = jest.spyOn(httpClient, 'executeHttpRequest');
      const response = await requestBuilder.executeRaw({
        destinationName: 'ERNIE-UND-CERT',
        iss: onlyIssuerXsuaaUrl
      });
      expectAllMocksUsed(nocks);
      expect(spy).toHaveBeenCalledWith(
        parseDestination(certificateSingleResponse),
        {
          headers: {
            requestConfig: {
              accept: 'application/json',
              'content-type': 'application/json'
            }
          },
          parameterEncoder: encodeTypedClientRequest,
          params: {
            requestConfig: {}
          },
          url: 'sap/opu/odata/sap/API_TEST_SRV/A_TestEntity',
          method: 'get',
          middleware: [],
          data: undefined
        },
        { fetchCsrfToken: true }
      );
      expect(response.data).toBe('iss token used on the way');
    }, 60000);

    it('returns request and raw response count', async () => {
      mockCountRequest(
        defaultDestination,
        4711,
        testEntityApi.requestBuilder().getAll()
      );
      const actual = await requestBuilder
        .count()
        .executeRaw(defaultDestination);
      expect(actual.data).toEqual(4711);
      expect(actual.request.method).toBe('GET');
    });
  });
});<|MERGE_RESOLUTION|>--- conflicted
+++ resolved
@@ -241,11 +241,7 @@
           .execute(defaultDestination);
       } catch (err) {
         expect(err.message).toBe(
-<<<<<<< HEAD
-          'Request to http://example.com ran into timeout after 10ms.'
-=======
-          'Request to URL: /testination ran into a timeout after 10ms.'
->>>>>>> a609fcad
+          'Request to URL: http://example.com ran into a timeout after 10ms.'
         );
         return;
       }
