import {
  Constructable,
  EntityIdentifiable,
  GetAllRequestBuilderBase,
  ODataGetAllRequestConfig,
  entityDeserializer,
  Filterable
} from '@sap-cloud-sdk/odata-common/internal';
import { Entity } from '../entity';
<<<<<<< HEAD
import { edmToTs } from '../de-serializers/payload-value-converter';
import { extractODataEtag } from '../extract-odata-etag';
import { DefaultDeSerializers, DeSerializers } from '../de-serializers';
import { CustomDeSerializers } from '../de-serializers/custom-de-serializers';
import { createODataUri } from '../uri-conversion/odata-uri';
import {
  getLinkedCollectionResult,
  responseDataAccessor
} from './response-data-accessor';
export class GetAllRequestBuilder<
    EntityT extends Entity,
    T extends DeSerializers = DefaultDeSerializers
  >
=======
import { entityDeserializer } from '../entity-deserializer';
import { oDataUri } from '../uri-conversion';
import { responseDataAccessor } from './response-data-accessor';

export class GetAllRequestBuilder<EntityT extends Entity>
>>>>>>> e40fe7ae
  extends GetAllRequestBuilderBase<EntityT>
  implements EntityIdentifiable<EntityT>
{
  /**
   * Creates an instance of GetAllRequestBuilder.
   * @param entityConstructor - Constructor of the entity to create the request for
   * @param deSerializers - TODO
   * @param schema - TODO
   */
  constructor(
    entityConstructor: Constructable<EntityT>,
    deSerializers: CustomDeSerializers<T>,
    schema: Record<string, any>
  ) {
    super(
      entityConstructor,
      new ODataGetAllRequestConfig(
        entityConstructor,
        createODataUri(deSerializers)
      ),
      entityDeserializer(
        schema,
        edmToTs,
        extractODataEtag,
        getLinkedCollectionResult,
        deSerializers
      ),
      responseDataAccessor
    );
  }

  /**
   * Add filter statements to the request.
   * @param expressions - Filter expressions to restrict the response
   * @returns The request builder itself, to facilitate method chaining
   */
  // filter(expressions: Filterable<EntityT>[]): this;
  // filter(...expressions: Filterable<EntityT>[]): this;
  // filter(
  //   first: undefined | Filterable<EntityT> | Filterable<EntityT>[],
  //   ...rest: Filterable<EntityT>[]
  // ): this {
  //   this.requestConfig.filter = and(variadicArgumentToArray(first, rest));
  //   return this;
  // }

  filter(expressions: Filterable<EntityT>): this {
    this.requestConfig.filter = expressions;
    return this;
  }
}<|MERGE_RESOLUTION|>--- conflicted
+++ resolved
@@ -7,12 +7,10 @@
   Filterable
 } from '@sap-cloud-sdk/odata-common/internal';
 import { Entity } from '../entity';
-<<<<<<< HEAD
 import { edmToTs } from '../de-serializers/payload-value-converter';
 import { extractODataEtag } from '../extract-odata-etag';
-import { DefaultDeSerializers, DeSerializers } from '../de-serializers';
-import { CustomDeSerializers } from '../de-serializers/custom-de-serializers';
-import { createODataUri } from '../uri-conversion/odata-uri';
+import { CustomDeSerializers, DefaultDeSerializers, DeSerializers } from '../de-serializers';
+import { createODataUri } from '../uri-conversion';
 import {
   getLinkedCollectionResult,
   responseDataAccessor
@@ -21,13 +19,6 @@
     EntityT extends Entity,
     T extends DeSerializers = DefaultDeSerializers
   >
-=======
-import { entityDeserializer } from '../entity-deserializer';
-import { oDataUri } from '../uri-conversion';
-import { responseDataAccessor } from './response-data-accessor';
-
-export class GetAllRequestBuilder<EntityT extends Entity>
->>>>>>> e40fe7ae
   extends GetAllRequestBuilderBase<EntityT>
   implements EntityIdentifiable<EntityT>
 {
