import {
  Constructable,
  entityDeserializer,
  EntityIdentifiable,
  GetByKeyRequestBuilderBase
} from '@sap-cloud-sdk/odata-common/internal';
import { DefaultDeSerializers, DeSerializers } from '../de-serializers';
import { Entity } from '../entity';
<<<<<<< HEAD
import { createODataUri } from '../uri-conversion/odata-uri';
import { edmToTs } from '../de-serializers/payload-value-converter';
import { extractODataEtag } from '../extract-odata-etag';
import {
  responseDataAccessor,
  getLinkedCollectionResult
} from './response-data-accessor';
=======
import { entityDeserializer } from '../entity-deserializer';
import { oDataUri } from '../uri-conversion';
import { responseDataAccessor } from './response-data-accessor';
>>>>>>> 4dca5c28

/**
 * Create an OData request to get a single entity based on its key properties.
 * The properties available in the response can be restricted by creating a [[GetAllRequestBuilder.select selection]], where no selection is equal to selecting all fields.
 * Note that navigational properties are automatically expanded if they included in a  select.
 * @typeparam EntityT - Type of the entity to be requested
 */
export class GetByKeyRequestBuilder<
    EntityT extends Entity,
    T extends DeSerializers = DefaultDeSerializers
  >
  extends GetByKeyRequestBuilderBase<EntityT>
  implements EntityIdentifiable<EntityT>
{
  readonly _entity: EntityT;

  /**
   * Creates an instance of GetByKeyRequestBuilder.
   * @param _entityConstructor - Constructor of the entity to create the request for
   * @param keys - Key-value pairs where the key is the name of a key property of the given entity and the value is the respective value
   * @param deSerializers - TODO
   * @param schema - TODO
   */
  constructor(
    readonly _entityConstructor: Constructable<EntityT>,
    keys: Record<string, any>,
    deSerializers: T,
    schema: Record<string, any>
  ) {
    super(
      _entityConstructor,
      keys,
      createODataUri(deSerializers),
      entityDeserializer(
        schema,
        edmToTs,
        extractODataEtag,
        getLinkedCollectionResult,
        deSerializers
      ),
      responseDataAccessor
    );
  }
}<|MERGE_RESOLUTION|>--- conflicted
+++ resolved
@@ -4,21 +4,14 @@
   EntityIdentifiable,
   GetByKeyRequestBuilderBase
 } from '@sap-cloud-sdk/odata-common/internal';
-import { DefaultDeSerializers, DeSerializers } from '../de-serializers';
+import { DefaultDeSerializers, DeSerializers, edmToTs } from '../de-serializers';
 import { Entity } from '../entity';
-<<<<<<< HEAD
-import { createODataUri } from '../uri-conversion/odata-uri';
-import { edmToTs } from '../de-serializers/payload-value-converter';
+import { createODataUri } from '../uri-conversion';
 import { extractODataEtag } from '../extract-odata-etag';
 import {
   responseDataAccessor,
   getLinkedCollectionResult
 } from './response-data-accessor';
-=======
-import { entityDeserializer } from '../entity-deserializer';
-import { oDataUri } from '../uri-conversion';
-import { responseDataAccessor } from './response-data-accessor';
->>>>>>> 4dca5c28
 
 /**
  * Create an OData request to get a single entity based on its key properties.
