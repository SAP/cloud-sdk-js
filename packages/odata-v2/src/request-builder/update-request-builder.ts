--- conflicted
+++ resolved
@@ -15,19 +15,19 @@
 } from '@sap-cloud-sdk/odata-common/internal';
 import { Entity } from '../entity';
 import { entitySerializer } from '../entity-serializer';
-<<<<<<< HEAD
-=======
-import { oDataUri } from '../uri-conversion';
->>>>>>> 4dca5c28
 import { extractODataEtag } from '../extract-odata-etag';
-import { DefaultDeSerializers, DeSerializers } from '../de-serializers';
-import { createODataUri } from '../uri-conversion/odata-uri';
-import { CustomDeSerializers } from '../de-serializers/custom-de-serializers';
+import {
+  CustomDeSerializers,
+  DefaultDeSerializers,
+  DeSerializers
+} from '../de-serializers';
+import { createODataUri } from '../uri-conversion';
 
 const logger = createLogger({
   package: 'odata-v2',
   messageContext: 'update-request-builder-v2'
 });
+
 /**
  * Create OData query to update an entity.
  * @typeparam EntityT - Type of the entity to be updated
