--- conflicted
+++ resolved
@@ -1,11 +1,6 @@
 import BigNumber from 'bignumber.js';
-<<<<<<< HEAD
-import DeSerializers = require('DeSerializers');
-import { edmToTs } from '../de-serializers/payload-value-converter';
-=======
 import moment = require('moment');
 import { edmToTs } from '../de-serializers';
->>>>>>> e40fe7ae
 import { uriConverter } from './uri-value-converter';
 
 const { convertToUriFormat } = uriConverter;
