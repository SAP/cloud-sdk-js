--- conflicted
+++ resolved
@@ -2,20 +2,10 @@
   entityDeserializer as entityDeserializerBase,
   EntityDeserializer
 } from '@sap-cloud-sdk/odata-common/internal';
-<<<<<<< HEAD
-import {
-  EdmToPrimitive,
-  edmToTs
-} from './de-serializers/payload-value-converter';
-import { extractODataEtag } from './extract-odata-etag';
-import { getLinkedCollectionResult } from './request-builder/response-data-accessor';
-import { EdmType } from './edm-types';
-import { defaultDeSerializers } from './de-serializers/default-de-serializers';
-=======
 import { edmToTs } from './de-serializers';
 import { extractODataEtag } from './extract-odata-etag';
 import { getLinkedCollectionResult } from './request-builder/response-data-accessor';
->>>>>>> e40fe7ae
+import { defaultDeSerializers } from './de-serializers/default-de-serializers';
 
 /**
  * Entity deserializer instance for v4 entities.
