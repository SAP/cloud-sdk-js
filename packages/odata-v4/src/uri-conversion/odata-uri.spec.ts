--- conflicted
+++ resolved
@@ -7,7 +7,6 @@
   testFilterLambdaExpressionWithOr,
   testFilterString,
   testNestedFilterLambdaExpressionOnLink,
-<<<<<<< HEAD
   testEntityApi,
   testEntityApiCustom,
   testFilterLambdaExpressionCustom
@@ -15,17 +14,11 @@
 import { customTestDeSerializers } from '../../../../test-resources/test/test-util/custom-de-serializers';
 import { filterFunctions } from '../filter-functions';
 import { filterFunction } from '../filter-function';
+import { testEntityApi } from '../../test/test-util';
 import {
   defaultDeSerializers,
   mergeDefaultDeSerializersWith
 } from '../de-serializers';
-=======
-  testEntityApi
-} from '../../test/test-util';
-import { filterFunctions } from '../filter-functions';
-import { filterFunction } from '../filter-function';
-import { defaultDeSerializers } from '../de-serializers';
->>>>>>> c0fa20cf
 import { createODataUri } from './odata-uri';
 
 describe('getFilter', () => {
