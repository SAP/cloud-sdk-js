--- conflicted
+++ resolved
@@ -57,12 +57,7 @@
     "@oclif/plugin-help": "^3.2.2",
     "@oclif/plugin-not-found": "^1.2.3",
     "@oclif/plugin-warn-if-update-available": "^1.7.0",
-<<<<<<< HEAD
-    "@sap-cloud-sdk/util": "^1.39.0",
-=======
-    "@openapitools/openapi-generator-cli": "^2.1.4",
     "@sap-cloud-sdk/util": "^1.40.0",
->>>>>>> 03746192
     "@types/js-yaml": "^4.0.0",
     "cli-ux": "^5.4.5",
     "execa": "^5.0.0",
