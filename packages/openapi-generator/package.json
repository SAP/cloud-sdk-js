{
  "name": "@sap-cloud-sdk/openapi-generator",
<<<<<<< HEAD
  "version": "1.53.0",
=======
  "version": "2.0.0",
>>>>>>> f3ef5a37
  "description": "SAP Cloud SDK for JavaScript OpenAPI client generator",
  "homepage": "https://sap.github.io/cloud-sdk/docs/js/overview-cloud-sdk-for-javascript",
  "license": "Apache-2.0",
  "keywords": [
    "sap-cloud-sdk",
    "cloud-sdk",
    "sap-cloud-platform",
    "generator"
  ],
  "main": "./dist/index.js",
  "types": "./dist/index.d.ts",
  "bin": {
    "openapi-generator": "./dist/cli.js"
  },
  "publishConfig": {
    "access": "public"
  },
  "files": [
    "dist",
    "internal.d.ts",
    "internal.js"
  ],
  "repository": "github:SAP/cloud-sdk-js",
  "scripts": {
    "compile": "yarn tsc -b",
    "prepare": "yarn compile",
    "readme": "npx ts-node generate-readme.ts",
    "test": "yarn jest",
    "coverage": "yarn jest --coverage",
<<<<<<< HEAD
    "check:dependencies": "depcheck ."
  },
  "dependencies": {
    "@apidevtools/swagger-parser": "^10.0.2",
    "@sap-cloud-sdk/generator-common": "^1.53.0",
    "@sap-cloud-sdk/util": "^1.53.0",
    "glob": "^7.1.6",
    "js-yaml": "^4.0.0",
    "openapi-types": "^9.3.0",
=======
    "check:dependencies": "depcheck . --ignores='@sap-cloud-sdk/openapi'"
  },
  "dependencies": {
    "@apidevtools/swagger-parser": "^10.0.3",
    "@sap-cloud-sdk/generator-common": "^2.0.0",
    "@sap-cloud-sdk/openapi": "^2.0.0",
    "@sap-cloud-sdk/util": "^2.0.0",
    "glob": "^7.1.6",
    "js-yaml": "^4.0.0",
    "openapi-types": "^10.0.0",
>>>>>>> f3ef5a37
    "swagger2openapi": "^7.0.4",
    "yargs": "^17.1.1"
  },
  "devDependencies": {
    "@types/js-yaml": "^4.0.0",
    "@types/yargs": "^17.0.2",
    "mock-fs": "^5.0.0",
    "nock": "^13.0.11",
    "typescript": "~4.5.5"
  }
}<|MERGE_RESOLUTION|>--- conflicted
+++ resolved
@@ -1,10 +1,6 @@
 {
   "name": "@sap-cloud-sdk/openapi-generator",
-<<<<<<< HEAD
-  "version": "1.53.0",
-=======
   "version": "2.0.0",
->>>>>>> f3ef5a37
   "description": "SAP Cloud SDK for JavaScript OpenAPI client generator",
   "homepage": "https://sap.github.io/cloud-sdk/docs/js/overview-cloud-sdk-for-javascript",
   "license": "Apache-2.0",
@@ -34,17 +30,6 @@
     "readme": "npx ts-node generate-readme.ts",
     "test": "yarn jest",
     "coverage": "yarn jest --coverage",
-<<<<<<< HEAD
-    "check:dependencies": "depcheck ."
-  },
-  "dependencies": {
-    "@apidevtools/swagger-parser": "^10.0.2",
-    "@sap-cloud-sdk/generator-common": "^1.53.0",
-    "@sap-cloud-sdk/util": "^1.53.0",
-    "glob": "^7.1.6",
-    "js-yaml": "^4.0.0",
-    "openapi-types": "^9.3.0",
-=======
     "check:dependencies": "depcheck . --ignores='@sap-cloud-sdk/openapi'"
   },
   "dependencies": {
@@ -55,7 +40,6 @@
     "glob": "^7.1.6",
     "js-yaml": "^4.0.0",
     "openapi-types": "^10.0.0",
->>>>>>> f3ef5a37
     "swagger2openapi": "^7.0.4",
     "yargs": "^17.1.1"
   },
