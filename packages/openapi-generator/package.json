--- conflicted
+++ resolved
@@ -50,13 +50,8 @@
   "devDependencies": {
     "@types/js-yaml": "^4.0.0",
     "@types/yargs": "^17.0.13",
-<<<<<<< HEAD
-    "mock-fs": "^5.1.4",
-    "typescript": "~4.8.4",
-    "prettier": "^2.7.1"
-=======
+    "prettier": "^2.7.1",
     "mock-fs": "^5.2.0",
     "typescript": "~4.8.4"
->>>>>>> 8eb6ffc4
   }
 }