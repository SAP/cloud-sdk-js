--- conflicted
+++ resolved
@@ -74,7 +74,13 @@
       parse: input => resolve(input),
       required: false
     }),
-<<<<<<< HEAD
+    tsConfig: flags.string({
+      name: 'tsConfig',
+      description:
+        'tsconfig.json file to overwrite the default "tsconfig.json".',
+      parse: input => resolve(input),
+      required: false
+    }),
     additionalFiles: flags.string({
       name: 'additionalFiles',
       description:
@@ -90,14 +96,6 @@
       default: false,
       required: false,
       hidden: true
-=======
-    tsConfig: flags.string({
-      name: 'tsConfig',
-      description:
-        'tsconfig.json file to overwrite the default "tsconfig.json".',
-      parse: input => resolve(input),
-      required: false
->>>>>>> 3161aee0
     })
   };
 
