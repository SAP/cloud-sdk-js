--- conflicted
+++ resolved
@@ -1,10 +1,4 @@
-<<<<<<< HEAD
-import { EOL } from 'os';
-import { codeBlock, documentationBlock, unique } from '@sap-cloud-sdk/util';
-import { OpenApiApi, OpenApiOperation } from '../openapi-types';
-=======
 import { codeBlock } from '@sap-cloud-sdk/util';
->>>>>>> 74ae9761
 import {
   OpenApiApi,
   OpenApiOperation,
@@ -13,22 +7,26 @@
 import { collectRefs, getUniqueRefs, hasNotSchema } from '../schema-util';
 import { serializeOperation } from './operation';
 import { Import, serializeImports } from './imports';
+import { EOL } from 'os';
+import { codeBlock, documentationBlock, unique } from '@sap-cloud-sdk/util';
+import { OpenApiApi, OpenApiOperation } from '../openapi-types';
 
 /**
  * Serialize an API representation to a string representing the resulting API file.
  * @param api Represenation of an API.
- * @param serviceName Service name for which the API is created.
+ *  * @param serviceName Service name for which the API is created.
  * @returns The serialized API file contents.
  */
 export function apiFile(api: OpenApiApi, serviceName: string): string {
   const imports = serializeImports(getImports(api));
   const apiDoc = apiDocumentation(api, serviceName);
   const apiContent = codeBlock`
-  export const ${api.name} = {
-    ${api.operations
-      .map(operation => serializeOperation(operation))
-      .join(',\n')}
-  };`;
+${imports}
+
+export const ${api.name} = {
+  ${api.operations.map(operation => serializeOperation(operation)).join(',\n')}
+};
+`;
 
   return [imports, apiDoc, apiContent].join(EOL);
 }
