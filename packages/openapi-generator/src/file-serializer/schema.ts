import { codeBlock, documentationBlock, unixEOL } from '@sap-cloud-sdk/util';
<<<<<<< HEAD
import type {
  OpenApiSchema,
  OpenApiObjectSchema,
  OpenApiObjectSchemaProperty,
  OpenApiOneOfSchema,
  OpenApiAnyOfSchema
} from '../openapi-types';
import { getType } from '../parser/type-mapping';
=======
import { getType } from '../parser';
>>>>>>> 1d764c1b
import {
  isReferenceObject,
  isArraySchema,
  isObjectSchema,
  isEnumSchema,
  isOneOfSchema,
  isAllOfSchema,
  isAnyOfSchema,
  isNotSchema,
  getSchemaPropertiesDocumentation
} from '../schema-util';
import type {
  OpenApiSchema,
  OpenApiObjectSchema,
  OpenApiObjectSchemaProperty
} from '../openapi-types';

/**
 * Serialize a schema.
 * @param schema - Parsed schema to be serialized.
 * @returns The serialized schema
 * @internal
 */
export function serializeSchema(schema: OpenApiSchema): string {
  if (isReferenceObject(schema)) {
    return schema.schemaName;
  }

  if (isArraySchema(schema)) {
    const type = serializeSchema(schema.items);
    return schema.uniqueItems
      ? `Set<${type}>`
      : ['properties', 'allOf', 'oneOf', 'anyOf'].some(
            prop => prop in schema.items
          )
        ? `(${type})[]`
        : `${type}[]`;
  }

  if (isObjectSchema(schema)) {
    return serializeObjectSchema(schema);
  }

  if (isEnumSchema(schema)) {
    return schema.enum.join(' | ');
  }

  if (isOneOfSchema(schema)) {
    if (schema.discriminator) {
      return serializeXOfSchemaWithDiscriminator(schema);
    }

    return schema.oneOf.map(type => serializeSchema(type)).join(' | ');
  }

  if (isAllOfSchema(schema)) {
    return schema.allOf.map(type => serializeSchema(type)).join(' & ');
  }

  if (isAnyOfSchema(schema)) {
    if (schema.discriminator) {
      return serializeXOfSchemaWithDiscriminator(schema);
    }
    return schema.anyOf.map(type => serializeSchema(type)).join(' | ');
  }

  if (isNotSchema(schema)) {
    return codeBlock`any`;
  }

  return getType(schema.type);
}

function serializeObjectSchema(schema: OpenApiObjectSchema): string {
  if (
    !schema.properties.length &&
    typeof schema.additionalProperties !== 'object'
  ) {
    return 'Record<string, any>';
  }

  const types: string[] = [];
  if (schema.properties.length) {
    types.push(serializeObjectSchemaForProperties(schema.properties));
  }

  if (schema.additionalProperties) {
    types.push(
      `Record<string, ${serializeSchema(schema.additionalProperties)}>`
    );
  }

  return types.join(' & ');
}

function serializeObjectSchemaForProperties(
  properties: OpenApiObjectSchemaProperty[]
): string {
  return codeBlock`{
      ${properties
        .map(property => serializePropertyWithDocumentation(property))
        .join(unixEOL)}
    }`;
}

function serializeProperty(
  name: string,
  required: boolean,
  nullable: boolean,
  type: string
) {
  return `'${name}'${required ? '' : '?'}: ${type}${nullable ? ' | null' : ''};`;
}

function serializePropertyWithDocumentation(
  property: OpenApiObjectSchemaProperty
) {
  const documentation = schemaPropertyDocumentation(property);
  const serialized = serializeProperty(
    property.name,
    property.required,
    property.nullable,
    serializeSchema(property.schema)
  );
  if (documentation) {
    return [documentation, serialized].join(unixEOL);
  }
  return serialized;
}

/**
 * @internal
 */
export function schemaPropertyDocumentation(
  schema: OpenApiObjectSchemaProperty
): string {
  const signature: string[] = [];
  if (schema.description) {
    signature.push(schema.description);
  }

  signature.push(...getSchemaPropertiesDocumentation(schema.schemaProperties));

  return documentationBlock`${signature.join(unixEOL)}`;
}

function serializeXOfSchemaWithDiscriminator(
  schema: OpenApiOneOfSchema | OpenApiAnyOfSchema
) {
  const { discriminator } = schema;

  if (!discriminator) {
    throw new Error(
      'Could not serialize discriminator schema without discriminator.'
    );
  }

  return Object.entries(discriminator.mapping)
    .map(
      ([propertyValue, mappedSchema]) =>
        `({ ${discriminator.propertyName}: '${propertyValue}' } & ${serializeSchema(mappedSchema)})`
    )
    .join(' | ');
}<|MERGE_RESOLUTION|>--- conflicted
+++ resolved
@@ -1,16 +1,5 @@
 import { codeBlock, documentationBlock, unixEOL } from '@sap-cloud-sdk/util';
-<<<<<<< HEAD
-import type {
-  OpenApiSchema,
-  OpenApiObjectSchema,
-  OpenApiObjectSchemaProperty,
-  OpenApiOneOfSchema,
-  OpenApiAnyOfSchema
-} from '../openapi-types';
-import { getType } from '../parser/type-mapping';
-=======
 import { getType } from '../parser';
->>>>>>> 1d764c1b
 import {
   isReferenceObject,
   isArraySchema,
@@ -25,7 +14,9 @@
 import type {
   OpenApiSchema,
   OpenApiObjectSchema,
-  OpenApiObjectSchemaProperty
+  OpenApiObjectSchemaProperty,
+  OpenApiOneOfSchema,
+  OpenApiAnyOfSchema
 } from '../openapi-types';
 
 /**
