--- conflicted
+++ resolved
@@ -48,15 +48,14 @@
 
     const input = 'root/inputDir';
 
-<<<<<<< HEAD
-    it('should return an array with one file path for an input file', async () => {
-      expect(
-        await getInputFilePaths('root/inputDir/test-service.json')
-      ).toEqual([resolve(input, 'test-service.json')]);
-    });
-
-    it('should return an array with all JSON and YAML file paths within the input directory and all subdirectories', async () => {
-      expect(await getInputFilePaths(input)).toEqual([
+    it('should return an array with one file path for an input file', () => {
+      expect(getInputFilePaths('root/inputDir/test-service.json')).toEqual([
+        resolve(input, 'test-service.json')
+      ]);
+    });
+
+    it('should return an array with all JSON and YAML file paths within the input directory and all subdirectories', () => {
+      expect(getInputFilePaths(input)).toEqual([
         resolve(input, 'sub-dir/test-service.YAML'),
         resolve(input, 'sub-dir/test-service.yml'),
         resolve(input, 'sub-dir/test-service.YML'),
@@ -67,64 +66,25 @@
       ]);
     });
 
-    it('should return an array with all `.json` files within the input directory and all subdirectories', async () => {
-      expect(await getInputFilePaths('root/inputDir/**/*.json')).toEqual([
+    it('should return an array with all `.json` files within the input directory and all subdirectories', () => {
+      expect(getInputFilePaths('root/inputDir/**/*.json')).toEqual([
         resolve(input, 'sub-dir/test-service2.json'),
         resolve(input, 'test-service.json')
       ]);
     });
 
-    it('should return an array with all JSON and YAML file paths within the input directory', async () => {
-      expect(await getInputFilePaths('root/inputDir/*')).toEqual([
+    it('should return an array with all JSON and YAML file paths within the input directory', () => {
+      expect(getInputFilePaths('root/inputDir/*')).toEqual([
         resolve(input, 'test-service.json'),
         resolve(input, 'test-service.JSON'),
         resolve(input, 'test-service.yaml')
       ]);
     });
 
-    it('should return an array with all `.json` and `.yaml` files within the input directory', async () => {
-      expect(await getInputFilePaths('root/inputDir/*.{json,yaml}')).toEqual([
+    it('should return an array with all `.json` and `.yaml` files within the input directory', () => {
+      expect(getInputFilePaths('root/inputDir/*.{json,yaml}')).toEqual([
         resolve(input, 'test-service.json'),
         resolve(input, 'test-service.yaml')
-=======
-    it('should return an array with one file path for an input file', () => {
-      expect(getInputFilePaths('root/inputDir/test-service.json')).toEqual([
-        resolve(inputDir, 'test-service.json')
-      ]);
-    });
-
-    it('should return an array with all JSON and YAML file paths within the input directory and all subdirectories', () => {
-      expect(getInputFilePaths(inputDir)).toEqual([
-        resolve(inputDir, 'sub-dir/test-service.YAML'),
-        resolve(inputDir, 'sub-dir/test-service.yml'),
-        resolve(inputDir, 'sub-dir/test-service.YML'),
-        resolve(inputDir, 'sub-dir/test-service2.json'),
-        resolve(inputDir, 'test-service.json'),
-        resolve(inputDir, 'test-service.JSON'),
-        resolve(inputDir, 'test-service.yaml')
-      ]);
-    });
-
-    it('should return an array with all `.json` files within the input directory and all subdirectories', () => {
-      expect(getInputFilePaths('root/inputDir/**/*.json')).toEqual([
-        resolve(inputDir, 'sub-dir/test-service2.json'),
-        resolve(inputDir, 'test-service.json')
-      ]);
-    });
-
-    it('should return an array with all JSON and YAML file paths within the input directory', () => {
-      expect(getInputFilePaths('root/inputDir/*')).toEqual([
-        resolve(inputDir, 'test-service.json'),
-        resolve(inputDir, 'test-service.JSON'),
-        resolve(inputDir, 'test-service.yaml')
-      ]);
-    });
-
-    it('should return an array with all `.json` and `.yaml` files within the input directory', () => {
-      expect(getInputFilePaths('root/inputDir/*.{json,yaml}')).toEqual([
-        resolve(inputDir, 'test-service.json'),
-        resolve(inputDir, 'test-service.yaml')
->>>>>>> 3fbac9a3
       ]);
     });
   });
