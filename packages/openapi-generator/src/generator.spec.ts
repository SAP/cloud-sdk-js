--- conflicted
+++ resolved
@@ -1,14 +1,10 @@
-<<<<<<< HEAD
+import mock from 'mock-fs';
+import { getSdkVersion, getInputFilePaths } from './generator';
 import { resolve } from 'path';
 import { existsSync, promises } from 'fs';
 import { readJSON } from '@sap-cloud-sdk/util';
 import { getSdkVersion } from './generator';
-=======
-import mock from 'mock-fs';
-import { getSdkVersion, getInputFilePaths } from './generator';
->>>>>>> ba382758
 
-const { rmdir } = promises;
 
 describe('generator', () => {
   const testServicePath = resolve(
@@ -16,11 +12,32 @@
     '../../../test-packages/test-services/openapi/test-service'
   );
 
-  it('getSDKVersion returns a valid stable version', async () => {
+
+  it('getSdkVersion returns a valid stable version', async () => {
     expect((await getSdkVersion()).split('.').length).toBe(3);
   });
 
-<<<<<<< HEAD
+  it('getInputFilePaths returns an array of all file paths, including subdirectories', async () => {
+    mock({
+      '/path/to/test/dir': {
+        'test-service.txt': 'file content here',
+        'empty-dir': {},
+        'sub-dir': {
+          'test-service.txt': 'another fake service',
+          'sub-directory-service.txt': 'just to add some more'
+        }
+      }
+    });
+
+    expect(await getInputFilePaths('/path/to/test/dir')).toEqual([
+      '/path/to/test/dir/sub-dir/sub-directory-service.txt',
+      '/path/to/test/dir/sub-dir/test-service.txt',
+      '/path/to/test/dir/test-service.txt'
+    ]);
+
+    mock.restore();
+  });
+
   it('should transpile the generated sources', () => {
     const jsApiFile = resolve(testServicePath, 'api.js');
     expect(existsSync(jsApiFile)).toBe(true);
@@ -41,26 +58,5 @@
   it('should create a tsconfig.json', () => {
     const tsconfig = resolve(testServicePath, 'tsconfig.json');
     expect(existsSync(tsconfig)).toBe(true);
-=======
-  it('getInputFilePaths returns an array of all file paths, including subdirectories', async () => {
-    mock({
-      '/path/to/test/dir': {
-        'test-service.txt': 'file content here',
-        'empty-dir': {},
-        'sub-dir': {
-          'test-service.txt': 'another fake service',
-          'sub-directory-service.txt': 'just to add some more'
-        }
-      }
-    });
-
-    expect(await getInputFilePaths('/path/to/test/dir')).toEqual([
-      '/path/to/test/dir/sub-dir/sub-directory-service.txt',
-      '/path/to/test/dir/sub-dir/test-service.txt',
-      '/path/to/test/dir/test-service.txt'
-    ]);
-
-    mock.restore();
->>>>>>> ba382758
   });
 });