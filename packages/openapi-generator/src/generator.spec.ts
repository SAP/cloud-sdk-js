--- conflicted
+++ resolved
@@ -1,4 +1,3 @@
-<<<<<<< HEAD
 import { resolve } from 'path';
 import { existsSync } from 'fs';
 import { deleteDirectory } from '@sap-cloud-sdk/util';
@@ -25,15 +24,8 @@
     await deleteDirectory(outputDir);
   });
 
-  it('getSDKVersion returns a valid stable version', () => {
-    expect(getSDKVersion().split('.').length).toBe(3);
-=======
-import { getSdkVersion } from './generator';
-
-describe('generator', () => {
-  it('getSdkVersion returns a valid stable version', async () => {
+  it('getSDKVersion returns a valid stable version', async() => {
     expect((await getSdkVersion()).split('.').length).toBe(3);
->>>>>>> fb79770d
   });
 
   it('should transpile the generated sourcs', () => {
