--- conflicted
+++ resolved
@@ -29,9 +29,6 @@
 import { parseOpenApiDocument } from './parser';
 import { convertOpenApiSpec } from './document-converter';
 import { createFile, copyFile } from './file-writer';
-<<<<<<< HEAD
-import { sdkMetaDataJS } from './sdk-metadata/sdk-metadata';
-=======
 import {
   parseGeneratorOptions,
   ParsedGeneratorOptions,
@@ -42,7 +39,6 @@
 } from './options';
 import { sdkMetadata } from './sdk-metadata';
 import { GeneratorOptions } from '.';
->>>>>>> 59c9b890
 
 const { readdir, rmdir, mkdir, lstat } = promisesFs;
 const logger = createLogger('openapi-generator');
