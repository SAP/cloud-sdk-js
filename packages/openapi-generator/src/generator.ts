--- conflicted
+++ resolved
@@ -44,11 +44,7 @@
 import { tsconfigJson } from './options/tsconfig-json';
 import { sdkMetadata } from './sdk-metadata';
 
-<<<<<<< HEAD
-const { readdir, rm, mkdir, lstat } = promisesFs;
-=======
-const { rmdir, mkdir, lstat } = promisesFs;
->>>>>>> 3f70b0c9
+const { rm, mkdir, lstat } = promisesFs;
 const logger = createLogger('openapi-generator');
 
 /**
