import { promises as promisesFs } from 'fs';
import { resolve, parse, basename, dirname, relative, posix, sep } from 'path';
import {
  createLogger,
  kebabCase,
  finishAll,
  setLogLevel,
  formatJson,
  ErrorWithCause
} from '@sap-cloud-sdk/util';
import {
  getSdkMetadataFileNames,
  getSdkVersion,
  readCompilerOptions,
  sdkMetadataHeader,
  transpileDirectory,
  copyFiles
} from '@sap-cloud-sdk/generator-common/internal';
import {
  apiFile,
  packageJson,
  genericDescription,
  readme,
  apiIndexFile,
  schemaIndexFile,
  schemaFile
} from './file-serializer';
import { OpenApiDocument } from './openapi-types';
import { parseOpenApiDocument } from './parser';
import { convertOpenApiSpec } from './document-converter';
import { createFile } from './file-writer';
import {
  parseGeneratorOptions,
  tsconfigJson,
  ServiceOptions,
  OptionsPerService,
  getOptionsPerService,
  getOriginalOptionsPerService,
  ParsedGeneratorOptions,
  GeneratorOptions
} from './options';
import { sdkMetadata } from './sdk-metadata';

const { readdir, rmdir, mkdir, lstat } = promisesFs;
const logger = createLogger('openapi-generator');

/**
 * Main entry point for the OpenAPI client generation.
 * Generates models and API files.
 * @param options - Options to configure generation.
 */
export async function generate(options: GeneratorOptions): Promise<void> {
  return generateWithParsedOptions(parseGeneratorOptions(options));
}

/**
 * Main entry point for the OpenAPI client generation.
 * Generates models and API files.
 * @param options - Options to configure generation.
 * @internal
 */
export async function generateWithParsedOptions(
  options: ParsedGeneratorOptions
): Promise<void> {
  if (options.input === '' || options.outputDir === '') {
    throw new Error('Either input or outputDir were not set.');
  }
  if (options.verbose) {
    setLogLevel('verbose', logger);
  }

  if (options.clearOutputDir) {
    await rmdir(options.outputDir, { recursive: true });
  }
  const inputFilePaths = await getInputFilePaths(options.input);

  const optionsPerService = await getOptionsPerService(inputFilePaths, options);
  const tsConfig = await tsconfigJson(options);

  const promises = inputFilePaths.map(inputFilePath =>
    generateService(
      inputFilePath,
      options,
      optionsPerService[getRelPathWithPosixSeparator(inputFilePath)],
      tsConfig
    )
  );

  try {
    const errorMessage =
      promises.length > 1
        ? 'Some clients could not be generated.'
        : 'Could not generate client.';
    await finishAll(promises, errorMessage);
  } catch (err) {
    if (err.message?.includes('error TS2307')) {
      throw new ErrorWithCause(
        'Did you forget to install "@sap-cloud-sdk/openapi"?',
        err
      );
    }
    throw err;
  } finally {
    if (options.optionsPerService) {
      await generateOptionsPerService(
        options.optionsPerService,
        optionsPerService
      );
    }

    if (!options.packageJson) {
      logger.info(
        "Finished generation. Don't forget to add @sap-cloud-sdk/openapi to your dependencies."
      );
    }
  }
}

/**
 * Generate sources.
 * @param serviceDir - Directory to generate the service to.
 * @param openApiDocument - Parsed service.
 * @param inputFilePath - Path to the input file.
 * @param tsConfig - File content for the `tsconfig.json`.
 * @param options - Generation options.
 */
async function generateSources(
  serviceDir: string,
  openApiDocument: OpenApiDocument,
  inputFilePath: string,
  tsConfig: string | undefined,
  options: ParsedGeneratorOptions
): Promise<void> {
  await mkdir(serviceDir, { recursive: true });

  await generateMandatorySources(serviceDir, openApiDocument, options);

  if (options.metadata) {
    await generateMetadata(openApiDocument, inputFilePath, options);
  }

  if (options.packageJson) {
    await generatePackageJson(
      serviceDir,
      openApiDocument.serviceOptions,
      options
    );
  }

  if (options.include) {
    await copyFiles(options.include, serviceDir, options.overwrite);
  }

  if (tsConfig) {
    await createFile(
      serviceDir,
      'tsconfig.json',
      tsConfig,
      options.overwrite,
      false
    );
    await transpileDirectory(serviceDir, await readCompilerOptions(serviceDir));
  }

  if (options.readme) {
    await generateReadme(serviceDir, openApiDocument, options);
  }
}

async function generateMandatorySources(
  serviceDir: string,
  openApiDocument: OpenApiDocument,
  { overwrite }: ParsedGeneratorOptions
): Promise<void> {
  if (openApiDocument.schemas.length) {
    const schemaDir = resolve(serviceDir, 'schema');
    await createSchemaFiles(schemaDir, openApiDocument, overwrite);
    await createFile(
      schemaDir,
      'index.ts',
      schemaIndexFile(openApiDocument),
      overwrite
    );
  }

  await createApis(serviceDir, openApiDocument, overwrite);
  await createFile(
    serviceDir,
    'index.ts',
    apiIndexFile(openApiDocument),
    overwrite
  );
}

async function createApis(
  serviceDir: string,
  openApiDocument: OpenApiDocument,
  overwrite: boolean
): Promise<void> {
  await Promise.all(
    openApiDocument.apis.map(api =>
      createFile(
        serviceDir,
        `${kebabCase(api.name)}.ts`,
        apiFile(api, openApiDocument.serviceName),
        overwrite
      )
    )
  );
}

async function createSchemaFiles(
  dir: string,
  openApiDocument: OpenApiDocument,
  overwrite: boolean
): Promise<void> {
  await mkdir(dir, { recursive: true });
  await Promise.all(
    openApiDocument.schemas.map(schema =>
      createFile(dir, `${schema.fileName}.ts`, schemaFile(schema), overwrite)
    )
  );
}

/**
 * Generates an OpenAPI service from a file.
 * @param inputFilePath - The file path where the service to generate is located.
 * @param options - Options to configure generation.
 * @param serviceOptions - Service options as defined in the options per service.
 * @param tsConfig - File content for the `tsconfig.json`.
 * @param serviceName - The unique service name to be used.
 */
async function generateService(
  inputFilePath: string,
  options: ParsedGeneratorOptions,
  serviceOptions: ServiceOptions,
  tsConfig: string | undefined
): Promise<void> {
  const openApiDocument = await convertOpenApiSpec(inputFilePath);
  const parsedOpenApiDocument = await parseOpenApiDocument(
    openApiDocument,
    serviceOptions,
    { strictNaming: !options.skipValidation }
  );

  const serviceDir = resolve(options.outputDir, serviceOptions.directoryName);
  await generateSources(
    serviceDir,
    parsedOpenApiDocument,
    inputFilePath,
    tsConfig,
    options
  );
  logger.info(`Successfully generated client for '${inputFilePath}'`);
}

/**
 * Gives the relative path with respect to process.cwd() using posix file separator '/'.
 * @param absolutePath - The absolute path
 * @returns The relative path
 * @internal
 */
export function getRelPathWithPosixSeparator(absolutePath: string): string {
  return relative(process.cwd(), absolutePath).split(sep).join(posix.sep);
}

/**
 * Recursively searches through a given input path and returns all file paths as a string array.
 * @param input - the path to the input directory.
 * @returns all file paths as a string array.
 * @internal
 */
export async function getInputFilePaths(input: string): Promise<string[]> {
  if ((await lstat(input)).isFile()) {
    return [input];
  }

  const directoryContents = await readdir(input);

  return directoryContents.reduce(
    async (paths: Promise<string[]>, directoryContent) => [
      ...(await paths),
      ...(await getInputFilePaths(resolve(input, directoryContent)))
    ],
    Promise.resolve([] as string[])
  );
}

<<<<<<< HEAD
// TODO 1728 move to a new package to reduce code duplication.
async function copyAdditionalFiles(
  serviceDir: string,
  additionalFiles: string[],
  overwrite: boolean
): Promise<void[]> {
  logger.verbose(
    `Copying additional files matching ${additionalFiles} into ${serviceDir}.`
  );

  return Promise.all(
    additionalFiles.map(filePath =>
      copyFile(
        resolve(filePath),
        join(serviceDir, basename(filePath)),
        overwrite
      )
    )
  );
}

=======
>>>>>>> f3ef5a37
function generateReadme(
  serviceDir: string,
  openApiDocument: OpenApiDocument,
  { overwrite }: ParsedGeneratorOptions
): Promise<void> {
  logger.verbose(`Generating readme in ${serviceDir}.`);

  return createFile(
    serviceDir,
    'README.md',
    readme(openApiDocument),
    overwrite,
    false
  );
}

async function generateMetadata(
  openApiDocument: OpenApiDocument,
  inputFilePath: string,
  { packageVersion, overwrite }: ParsedGeneratorOptions
) {
  const { name: inputFileName, dir: inputDirPath } = parse(inputFilePath);
  const { clientFileName, headerFileName } =
    getSdkMetadataFileNames(inputFileName);

  logger.verbose(`Generating header metadata ${headerFileName}.`);
  const metadataDir = resolve(inputDirPath, 'sdk-metadata');
  await mkdir(metadataDir, { recursive: true });
  const headerFile = createFile(
    metadataDir,
    headerFileName,
    JSON.stringify(
      await sdkMetadataHeader('rest', inputFileName, packageVersion),
      null,
      2
    ),
    overwrite,
    false
  );

  logger.verbose(`Generating client metadata ${clientFileName}...`);
  const clientFile = createFile(
    metadataDir,
    clientFileName,
    JSON.stringify(await sdkMetadata(openApiDocument), null, 2),
    overwrite,
    false
  );
  return Promise.all([headerFile, clientFile]);
}

async function generatePackageJson(
  serviceDir: string,
  { packageName, directoryName }: ServiceOptions,
  { packageVersion, overwrite }: ParsedGeneratorOptions
) {
  logger.verbose(`Generating package.json in ${serviceDir}.`);

  await createFile(
    serviceDir,
    'package.json',
    packageJson(
      packageName,
      genericDescription(directoryName),
      await getSdkVersion(),
      packageVersion
    ),
    overwrite,
    false
  );
}

async function generateOptionsPerService(
  filePath: string,
  optionsPerService: OptionsPerService
) {
  logger.verbose('Generating options per service.');

  const dir = dirname(filePath);
  await mkdir(dir, { recursive: true });
  await createFile(
    dir,
    basename(filePath),
    formatJson({
      ...(await getOriginalOptionsPerService(filePath)),
      ...optionsPerService
    }),
    true,
    false
  );
}<|MERGE_RESOLUTION|>--- conflicted
+++ resolved
@@ -286,30 +286,6 @@
   );
 }
 
-<<<<<<< HEAD
-// TODO 1728 move to a new package to reduce code duplication.
-async function copyAdditionalFiles(
-  serviceDir: string,
-  additionalFiles: string[],
-  overwrite: boolean
-): Promise<void[]> {
-  logger.verbose(
-    `Copying additional files matching ${additionalFiles} into ${serviceDir}.`
-  );
-
-  return Promise.all(
-    additionalFiles.map(filePath =>
-      copyFile(
-        resolve(filePath),
-        join(serviceDir, basename(filePath)),
-        overwrite
-      )
-    )
-  );
-}
-
-=======
->>>>>>> f3ef5a37
 function generateReadme(
   serviceDir: string,
   openApiDocument: OpenApiDocument,
