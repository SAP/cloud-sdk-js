--- conflicted
+++ resolved
@@ -5,11 +5,7 @@
 import {
   createLogger,
   ErrorWithCause,
-<<<<<<< HEAD
-  transpileDirectory
-=======
   UniqueNameGenerator
->>>>>>> fb79770d
 } from '@sap-cloud-sdk/util';
 import execa = require('execa');
 import { GeneratorOptions } from './options';
@@ -23,12 +19,7 @@
 import { OpenApiDocument } from './openapi-types';
 import { parseOpenApiDocument } from './parser';
 import { convertOpenApiSpec } from './document-converter';
-<<<<<<< HEAD
-import { readServiceMapping } from './service-mapping';
-import { tsconfigJson } from './wrapper-files/tsconfig-json';
-=======
 import { readServiceMapping, VdmMapping } from './service-mapping';
->>>>>>> fb79770d
 
 const { readdir, writeFile, rmdir, mkdir, lstat, readFile } = promises;
 const logger = createLogger('openapi-generator');
@@ -49,33 +40,11 @@
   }
 
   const vdmMapping = readServiceMapping(options);
-<<<<<<< HEAD
-  const promies = inputFilePaths.map(async filePath => {
-    const serviceName = parseServiceName(filePath);
-    // TODO: get kebapcase unique directory name
-    const serviceDir = resolve(options.outputDir, serviceName);
-    let openApiDocument;
-    try {
-      openApiDocument = await convertOpenApiSpec(filePath);
-    } catch (err) {
-      logger.error(
-        `Could not convert document at ${filePath} to the format needed for parsing and generation. Skipping service generation.`
-      );
-      return;
-    }
-    const convertedInputFilePath = resolve(serviceDir, 'open-api.json');
-    const parsedOpenApiDocument = await parseOpenApiDocument(
-      openApiDocument,
-      serviceName,
-      filePath,
-      vdmMapping
-=======
   const uniqueNameGenerator = new UniqueNameGenerator('-');
   const inputFilePaths = await getInputFilePaths(options.input);
   inputFilePaths.forEach(async inputFilePath => {
     const uniqueServiceName = uniqueNameGenerator.generateAndSaveUniqueName(
       parseServiceName(inputFilePath)
->>>>>>> fb79770d
     );
 
     await generateFromFile(
@@ -85,7 +54,6 @@
       uniqueServiceName
     );
   });
-  return Promise.all(promies);
 }
 
 /**
@@ -256,8 +224,7 @@
  * Get the current SDK version from the package json.
  * @returns The SDK version.
  */
-export async function getSdkVersion(): Promise<string> {
-  return JSON.parse(
-    await readFile(resolve(__dirname, '../package.json'), 'utf8')
-  ).version;
+export function getSDKVersion(): string {
+  return JSON.parse(readFileSync(resolve(__dirname, '../package.json'), 'utf8'))
+    .version;
 }