import { join } from 'path';
import mock from 'mock-fs';
import { createLogger } from '@sap-cloud-sdk/util';
import { generateWithParsedOptions } from '../generator';
import {
  parseGeneratorOptions,
  parseOptionsFromConfig
} from './generator-options';

describe('parseGeneratorOptions', () => {
  beforeEach(() => {
    mock({
      'existent-directory': {
        'existent-file': 'file content'
      }
    });
  });

  afterEach(() => {
    mock.restore();
  });

  const options = {
    transpile: false,
    include: undefined,
    clearOutputDir: false,
    skipValidation: false,
    tsConfig: undefined,
    packageJson: false,
    optionsPerService: undefined,
    packageVersion: '1.0.0',
    readme: false,
    metadata: false,
    verbose: false,
    overwrite: false,
    config: undefined
  };

  it('gets default options', () => {
    expect(
      parseGeneratorOptions({
        input: 'inputDir',
        outputDir: 'outputDir'
      })
    ).toEqual({
      input: join(process.cwd(), 'inputDir'),
      outputDir: join(process.cwd(), 'outputDir'),
      ...options
    });
  });

  it('parses per service config file for a non-existent file path', () => {
    expect(
      parseGeneratorOptions({
        input: 'inputDir',
        outputDir: 'outputDir',
        optionsPerService: 'non-existent-directory/config.json'
      })
    ).toMatchObject({
      optionsPerService: join(
        process.cwd(),
        'non-existent-directory/config.json'
      )
    });
  });

  it('parses per service config file for existent file path', () => {
    expect(
      parseGeneratorOptions({
        input: 'inputDir',
        outputDir: 'outputDir',
        optionsPerService: 'existent-directory/existent-file'
      })
    ).toMatchObject({
      optionsPerService: join(process.cwd(), 'existent-directory/existent-file')
    });
  });

  it('parses per service config file for a non-existent directory path', () => {
    expect(
      parseGeneratorOptions({
        input: 'inputDir',
        outputDir: 'outputDir',
        optionsPerService: 'non-existent-directory'
      })
    ).toMatchObject({
      optionsPerService: join(
        process.cwd(),
        'non-existent-directory/options-per-service.json'
      )
    });
  });

  it('parses per service config file for existent directory path', () => {
    expect(
      parseGeneratorOptions({
        input: 'inputDir',
        outputDir: 'outputDir',
        optionsPerService: 'existent-directory'
      })
    ).toMatchObject({
      optionsPerService: join(
        process.cwd(),
        'existent-directory/options-per-service.json'
      )
    });
  });

  it('parses tsconfig.json path', () => {
    expect(
      parseGeneratorOptions({
        input: 'inputDir',
        outputDir: 'outputDir',
        tsConfig: 'someDir'
      })
    ).toMatchObject({
      tsConfig: join(process.cwd(), 'someDir')
    });
  });

  it('throws an error if input and outputDir are not set', () => {
    const config = {
      input: '',
      outputDir: '',
      ...options
    };
    return expect(
      generateWithParsedOptions(config)
    ).rejects.toThrowErrorMatchingInlineSnapshot(
      '"Either input or outputDir were not set."'
    );
  });

  it('throws an error if outputDir is not set', () => {
    const config = {
      input: 'some-dir',
      outputDir: '',
      ...options
    };
    return expect(
      generateWithParsedOptions(config)
    ).rejects.toThrowErrorMatchingInlineSnapshot(
      '"Either input or outputDir were not set."'
    );
  });

  it('throws an error if input is not set', () => {
    const config = {
      input: '',
      outputDir: 'some-dir',
      ...options
    };
    return expect(
      generateWithParsedOptions(config)
    ).rejects.toThrowErrorMatchingInlineSnapshot(
      '"Either input or outputDir were not set."'
    );
  });

  it('parses a given path to a config file and returns its content as parsed generator options', async () => {
    const config = {
      input: 'some-repository',
      include: '/path/*'
    };
    const parameters = {
      config: '/path/config.json'
    };
    mock({
      '/path/': {
        'config.json': JSON.stringify(config),
        'README.md': 'Test File'
      }
    });
    const parsed = await parseOptionsFromConfig(parameters.config);
    expect(parsed.input).toContain(config.input);
<<<<<<< HEAD
    expect(parsed.include).toEqual(['/path/config.json', '/path/README.md']);
=======
    // RegEx to match paths for both *nix and Windows
    expect(parsed.include).toMatchObject([
      expect.stringMatching('.*path.*config.json.*'),
      expect.stringMatching('.*path.*README.md.*')
    ]);
>>>>>>> f3ef5a37
  });

  it('logs a warning if wrong configuration keys were used', async () => {
    const logger = createLogger('openapi-generator');
    jest.spyOn(logger, 'warn');
    const config = {
      input: 'some-repository',
      wrong_key: 'random-value'
    };
    const parameters = {
      config: '/path/config.json'
    };
    mock({
      '/path/': {
        'config.json': JSON.stringify(config)
      }
    });
    await parseOptionsFromConfig(parameters.config);
    expect(logger.warn).toHaveBeenCalledWith(
      '"wrong_key" is not part of the configuration and will be ignored.'
    );
  });
});<|MERGE_RESOLUTION|>--- conflicted
+++ resolved
@@ -173,15 +173,11 @@
     });
     const parsed = await parseOptionsFromConfig(parameters.config);
     expect(parsed.input).toContain(config.input);
-<<<<<<< HEAD
-    expect(parsed.include).toEqual(['/path/config.json', '/path/README.md']);
-=======
     // RegEx to match paths for both *nix and Windows
     expect(parsed.include).toMatchObject([
       expect.stringMatching('.*path.*config.json.*'),
       expect.stringMatching('.*path.*README.md.*')
     ]);
->>>>>>> f3ef5a37
   });
 
   it('logs a warning if wrong configuration keys were used', async () => {
