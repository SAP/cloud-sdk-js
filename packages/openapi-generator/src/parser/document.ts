--- conflicted
+++ resolved
@@ -1,4 +1,3 @@
-<<<<<<< HEAD
 import {
   isAllOfSchema,
   isOneOfSchema,
@@ -9,6 +8,9 @@
   parseSchema,
   parseSchemaProperties
 } from './schema';
+import { parseApis } from './api';
+import { createRefs } from './refs';
+import { parseBound } from './swagger-parser-workaround';
 import type { OpenAPIV3 } from 'openapi-types';
 import type { ServiceOptions } from '@sap-cloud-sdk/generator-common/internal';
 import type {
@@ -16,16 +18,6 @@
   OpenApiPersistedSchema,
   OpenApiOneOfSchema
 } from '../openapi-types';
-import { parseApis } from './api';
-=======
-import { parseSchema, parseSchemaProperties } from './schema';
-import { parseApis } from './api';
-import { createRefs } from './refs';
-import { parseBound } from './swagger-parser-workaround';
-import type { OpenAPIV3 } from 'openapi-types';
-import type { ServiceOptions } from '@sap-cloud-sdk/generator-common/internal';
-import type { OpenApiDocument, OpenApiPersistedSchema } from '../openapi-types';
->>>>>>> 1d764c1b
 import type { OpenApiDocumentRefs } from './refs';
 import type { ParserOptions } from './options';
 
@@ -81,7 +73,7 @@
           childChildSchema => {
             if (
               isReferenceObject(childChildSchema) &&
-              childChildSchema.schemaName == discriminatorSchema.schemaName
+              childChildSchema.schemaName === discriminatorSchema.schemaName
             ) {
               // childChildSchema is the parent
               const { properties, required } =
