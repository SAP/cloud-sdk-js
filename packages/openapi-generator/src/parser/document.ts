import { basename } from 'path';
import { parse } from '@apidevtools/swagger-parser';
import { OpenAPIV3 } from 'openapi-types';
import { pascalCase, removeFileExtension } from '@sap-cloud-sdk/util';
import { OpenApiDocument, OpenApiPersistedSchema } from '../openapi-types';
import { ServiceMapping } from '../service-mapping';
import { parseSchema } from './schema';
import { parseApis } from './api';
import { createRefs, OpenApiDocumentRefs } from './refs';
import { ParserOptions } from './options';

/**
 * Parse an OpenAPI document.
 * @param fileContent Original OpenAPI document object.
 * @param serviceName Original service name.
 * @param filePath Path of the document file.
 * @param serviceMapping The service mapping object.
 * @param options Parser options.
 * @returns The parsed OpenAPI document representation
 */
export async function parseOpenApiDocument(
  fileContent: OpenAPIV3.Document,
  serviceName: string,
<<<<<<< HEAD
  specPath: string,
  serviceMapping: ServiceMapping
): Promise<OpenApiDocument> {
  const clonedContent = JSON.parse(JSON.stringify(fileContent));
  const document = (await parse(clonedContent)) as OpenAPIV3.Document;
  const refs = await createRefs(document);
  const originalFileName = removeFileExtension(basename(specPath));
=======
  filePath: string,
  serviceMapping: ServiceMapping,
  options: ParserOptions
): Promise<OpenApiDocument> {
  const clonedContent = JSON.parse(JSON.stringify(fileContent));
  const document = (await parse(clonedContent)) as OpenAPIV3.Document;
  const refs = await createRefs(document, options);
  const originalFileName = removeFileExtension(basename(filePath));
>>>>>>> 9636132d

  return {
    apis: parseApis(document, refs, options),
    serviceName: pascalCase(serviceName),
    npmPackageName: serviceMapping[originalFileName]
      ? serviceMapping[originalFileName].npmPackageName
      : originalFileName,
    directoryName: serviceMapping[originalFileName]
      ? serviceMapping[originalFileName].directoryName
      : originalFileName,
    originalFileName,
    specPath,
    schemas: parseSchemas(document, refs)
  };
}

export function parseSchemas(
  document: OpenAPIV3.Document,
  refs: OpenApiDocumentRefs
): OpenApiPersistedSchema[] {
  return Object.entries(document.components?.schemas || {}).map(
    ([name, schema]) => ({
      ...refs.getSchemaNaming(`#/components/schemas/${name}`),
      schema: parseSchema(schema, refs),
      description: refs.resolveObject(schema).description
    })
  );
}<|MERGE_RESOLUTION|>--- conflicted
+++ resolved
@@ -21,15 +21,6 @@
 export async function parseOpenApiDocument(
   fileContent: OpenAPIV3.Document,
   serviceName: string,
-<<<<<<< HEAD
-  specPath: string,
-  serviceMapping: ServiceMapping
-): Promise<OpenApiDocument> {
-  const clonedContent = JSON.parse(JSON.stringify(fileContent));
-  const document = (await parse(clonedContent)) as OpenAPIV3.Document;
-  const refs = await createRefs(document);
-  const originalFileName = removeFileExtension(basename(specPath));
-=======
   filePath: string,
   serviceMapping: ServiceMapping,
   options: ParserOptions
@@ -38,7 +29,6 @@
   const document = (await parse(clonedContent)) as OpenAPIV3.Document;
   const refs = await createRefs(document, options);
   const originalFileName = removeFileExtension(basename(filePath));
->>>>>>> 9636132d
 
   return {
     apis: parseApis(document, refs, options),
