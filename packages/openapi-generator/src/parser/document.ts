import { basename } from 'path';
import { parse, resolve } from '@apidevtools/swagger-parser';
import { OpenAPIV3 } from 'openapi-types';
<<<<<<< HEAD
import { flatten, pascalCase, unique } from '@sap-cloud-sdk/util';
import {
  OpenApiOperation,
  OpenApiDocument,
  OpenApiNamedSchema
} from '../openapi-types';
=======
import { flatten, pascalCase, removeFileExtension, unique } from '@sap-cloud-sdk/util';
import { OpenApiOperation, OpenApiDocument, methods } from '../openapi-types';
>>>>>>> 9200a9ed
import { VdmMapping } from '../service-mapping';
import { parseSchema } from './schema';
import { parseApis } from './api';

export async function parseOpenApiDocument(
  fileContent: OpenAPIV3.Document,
  serviceName: string,
  filePath: string,
  vdmMapping: VdmMapping
): Promise<OpenApiDocument> {
  const clonedContent = JSON.parse(JSON.stringify(fileContent));
  const document = (await parse(clonedContent)) as OpenAPIV3.Document;
  const refs = await resolve(document);
<<<<<<< HEAD
  const components = parseComponents(document);
  // const operations = parseAllOperations(document, refs);
  const originalFileName = basename(filePath).split('.')[0];
=======
  const operations = parseAllOperations(document, refs);
  const originalFileName = removeFileExtension(basename(filePath));
>>>>>>> 9200a9ed
  return {
    apis: parseApis(document, refs),
    serviceName: pascalCase(serviceName),
    npmPackageName: vdmMapping[originalFileName]
      ? vdmMapping[originalFileName].npmPackageName
      : originalFileName,
    directoryName: vdmMapping[originalFileName]
      ? vdmMapping[originalFileName].directoryName
      : originalFileName,
    originalFileName,
    // tags: collectTags(operations),
    components
  };
}

/**
 * Collect all the tags used by given operations.
 * @param operations The given operations.
 * @returns An array that holds the unique tags.
 */
export function collectTags(operations: OpenApiOperation[]): string[] {
  return unique(flatten(operations.map(operation => operation.tags)));
}

export function parseComponents(
  document: OpenAPIV3.Document
): {
  schemas: OpenApiNamedSchema[];
} {
  return {
    schemas: Object.entries(document.components?.schemas || {}).map(
      ([name, schema]) => ({
        name,
        schema: parseSchema(schema)
      })
    )
  };
}<|MERGE_RESOLUTION|>--- conflicted
+++ resolved
@@ -1,17 +1,12 @@
 import { basename } from 'path';
 import { parse, resolve } from '@apidevtools/swagger-parser';
 import { OpenAPIV3 } from 'openapi-types';
-<<<<<<< HEAD
-import { flatten, pascalCase, unique } from '@sap-cloud-sdk/util';
+import { flatten, pascalCase, removeFileExtension, unique } from '@sap-cloud-sdk/util';
 import {
   OpenApiOperation,
   OpenApiDocument,
   OpenApiNamedSchema
 } from '../openapi-types';
-=======
-import { flatten, pascalCase, removeFileExtension, unique } from '@sap-cloud-sdk/util';
-import { OpenApiOperation, OpenApiDocument, methods } from '../openapi-types';
->>>>>>> 9200a9ed
 import { VdmMapping } from '../service-mapping';
 import { parseSchema } from './schema';
 import { parseApis } from './api';
@@ -25,14 +20,9 @@
   const clonedContent = JSON.parse(JSON.stringify(fileContent));
   const document = (await parse(clonedContent)) as OpenAPIV3.Document;
   const refs = await resolve(document);
-<<<<<<< HEAD
   const components = parseComponents(document);
   // const operations = parseAllOperations(document, refs);
-  const originalFileName = basename(filePath).split('.')[0];
-=======
-  const operations = parseAllOperations(document, refs);
   const originalFileName = removeFileExtension(basename(filePath));
->>>>>>> 9200a9ed
   return {
     apis: parseApis(document, refs),
     serviceName: pascalCase(serviceName),
