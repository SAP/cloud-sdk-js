import { createRefs } from '../../test/test-util';
import {
  filterDuplicateParams,
  parseParameters,
  renameEquallyNamedParams
} from './parameters';

describe('parseParameters', () => {
  it('returns empty array if there are no parameters', async () => {
    expect(parseParameters({}, await createRefs())).toEqual([]);
  });

  it('parses inline parameters', async () => {
    const anyParamNoSchema = { in: 'query', name: 'anyParamNoSchema' };
    const anyParamWithSchema = {
      in: 'query',
      name: 'anyParamWithSchema',
      schema: {}
    };
    const stringParam = {
      in: 'query',
      name: 'stringParam',
      schema: { type: 'string' }
    };
    const numberParam = {
      in: 'query',
      name: 'numberParam',
      schema: { type: 'integer' }
    };
<<<<<<< HEAD
    const enumParam = {
      in: 'query',
      name: 'enumParam',
      schema: {
        type: 'integer',
        enum: ['value1', 'value2']
      }
    };
=======
    const enumStringParam = {
      in: 'query',
      name: 'enumStringParam',
      schema: {
        type: 'string',
        enum: ['value1', 'value2']
      }
    };
    const enumNumberParam = {
      in: 'query',
      name: 'enumNumberParam',
      schema: {
        type: 'integer',
        enum: [1, 2]
      }
    };
    const enumBooleanParam = {
      in: 'query',
      name: 'enumBooleanParam',
      schema: {
        type: 'boolean',
        enum: ['true', 'false']
      }
    };
>>>>>>> 5ed566dc

    expect(
      parseParameters(
        {
          parameters: [
            anyParamNoSchema,
            anyParamWithSchema,
            stringParam,
            numberParam,
<<<<<<< HEAD
            enumParam
=======
            enumStringParam,
            enumNumberParam,
            enumBooleanParam
>>>>>>> 5ed566dc
          ]
        },
        await createRefs()
      )
    ).toStrictEqual([
      { ...anyParamNoSchema, type: 'any' },
      { ...anyParamWithSchema, type: 'any' },
      { ...stringParam, type: 'string' },
      { ...numberParam, type: 'number' },
<<<<<<< HEAD
      { ...enumParam, type: 'number', enum: ['value1', 'value2'] }
=======
      { ...enumStringParam, type: "'value1' | 'value2'" },
      { ...enumNumberParam, type: '1 | 2' },
      { ...enumBooleanParam, type: 'boolean' }
>>>>>>> 5ed566dc
    ]);
  });

  it('parses referenced parameters', async () => {
    const referencedParam = { in: 'query', name: 'referencedParam' };
    const parameterSchema = { $ref: '#/components/schemas/parameterSchema' };
    const referencedParamWithReferencedSchema = {
      in: 'query',
      name: 'referencedParamWithReferencedSchema',
      schema: parameterSchema
    };

    expect(
      parseParameters(
        {
          parameters: [
            {
              $ref: '#/components/parameters/referencedParam'
            },
            {
              $ref:
                '#/components/parameters/referencedParamWithReferencedSchema'
            }
          ]
        },
        await createRefs({
          parameters: { referencedParam, referencedParamWithReferencedSchema },
          schemas: { parameterSchema }
        })
      )
    ).toStrictEqual([
      { ...referencedParam, type: 'any' },
      { ...referencedParamWithReferencedSchema, type: 'any' }
    ]);
  });
});

describe('filterDuplicateParams', () => {
  it('removes duplicates from parameters, keeping the last elements only', () => {
    const queryParam1 = {
      name: 'param1',
      in: 'query'
    };
    const queryParam2 = {
      name: 'param2',
      in: 'query'
    };
    const pathParam1 = {
      name: 'param1',
      in: 'path'
    };
    const queryParam1Replacement = {
      name: 'param1',
      in: 'query',
      format: 'uuid'
    };

    expect(
      filterDuplicateParams([
        queryParam1,
        queryParam2,
        queryParam1Replacement,
        pathParam1
      ])
    ).toStrictEqual([queryParam2, queryParam1Replacement, pathParam1]);
  });
});

describe('renameEquallyNamedParams', () => {
  it('renames parameters', () => {
    expect(
      renameEquallyNamedParams([
        {
          name: 'name',
          in: 'query'
        },
        {
          name: 'name',
          in: 'path'
        }
      ])
    ).toStrictEqual([
      {
        name: 'name',
        in: 'query'
      },
      {
        name: 'name2',
        in: 'path'
      }
    ]);
  });
});<|MERGE_RESOLUTION|>--- conflicted
+++ resolved
@@ -27,16 +27,6 @@
       name: 'numberParam',
       schema: { type: 'integer' }
     };
-<<<<<<< HEAD
-    const enumParam = {
-      in: 'query',
-      name: 'enumParam',
-      schema: {
-        type: 'integer',
-        enum: ['value1', 'value2']
-      }
-    };
-=======
     const enumStringParam = {
       in: 'query',
       name: 'enumStringParam',
@@ -61,7 +51,6 @@
         enum: ['true', 'false']
       }
     };
->>>>>>> 5ed566dc
 
     expect(
       parseParameters(
@@ -71,13 +60,9 @@
             anyParamWithSchema,
             stringParam,
             numberParam,
-<<<<<<< HEAD
-            enumParam
-=======
             enumStringParam,
             enumNumberParam,
             enumBooleanParam
->>>>>>> 5ed566dc
           ]
         },
         await createRefs()
@@ -87,13 +72,9 @@
       { ...anyParamWithSchema, type: 'any' },
       { ...stringParam, type: 'string' },
       { ...numberParam, type: 'number' },
-<<<<<<< HEAD
-      { ...enumParam, type: 'number', enum: ['value1', 'value2'] }
-=======
       { ...enumStringParam, type: "'value1' | 'value2'" },
       { ...enumNumberParam, type: '1 | 2' },
       { ...enumBooleanParam, type: 'boolean' }
->>>>>>> 5ed566dc
     ]);
   });
 
