--- conflicted
+++ resolved
@@ -225,7 +225,6 @@
     ).toEqual('Property Description');
   });
 
-<<<<<<< HEAD
   it('parses schema properties and ignores unknown and undefined properties', () => {
     const schemaProperties = {
       deprecated: true,
@@ -247,10 +246,7 @@
     });
   });
 
-  it('throws an error if there are neither propertes nor additional properties', async () => {
-=======
   it('throws an error if there are neither properties nor additional properties', async () => {
->>>>>>> aab0d91f
     const refs = await createTestRefs();
     expect(() =>
       parseSchema(
