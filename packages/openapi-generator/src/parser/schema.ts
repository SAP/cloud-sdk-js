import { createLogger } from '@sap-cloud-sdk/util';
import { OpenAPIV3 } from 'openapi-types';
import { isReferenceObject } from '../schema-util';
import {
  OpenApiArraySchema,
  OpenApiEnumSchema,
  OpenApiObjectSchema,
  OpenApiObjectSchemaProperty,
  OpenApiReferenceSchema,
  OpenApiSchema
} from '../openapi-types';
import { getType } from './type-mapping';
import { OpenApiDocumentRefs } from './refs';

const logger = createLogger('openapi-generator');

/**
 * Parse the original schema or reference object to a serializable schema.
 * @param schema Originally provided schema or reference object.
 * @param refs Object representing cross references throughout the document.
 * @returns The parsed schema.
 */
export function parseSchema(
  schema: OpenAPIV3.SchemaObject | OpenAPIV3.ReferenceObject | undefined,
  refs: OpenApiDocumentRefs
): OpenApiSchema {
  if (!schema) {
    logger.debug("No schema provided, continuing with 'any'.");
    return { type: 'any' };
  }

  if (isReferenceObject(schema)) {
    return parseReferenceSchema(schema, refs);
  }

  if (schema.type === 'array') {
    return parseArraySchema(schema, refs);
  }

  if (
    schema.type === 'object' ||
    schema.properties ||
    'additionalProperties' in schema
  ) {
    return parseObjectSchema(schema, refs);
  }

  if (schema.enum?.length) {
    return parseEnumSchema(schema);
  }

  if (schema.oneOf?.length) {
    return parseXOfSchema(schema, refs, 'oneOf');
  }

  if (schema.allOf?.length) {
    return parseXOfSchema(schema, refs, 'allOf');
  }

  if (schema.anyOf?.length) {
    return parseXOfSchema(schema, refs, 'anyOf');
  }

  if (schema.not) {
    return {
      not: parseSchema(schema.not, refs)
    };
  }

  return {
    type: getType(schema.type)
  };
}

function parseReferenceSchema(
  schema: OpenAPIV3.ReferenceObject,
  refs: OpenApiDocumentRefs
): OpenApiReferenceSchema {
  return {
    ...schema,
    ...refs.getSchemaNaming(schema)
  };
}

/**
 * Parse a schema to an array schema.
 * @param schema Original schema representing an array.
 * @param refs Object representing cross references throughout the document.
 * @returns The recursively parsed array schema.
 */
function parseArraySchema(
  schema: OpenAPIV3.ArraySchemaObject,
  refs: OpenApiDocumentRefs
): OpenApiArraySchema {
  return {
    uniqueItems: schema.uniqueItems,
    items: parseSchema(schema.items, refs)
  };
}

/**
 * Parse a schema to an object schema.
 * @param schema Original schema representing an object.
 * @param refs Object representing cross references throughout the document.
 * @returns The recursively parsed object schema.
 */
function parseObjectSchema(
  schema: OpenAPIV3.NonArraySchemaObject,
  refs: OpenApiDocumentRefs
): OpenApiObjectSchema {
  const properties = parseObjectSchemaProperties(schema, refs);

  if (schema.additionalProperties === false) {
    if (!properties.length) {
      throw new Error(
        'Could not parse object schema without neither properties nor additional properties.'
      );
    }

    return { properties };
  }

  const additionalProperties =
    typeof schema.additionalProperties === 'object' &&
    Object.keys(schema.additionalProperties).length
      ? parseSchema(schema.additionalProperties, refs)
      : { type: 'any' };

  return {
    properties,
    additionalProperties
  };
}

/**
 * Parse properties of an object as property schemas.
 * @param schema Original schema representing an object.
 * @param refs Object representing cross references throughout the document.
 * @returns The list of parsed property schemas.
 */
function parseObjectSchemaProperties(
  schema: OpenAPIV3.NonArraySchemaObject,
  refs: OpenApiDocumentRefs
): OpenApiObjectSchemaProperty[] {
  return Object.entries(schema.properties || {}).reduce(
    (props, [propName, propSchema]) => [
      ...props,
      {
        schema: parseSchema(propSchema, refs),
        description: isReferenceObject(propSchema)
          ? undefined
          : propSchema.description,
        name: propName,
        required: schema.required?.includes(propName) || false
      }
    ],
    []
  );
}

/**
 * Parse an enum schema
 * @param schema Original schema representing an enum.
 * @returns The parsed enum schema.
 */
function parseEnumSchema(
  schema: OpenAPIV3.NonArraySchemaObject
): OpenApiEnumSchema {
  const type = schema.type ? getType(schema.type) : 'string';
  return {
    type,
    enum: (schema.enum || []).map(entry =>
<<<<<<< HEAD
      type === 'string' ? toEnumString(entry) : entry
    )
  };
}

function toEnumString(input: string): string {
=======
      type === 'string' ? getEnumStringValue(entry) : entry
    )
  };
}

function getEnumStringValue(input: string): string {
>>>>>>> 6edddcf7
  return `'${input.replace(/'/g, "\\'")}'`;
}

/**
 * Parse a 'oneOf', 'allOf' or 'anyOf' schema.
 * @param schema Original schema to parse.
 * @param refs Object representing cross references throughout the document.
 * @param xOf Key to identify which schema to parse.
 * @returns The parsed schema based on the given key.
 */
function parseXOfSchema(
  schema: OpenAPIV3.NonArraySchemaObject,
  refs: OpenApiDocumentRefs,
  xOf: 'oneOf' | 'allOf' | 'anyOf'
): any {
  return {
    [xOf]: (schema[xOf] || []).map(entry => parseSchema(entry, refs))
  };
}<|MERGE_RESOLUTION|>--- conflicted
+++ resolved
@@ -170,21 +170,12 @@
   return {
     type,
     enum: (schema.enum || []).map(entry =>
-<<<<<<< HEAD
-      type === 'string' ? toEnumString(entry) : entry
-    )
-  };
-}
-
-function toEnumString(input: string): string {
-=======
       type === 'string' ? getEnumStringValue(entry) : entry
     )
   };
 }
 
 function getEnumStringValue(input: string): string {
->>>>>>> 6edddcf7
   return `'${input.replace(/'/g, "\\'")}'`;
 }
 
