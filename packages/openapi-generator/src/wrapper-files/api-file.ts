--- conflicted
+++ resolved
@@ -1,22 +1,6 @@
-<<<<<<< HEAD
-import { codeBlock, partition, unique } from '@sap-cloud-sdk/util';
-import {
-  OpenApiDocument,
-  OpenApiOperation,
-  SchemaMetadata
-} from '../openapi-types';
+import { codeBlock, partition, pascalCase, unique } from '@sap-cloud-sdk/util';
+import { OpenApiOperation, SchemaMetadata } from '../openapi-types';
 
-=======
-import {
-  codeBlock,
-  createLogger,
-  partition,
-  pascalCase,
-  unique
-} from '@sap-cloud-sdk/util';
-import { OpenApiOperation, SchemaMetadata } from '../openapi-types';
-const logger = createLogger('openapi-generator');
->>>>>>> 16b45daf
 /**
  * @experimental This API is experimental and might change in newer versions. Use with caution.
  * Get the file contents for an API wrapper file.
