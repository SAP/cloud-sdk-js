--- conflicted
+++ resolved
@@ -44,12 +44,7 @@
     "axios": "^1.6.0"
   },
   "devDependencies": {
-<<<<<<< HEAD
-    "nock": "^13.3.3",
+    "nock": "^13.3.7",
     "typescript": "~5.2.2"
-=======
-    "nock": "^13.3.7",
-    "typescript": "~5.1.6"
->>>>>>> cdbcb20b
   }
 }