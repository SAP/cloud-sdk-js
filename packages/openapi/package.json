{
  "name": "@sap-cloud-sdk/openapi",
  "version": "2.5.0",
  "description": "SAP Cloud SDK for JavaScript openapi",
  "homepage": "https://sap.github.io/cloud-sdk/docs/js/overview-cloud-sdk-for-javascript",
  "license": "Apache-2.0",
  "keywords": [
    "sap-cloud-sdk",
    "cloud-sdk",
    "sap-cloud-platform",
    "open-api"
  ],
  "main": "./dist/index.js",
  "types": "./dist/index.d.ts",
  "publishConfig": {
    "access": "public"
  },
  "files": [
    "dist/**/*.js",
    "dist/**/*.js.map",
    "dist/**/*.d.ts",
    "dist/**/*.d.ts.map",
    "internal.js",
    "internal.d.ts"
  ],
  "repository": "github:SAP/cloud-sdk-js",
  "scripts": {
    "compile": "tsc -b",
    "prepublishOnly": "yarn compile && yarn readme",
    "test": "yarn test:unit",
    "test:unit": "jest",
    "coverage": "jest --coverage",
    "lint": "eslint --ext .ts . && prettier . --config ../../.prettierrc --ignore-path ../../.prettierignore -c",
    "lint:fix": "set TIMING=1 && eslint --ext .ts . --fix --quiet && prettier . --config ../../.prettierrc --ignore-path ../../.prettierignore -w --loglevel error",
    "check:dependencies": "depcheck .",
    "check:public-api": "ts-node ../../scripts/check-public-api-cli.ts",
    "readme": "ts-node ../../scripts/replace-common-readme.ts"
  },
  "dependencies": {
    "@sap-cloud-sdk/connectivity": "^2.5.0",
    "@sap-cloud-sdk/http-client": "^2.5.0",
    "@sap-cloud-sdk/util": "^2.5.0",
    "axios": "^0.27.1"
  },
  "devDependencies": {
<<<<<<< HEAD
    "nock": "^13.2.6",
    "typescript": "~4.7.3"
=======
    "nock": "^13.2.7",
    "typescript": "~4.6.2"
>>>>>>> 48edf078
  }
}<|MERGE_RESOLUTION|>--- conflicted
+++ resolved
@@ -43,12 +43,7 @@
     "axios": "^0.27.1"
   },
   "devDependencies": {
-<<<<<<< HEAD
-    "nock": "^13.2.6",
+    "nock": "^13.2.7",
     "typescript": "~4.7.3"
-=======
-    "nock": "^13.2.7",
-    "typescript": "~4.6.2"
->>>>>>> 48edf078
   }
 }