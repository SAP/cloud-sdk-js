--- conflicted
+++ resolved
@@ -44,12 +44,7 @@
     "axios": "^1.7.7"
   },
   "devDependencies": {
-<<<<<<< HEAD
     "nock": "^14.0.0-beta.14",
-    "typescript": "~5.6.2"
-=======
-    "nock": "^14.0.0-beta.6",
     "typescript": "~5.6.3"
->>>>>>> aaf8410f
   }
 }