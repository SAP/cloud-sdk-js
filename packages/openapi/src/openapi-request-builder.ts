/* eslint-disable max-classes-per-file */
import { AxiosResponse } from 'axios';
import { isNullish } from '@sap-cloud-sdk/util';
import {
  Destination,
  useOrFetchDestination,
  DestinationOrFetchOptions
} from '@sap-cloud-sdk/connectivity';
import { noDestinationErrorMessage } from '@sap-cloud-sdk/connectivity/internal';
import {
  Method,
  HttpResponse,
  HttpRequestConfigWithOrigin,
  executeHttpRequest
} from '@sap-cloud-sdk/http-client';
import {
  filterCustomRequestConfig,
  OriginOptions,
  encodeTypedClientRequest
} from '@sap-cloud-sdk/http-client/internal';

/**
 * Request builder for OpenAPI requests.
 * @typeParam ResponseT - Type of the response for the request.
 */
export class OpenApiRequestBuilder<ResponseT = any> {
  private static isPlaceholder(pathPart: string): boolean {
    return /^\{.+\}$/.test(pathPart);
  }

  private customHeaders: Record<string, string> = {};
  private customRequestConfiguration: Record<string, string> = {};
  private _fetchCsrfToken = true;
  private _timeout: number | undefined = undefined;

  /**
   * Create an instance of `OpenApiRequestBuilder`.
   * @param method - HTTP method of the request to be built.
   * @param pathPattern - Path for the request containing path parameter references as in the OpenAPI specification.
   * @param parameters - Query parameters and or body to pass to the request.
   */
  constructor(
    public method: Method,
    private pathPattern: string,
    private parameters?: OpenApiRequestParameters
  ) {}

  /**
   * Add custom headers to the request. If a header field with the given name already exists it is overwritten.
   * @param headers - Key-value pairs denoting additional custom headers.
   * @returns The request builder itself, to facilitate method chaining.
   */
  addCustomHeaders(headers: Record<string, string>): this {
    Object.entries(headers).forEach(([key, value]) => {
      this.customHeaders[key.toLowerCase()] = value;
    });
    return this;
  }

  /**
   * Add custom request configuration to the request. Typically, this is used when specifying response type for downloading files.
   * If the custom request configuration contains keys in this list {@link @sap-cloud-sdk/http-client!defaultDisallowedKeys}, they will be removed.
   * @param requestConfiguration - Key-value pairs denoting additional custom request configuration options to be set in the request.
   * @returns The request builder itself, to facilitate method chaining.
   */
  addCustomRequestConfiguration(
    requestConfiguration: Record<string, string>
  ): this {
    Object.entries(requestConfiguration).forEach(([key, value]) => {
      this.customRequestConfiguration[key] = value;
    });
    return this;
  }

  /**
   * Skip fetching csrf token for this request, which is typically useful when the csrf token is not required.
   * @returns The request builder itself, to facilitate method chaining.
   */
  skipCsrfTokenFetching(): this {
    this._fetchCsrfToken = false;
    return this;
  }

  /**
   * Set timeout for requests towards the target system given in the destination.
   * @param timeout - Value is in milliseconds and default value is 10000 (10 seconds).
   * @returns The request builder itself, to facilitate method chaining.
   */
  timeout(timeout: number): this {
    this._timeout = timeout;
    return this;
  }

  /**
   * Execute request and get a raw {@link @sap-cloud-sdk/http-client!HttpResponse}, including all information about the HTTP response.
   * This especially comes in handy, when you need to access the headers or status code of the response.
   * @param destination - Destination or DestinationFetchOptions to execute the request against.
   * @returns A promise resolving to an {@link @sap-cloud-sdk/http-client!HttpResponse}.
   */
  async executeRaw(
    destination: DestinationOrFetchOptions
  ): Promise<HttpResponse> {
    const fetchCsrfToken =
      this._fetchCsrfToken &&
      ['post', 'put', 'patch', 'delete'].includes(this.method.toLowerCase());

    const resolvedDestination = await useOrFetchDestination(destination);
    if (isNullish(destination)) {
      throw Error(noDestinationErrorMessage(destination));
    }

    return executeHttpRequest(
      resolvedDestination as Destination,
      await this.requestConfig(),
      { fetchCsrfToken }
    );
  }

  /**
   * Execute request and get the response data. Use this to conveniently access the data of a service without technical information about the response.
   * @param destination - Destination or DestinationFetchOptions to execute the request against.
   * @returns A promise resolving to the requested return type.
   */
  async execute(destination: DestinationOrFetchOptions): Promise<ResponseT> {
    const response = await this.executeRaw(destination);
    if (isAxiosResponse(response)) {
      return response.data;
    }
    throw new Error(
      'Could not access response data. Response was not an axios response.'
    );
  }

  /**
   * Get http request config.
   * @returns Promise of http request config with origin.
   */
  private async requestConfig(): Promise<HttpRequestConfigWithOrigin> {
    const defaultConfig = {
      method: this.method,
      url: this.getPath(),
      headers: this.getHeaders(),
      params: this.getParameters(),
      timeout: this._timeout,
      parameterEncoder: encodeTypedClientRequest,
      data: this.parameters?.body
    };
    return {
      ...defaultConfig,
      ...filterCustomRequestConfig(this.customRequestConfiguration)
    };
  }

  private getHeaders(): OriginOptions {
    if (Object.keys(this.customHeaders).length > 0) {
      return { custom: this.customHeaders, requestConfig: {} };
    }
    return { requestConfig: {} };
  }

  private getParameters(): OriginOptions {
    return { requestConfig: this.parameters?.queryParameters || {} };
  }

  private getPath(): string {
    const pathParameters = this.parameters?.pathParameters || {};

    // Get the innermost curly bracket pairs with non-empty and legal content as placeholders.
    const placeholders = this.pathPattern.match(/{[^/?#{}]+}/g) || [];

    return placeholders.reduce((path, placeholder) => {
      const strippedPlaceholder = placeholder.slice(1, -1);
      const parameterValue = pathParameters[strippedPlaceholder];
      return path.replace(placeholder, encodeURIComponent(parameterValue));
    }, this.pathPattern);
  }
}

// TODO: Tighten types
/**
 * Type of the request parameters to be passed to {@link OpenApiRequestBuilder}.
 */
export interface OpenApiRequestParameters {
  /**
<<<<<<< HEAD
   * TODO-JSDOC.
   */
  pathParameters?: Record<string, any>;
  /**
   * TODO-JSDOC.
   */
  queryParameters?: Record<string, any>;
  /**
   * TODO-JSDOC.
=======
   * Collection of path parameters.
   */
  pathParameters?: Record<string, any>;
  /**
   * Collection of query parameters.
   */
  queryParameters?: Record<string, any>;
  /**
   * Request body typically used with "create" and "update" operations (POST, PUT, PATCH).
>>>>>>> ecd78b27
   */
  body?: any;
}

function isAxiosResponse(val: any): val is AxiosResponse {
  return 'data' in val;
}<|MERGE_RESOLUTION|>--- conflicted
+++ resolved
@@ -182,27 +182,15 @@
  */
 export interface OpenApiRequestParameters {
   /**
-<<<<<<< HEAD
-   * TODO-JSDOC.
+   * Collection of path parameters.
    */
   pathParameters?: Record<string, any>;
   /**
-   * TODO-JSDOC.
+   * Collection of query parameters.
    */
   queryParameters?: Record<string, any>;
   /**
-   * TODO-JSDOC.
-=======
-   * Collection of path parameters.
-   */
-  pathParameters?: Record<string, any>;
-  /**
-   * Collection of query parameters.
-   */
-  queryParameters?: Record<string, any>;
-  /**
    * Request body typically used with "create" and "update" operations (POST, PUT, PATCH).
->>>>>>> ecd78b27
    */
   body?: any;
 }
