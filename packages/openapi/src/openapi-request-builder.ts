/* eslint-disable max-classes-per-file */
import { AxiosResponse } from 'axios';
import { isNullish } from '@sap-cloud-sdk/util';
import {
  Destination,
  noDestinationErrorMessage,
  useOrFetchDestination,
  DestinationOrFetchOptions
} from '@sap-cloud-sdk/connectivity';
import {
  Method,
  HttpResponse,
  executeHttpRequest
} from '@sap-cloud-sdk/http-client';
import {
  filterCustomRequestConfig,
  OriginOptions,
  encodeTypedClientRequest
} from '@sap-cloud-sdk/http-client/internal';

/**
 * Request builder for OpenAPI requests.
 * @typeParam ResponseT - Type of the response for the request.
 */
export class OpenApiRequestBuilder<ResponseT = any> {
  private static isPlaceholder(pathPart: string): boolean {
    return /^\{.+\}$/.test(pathPart);
  }

  private customHeaders: Record<string, string> = {};
  private customRequestConfiguration: Record<string, string> = {};
  private _fetchCsrfToken = true;
  private _timeout: number | undefined = undefined;

  /**
   * Create an instance of `OpenApiRequestBuilder`.
   * @param method - HTTP method of the request to be built.
   * @param pathPattern - Path for the request containing path parameter references as in the OpenAPI specification.
   * @param parameters - Query parameters and or body to pass to the request.
   */
  constructor(
    public method: Method,
    private pathPattern: string,
    private parameters?: OpenApiRequestParameters
  ) {}

  /**
   * Add custom headers to the request. If a header field with the given name already exists it is overwritten.
   * @param headers - Key-value pairs denoting additional custom headers.
   * @returns The request builder itself, to facilitate method chaining.
   */
  addCustomHeaders(headers: Record<string, string>): this {
    Object.entries(headers).forEach(([key, value]) => {
      this.customHeaders[key.toLowerCase()] = value;
    });
    return this;
  }

  /**
   * Add custom request configuration to the request. Typically, this is used when specifying response type for downloading files.
   * If the custom request configuration contains keys in this list [[defaultDisallowedKeys]], they will be removed.
   * @param requestConfiguration - Key-value pairs denoting additional custom request configuration options to be set in the request.
   * @returns The request builder itself, to facilitate method chaining.
   */
  addCustomRequestConfiguration(
    requestConfiguration: Record<string, string>
  ): this {
    Object.entries(requestConfiguration).forEach(([key, value]) => {
      this.customRequestConfiguration[key] = value;
    });
    return this;
  }

  /**
   * Skip fetching csrf token for this request, which is typically useful when the csrf token is not required.
   * @returns The request builder itself, to facilitate method chaining.
   */
  skipCsrfTokenFetching(): this {
    this._fetchCsrfToken = false;
    return this;
  }

  timeout(timeout: number): this {
    this._timeout = timeout;
    return this;
  }

  /**
   * Execute request and get a raw HttpResponse, including all information about the HTTP response.
   * This especially comes in handy, when you need to access the headers or status code of the response.
   * @param destination - Destination or DestinationFetchOptions to execute the request against.
   * @returns A promise resolving to an HttpResponse.
   */
  async executeRaw(
    destination: DestinationOrFetchOptions
  ): Promise<HttpResponse> {
    const fetchCsrfToken =
      this._fetchCsrfToken &&
      ['post', 'put', 'patch', 'delete'].includes(this.method.toLowerCase());

    const resolvedDestination = await useOrFetchDestination(destination);
    if (isNullish(destination)) {
      throw Error(noDestinationErrorMessage(destination));
    }
    return executeHttpRequest(
      resolvedDestination as Destination,
      {
        ...filterCustomRequestConfig(this.customRequestConfiguration),
        method: this.method,
        url: this.getPath(),
        headers: this.getHeaders(),
        params: this.getParameters(),
<<<<<<< HEAD
        timeout: this._timeout,
=======
        parameterEncoder: encodeTypedClientRequest,
>>>>>>> d10b578c
        data: this.parameters?.body
      },
      { fetchCsrfToken }
    );
  }

  /**
   * Execute request and get the response data. Use this to conveniently access the data of a service without technical information about the response.
   * @param destination - Destination or DestinationFetchOptions to execute the request against.
   * @returns A promise resolving to the requested return type.
   */
  async execute(destination: DestinationOrFetchOptions): Promise<ResponseT> {
    const response = await this.executeRaw(destination);
    if (isAxiosResponse(response)) {
      return response.data;
    }
    throw new Error(
      'Could not access response data. Response was not an axios response.'
    );
  }

  private getHeaders(): OriginOptions {
    if (Object.keys(this.customHeaders).length > 0) {
      return { custom: this.customHeaders, requestConfig: {} };
    }
    return { requestConfig: {} };
  }

  private getParameters(): OriginOptions {
    return { requestConfig: this.parameters?.queryParameters || {} };
  }

  private getPath(): string {
    const pathParameters = this.parameters?.pathParameters || {};

    const pathParts = this.pathPattern.split('/');
    return pathParts
      .map(part => {
        if (OpenApiRequestBuilder.isPlaceholder(part)) {
          const paramName = part.slice(1, -1);
          const paramValue = pathParameters[paramName];
          if (!paramValue) {
            throw new Error(
              `Cannot execute request, no path parameter provided for '${paramName}'.`
            );
          }
          return encodeURIComponent(paramValue);
        }
        return part;
      })
      .join('/');
  }
}

// TODO: Tighten types
export interface OpenApiRequestParameters {
  pathParameters?: Record<string, any>;
  queryParameters?: Record<string, any>;
  body?: any;
}

function isAxiosResponse(val: any): val is AxiosResponse {
  return 'data' in val;
}<|MERGE_RESOLUTION|>--- conflicted
+++ resolved
@@ -110,11 +110,8 @@
         url: this.getPath(),
         headers: this.getHeaders(),
         params: this.getParameters(),
-<<<<<<< HEAD
         timeout: this._timeout,
-=======
         parameterEncoder: encodeTypedClientRequest,
->>>>>>> d10b578c
         data: this.parameters?.body
       },
       { fetchCsrfToken }
