{
  "name": "@sap-cloud-sdk/resilience",
  "version": "2.11.0",
  "description": "SAP Cloud SDK for JavaScript resilience",
  "homepage": "https://sap.github.io/cloud-sdk/docs/js/overview-cloud-sdk-for-javascript",
  "license": "Apache-2.0",
  "keywords": [
    "sap-cloud-sdk",
    "cloud-sdk",
    "sap-cloud-platform",
    "middlewares",
    "resilience"
  ],
  "main": "./dist/index.js",
  "types": "./dist/index.d.ts",
  "publishConfig": {
    "access": "public"
  },
  "files": [
    "dist/**/*.js",
    "dist/**/*.js.map",
    "dist/**/*.d.ts",
    "dist/**/*.d.ts.map",
    "internal.js",
    "internal.d.ts"
  ],
  "repository": "github:SAP/cloud-sdk-js",
  "scripts": {
    "compile": "tsc -b",
    "prepublishOnly": "yarn compile && yarn readme",
    "test": "yarn test:unit",
    "test:unit": "jest",
    "coverage": "jest --coverage",
    "lint": "eslint --ext .ts . && prettier . --config ../../.prettierrc --ignore-path ../../.prettierignore -c",
    "lint:fix": "set TIMING=1 && eslint --ext .ts . --fix --quiet && prettier . --config ../../.prettierrc --ignore-path ../../.prettierignore -w --loglevel error",
    "check:dependencies": "depcheck .",
    "check:public-api": "ts-node ../../scripts/check-public-api-cli.ts",
    "readme": "ts-node ../../scripts/replace-common-readme.ts"
  },
  "dependencies": {
<<<<<<< HEAD
    "@types/opossum": "^6.2.2",
    "opossum": "^7.0.1"
=======
    "@sap-cloud-sdk/util": "^2.12.0",
    "@types/async-retry": "^1.4.5",
    "async-retry": "^1.3.3",
    "axios": "^1.2.1"
>>>>>>> 4a158950
  },
  "devDependencies": {
    "nock": "^13.2.9",
    "typescript": "~4.9.4"
  }
}<|MERGE_RESOLUTION|>--- conflicted
+++ resolved
@@ -38,15 +38,12 @@
     "readme": "ts-node ../../scripts/replace-common-readme.ts"
   },
   "dependencies": {
-<<<<<<< HEAD
     "@types/opossum": "^6.2.2",
-    "opossum": "^7.0.1"
-=======
+    "opossum": "^7.0.1",
     "@sap-cloud-sdk/util": "^2.12.0",
     "@types/async-retry": "^1.4.5",
     "async-retry": "^1.3.3",
     "axios": "^1.2.1"
->>>>>>> 4a158950
   },
   "devDependencies": {
     "nock": "^13.2.9",
