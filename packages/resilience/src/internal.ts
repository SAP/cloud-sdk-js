export * from './timeout';
<<<<<<< HEAD
export * from './middleware';
export * from './circuit-breaker';
=======
export * from './retry';
export * from './middleware';
>>>>>>> 4a158950
<|MERGE_RESOLUTION|>--- conflicted
+++ resolved
@@ -1,8 +1,4 @@
 export * from './timeout';
-<<<<<<< HEAD
-export * from './middleware';
-export * from './circuit-breaker';
-=======
 export * from './retry';
 export * from './middleware';
->>>>>>> 4a158950
+export * from './circuit-breaker';