// eslint-disable-next-line import/named
import { RawAxiosRequestConfig } from 'axios';

/**
 * Context for HttpRequests of the middleware.
 */
export interface HttpMiddlewareContext extends Context<AxiosRequestConfig> {
  /**
   * JWT used in the request.
   */
  jwt?: string;
<<<<<<< HEAD
=======
  /**
   * Destination name used in the request.
   */
  destinationName?: string;
  /**
   * Request config.
   */
  requestConfig: RawAxiosRequestConfig;
>>>>>>> e9b5bc9c
}

/**
 * Input parameter of a middleware.
 */
export interface MiddlewareIn<ArgumentT,ReturnT, ContextT extends Context<ArgumentT>> {
  /**
   * Initial function enriched by the middleware e.g. axios request getting a timeout.
   */
  fn: Function<ArgumentT,ReturnT>;
  /**
   * Context of the execution e.g. the request context or URL.
   */
  context: ContextT;
  /**
   * Call this method to disable all following middlewares.
   */
  skipNext: SkipNext;
}

/**
 * Type of the skip next method.
 */
export interface SkipNext {
  (): void;

  /**
   * Initially the called property is false and becomes true after invocation.
   */
  called: boolean;
}

/**
 * Return type of middlewares.
 */
export type MiddlewareOut<ArgumentT,ReturnT> = Function<ArgumentT,ReturnT>;

/**
 * Minimal Context of the middleware.
 */
export interface Context<ArgumentT> {
  /**
   * URI of the function passed to the middleware.
   */
  uri: string;
  /**
   * Tenant identifier.
   */
  tenantId: string;
  /**
   * Arguments used in the middleware function
   */
  fnArguments: ArgumentT
}

type Function<ArgumentT,ReturnT> = (arg:ArgumentT)=>Promise<ReturnT>

/**
 * Middleware type - This function takes some initial function and returns a function.
 * The input is the MiddlewareIn containing the initial function and some context information e.g. axios request and the request context.
 * It returns a new functions with some additional feature e.g. timeout.
 */
export type Middleware<ArgumentT,ReturnT,ContextT extends Context<ArgumentT>> = (
  options: MiddlewareIn<ArgumentT,ReturnT, ContextT>
) => MiddlewareOut<ArgumentT,ReturnT>;

/**
 * Helper function to join a list of middlewares given an initial input.
 * @param middlewares - Middlewares to be layered around the function.
 * @param context - Context for the middleware execution.
 * @param fn - Function around which the middlewares are added.
 * @returns Function with middlewares layered around it.
 * @internal
 */
export function executeWithMiddleware<ArgumentT,ReturnT, ContextT extends Context<ArgumentT>>(
  middlewares: Middleware<ArgumentT,ReturnT, ContextT>[] | undefined,
  context: ContextT,
  fn: Function<ArgumentT,ReturnT>
): Promise<ReturnT> {
  if (!middlewares?.length) {
    return fn(context.fnArguments);
  }

  // The skipNext function is called in the middleware to skip the next middlewares
  const skipNext = function () {
    skipNext.called = true;
  };
  skipNext.called = false;

  const initial = { context, fn, skipNext };
  const functionWithMiddlewares = addMiddlewaresToInitialFunction(
    middlewares,
    initial
  );
  return functionWithMiddlewares(context.fnArguments);
}

/**
 * .
 *
 * This functions adds the middlewares to the initial functions.
 * You start with a function (axios request function) and add a timeout, circuit-breaker etc..
 * The result is new a function containing a timeout, circuit-breaker etc..
 * Note that the actual function is not executed.
 * @param middlewares - Middlewares added to the function.
 * @param initial - Initial function and context.
 * @returns The function with the middlewares added.
 */
function addMiddlewaresToInitialFunction<ArgumentT,ReturnT, ContextT extends Context<ArgumentT>>(
  middlewares: Middleware<ArgumentT,ReturnT, ContextT>[],
  initial: MiddlewareIn<ArgumentT,ReturnT, ContextT>
): MiddlewareOut<ArgumentT,ReturnT> {
  const { context, skipNext } = initial;

  const functionWithMiddlewares = middlewares.reduce((prev, curr) => {
    const middlewareAdded = skipNext.called ? prev.fn : curr(prev);
    return { fn: middlewareAdded, context, skipNext };
  }, initial);
  return functionWithMiddlewares.fn;
}<|MERGE_RESOLUTION|>--- conflicted
+++ resolved
@@ -4,22 +4,11 @@
 /**
  * Context for HttpRequests of the middleware.
  */
-export interface HttpMiddlewareContext extends Context<AxiosRequestConfig> {
+export interface HttpMiddlewareContext extends Context<RawAxiosRequestConfig> {
   /**
    * JWT used in the request.
    */
   jwt?: string;
-<<<<<<< HEAD
-=======
-  /**
-   * Destination name used in the request.
-   */
-  destinationName?: string;
-  /**
-   * Request config.
-   */
-  requestConfig: RawAxiosRequestConfig;
->>>>>>> e9b5bc9c
 }
 
 /**
