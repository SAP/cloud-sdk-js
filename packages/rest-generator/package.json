--- conflicted
+++ resolved
@@ -35,14 +35,8 @@
   },
   "dependencies": {
     "@openapitools/openapi-generator-cli": "^2.0.3",
-<<<<<<< HEAD
-    "@sap-cloud-sdk/core": "^1.29.0",
-    "@sap-cloud-sdk/util": "^1.29.0",
-    "@sap-cloud-sdk/test-util": "^1.29.0",
-=======
     "@sap-cloud-sdk/core": "^1.31.0",
     "@sap-cloud-sdk/util": "^1.31.0",
->>>>>>> 9f338f83
     "axios": "^0.21.0",
     "execa": "^4.0.3",
     "fs-extra": "^9.0.0",
