/* Copyright (c) 2020 SAP SE or an SAP affiliate company. All rights reserved. */

import * as path from 'path';
import * as fs from 'fs-extra';
import { SyntaxKind } from 'ts-morph';
import { generateProject, generateRest } from '../src/generator';

describe('rest generator', () => {
  const inputDir = path.resolve(__dirname, 'resources', 'test-apis');
  const outputDir = path.resolve(__dirname, 'generated');

  beforeAll(() => {
    fs.removeSync(outputDir);
  });

  afterAll(() => {
    fs.removeSync(outputDir);
  });

  it('should generate the sap graph client', async () => {
    await generateRest({ inputDir, outputDir });

    const services = fs.readdirSync(outputDir);
    expect(services).toEqual(expect.arrayContaining(['petstore']));
    services.forEach(serviceName => {
      const rootFiles = fs.readdirSync(path.join(outputDir, serviceName));
      expect(rootFiles).toContain('request-builder.ts');
      expect(rootFiles).toContain('open-api.json');
      const serviceFiles = fs.readdirSync(
        path.join(outputDir, serviceName, 'open-api')
      );
      expect(serviceFiles).toContain('api.ts');
      expect(serviceFiles).toContain('base.ts');
    });
  }, 60000);

  it('should generate request builder file', async () => {
    const project = await generateProject({ inputDir, outputDir });
    const sourceFiles = project.getSourceFiles();
<<<<<<< HEAD
    expect(sourceFiles.length).toBe(4);

    const salesOrderRequestBuilder = sourceFiles.find(file =>
      file.getFilePath().endsWith('sales-orders/request-builder.ts')
    );
    const declarations = salesOrderRequestBuilder!.getVariableStatements();
    expect(declarations.length).toBe(1);

    const functions = declarations[0]
      .getDeclarations()[0]
      .getInitializerIfKindOrThrow(SyntaxKind.ObjectLiteralExpression)
      .getProperties();

    expect(functions.length).toBe(8);
=======
    expect(sourceFiles.length).toBe(1);

    const requestBuilder = sourceFiles.find(file =>
      file.getDirectoryPath().endsWith('petstore')
    );
    const classes = requestBuilder!.getClasses();
    expect(classes.length).toBe(4);

    const apiCLass = classes.find(clazz =>
      clazz.getName()?.endsWith('ApiRequestBuilder')
    );
    expect(apiCLass!.getStaticMethods().length).toBe(3);
>>>>>>> 6f3e324b
  }, 60000);
});<|MERGE_RESOLUTION|>--- conflicted
+++ resolved
@@ -37,13 +37,12 @@
   it('should generate request builder file', async () => {
     const project = await generateProject({ inputDir, outputDir });
     const sourceFiles = project.getSourceFiles();
-<<<<<<< HEAD
-    expect(sourceFiles.length).toBe(4);
+    expect(sourceFiles.length).toBe(2);
 
-    const salesOrderRequestBuilder = sourceFiles.find(file =>
-      file.getFilePath().endsWith('sales-orders/request-builder.ts')
+    const requestBuilder = sourceFiles.find(file =>
+      file.getFilePath().endsWith('petstore/request-builder.ts')
     );
-    const declarations = salesOrderRequestBuilder!.getVariableStatements();
+    const declarations = requestBuilder!.getVariableStatements();
     expect(declarations.length).toBe(1);
 
     const functions = declarations[0]
@@ -51,20 +50,6 @@
       .getInitializerIfKindOrThrow(SyntaxKind.ObjectLiteralExpression)
       .getProperties();
 
-    expect(functions.length).toBe(8);
-=======
-    expect(sourceFiles.length).toBe(1);
-
-    const requestBuilder = sourceFiles.find(file =>
-      file.getDirectoryPath().endsWith('petstore')
-    );
-    const classes = requestBuilder!.getClasses();
-    expect(classes.length).toBe(4);
-
-    const apiCLass = classes.find(clazz =>
-      clazz.getName()?.endsWith('ApiRequestBuilder')
-    );
-    expect(apiCLass!.getStaticMethods().length).toBe(3);
->>>>>>> 6f3e324b
+    expect(functions.length).toBe(3);
   }, 60000);
 });