--- conflicted
+++ resolved
@@ -42,13 +42,8 @@
     "winston-transport": "^4.8.0"
   },
   "devDependencies": {
-<<<<<<< HEAD
     "nock": "^14.0.0-beta.14",
-    "typescript": "~5.6.2",
-=======
-    "nock": "^14.0.0-beta.6",
     "typescript": "~5.6.3",
->>>>>>> aaf8410f
     "mock-fs": "^5.3.0"
   }
 }