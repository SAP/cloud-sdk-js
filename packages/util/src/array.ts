<<<<<<< HEAD
=======
/* Copyright (c) 2020 SAP SE or an SAP affiliate company. All rights reserved. */

>>>>>>> 7c3630d9
/**
 * Flatten a two dimensional array into a one dimensional array
 * @param arr The array to be flattened.
 * @returns A one dimensional array.
 */
export function flat<T>(arr: T[][]): T[] {
  return arr.reduce((flattened, subArr) => [...flattened, ...subArr], []);
}

/**
 * Remove all duplicates from array
 * @param arr - Array that might contain duplicates
 * @returns Array of unique items
 */
export function unique<T>(arr: T[]): T[] {
  return Array.from(new Set(arr));
}

/**
 * Get the last item from an array. Returns undefined if the array is empty.
 * @param arr - Array to get the last item of
 * @returns Last item of the array or undefined if the array was empty
 */
export function last<T>(arr: T[]): T | undefined {
  return arr.length ? arr[arr.length - 1] : undefined;
}

/**
 * Get the first item from an array. Returns undefined if the array is empty.
 * @param arr - Array to get the first item of
 * @returns Fist item of the array or undefined if the array was empty
 */
export function first<T>(arr: T[]): T | undefined {
  return arr[0];
}

/**
 * Split the given array in chunks
 * @param arr - Array to be splitted. The last aray could be shorter.
 * @param chunkSize - Size of the chunks
 * @returns Array with arrays of chunks size.
 */
export function splitInChunks<T>(arr: T[], chunkSize: number): T[][] {
  let result: T[][] = [];
  if (arr) {
    for (let i = 0; i < arr.length; i += chunkSize) {
      result = [...result, arr.slice(i, i + chunkSize)];
    }
  }
  return result;
}<|MERGE_RESOLUTION|>--- conflicted
+++ resolved
@@ -1,8 +1,3 @@
-<<<<<<< HEAD
-=======
-/* Copyright (c) 2020 SAP SE or an SAP affiliate company. All rights reserved. */
-
->>>>>>> 7c3630d9
 /**
  * Flatten a two dimensional array into a one dimensional array
  * @param arr The array to be flattened.
