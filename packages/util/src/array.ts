/* Copyright (c) 2020 SAP SE or an SAP affiliate company. All rights reserved. */
/**
 * Flatten a two dimensional array into a one dimensional array
 * @param arr The array to be flattened.
 * @returns A one dimensional array.
 */
export function flat<T>(arr: T[][]): T[] {
  return arr.reduce((flattened, subArr) => [...flattened, ...subArr], []);
}

/**
 * Remove all duplicates from array
 * @param arr - Array that might contain duplicates
 * @returns Array of unique items
 */
export function unique<T>(arr: T[]): T[] {
  return Array.from(new Set(arr));
}

/**
 * Get the last item from an array. Returns undefined if the array is empty.
 * @param arr - Array to get the last item of
 * @returns Last item of the array or undefined if the array was empty
<<<<<<< HEAD
 */
export function last<T>(arr: T[]): T | undefined {
  return arr.length ? arr[arr.length - 1] : undefined;
=======
 */
export function last<T>(arr: T[]): T | undefined {
  return arr.length ? arr[arr.length - 1] : undefined;
}

/**
 * Get the first item from an array. Returns undefined if the array is empty.
 * @param arr - Array to get the first item of
 * @returns Fist item of the array or undefined if the array was empty
 */
export function first<T>(arr: T[]): T | undefined {
  return arr[0];
>>>>>>> 81525e5f
}<|MERGE_RESOLUTION|>--- conflicted
+++ resolved
@@ -21,11 +21,6 @@
  * Get the last item from an array. Returns undefined if the array is empty.
  * @param arr - Array to get the last item of
  * @returns Last item of the array or undefined if the array was empty
-<<<<<<< HEAD
- */
-export function last<T>(arr: T[]): T | undefined {
-  return arr.length ? arr[arr.length - 1] : undefined;
-=======
  */
 export function last<T>(arr: T[]): T | undefined {
   return arr.length ? arr[arr.length - 1] : undefined;
@@ -38,5 +33,4 @@
  */
 export function first<T>(arr: T[]): T | undefined {
   return arr[0];
->>>>>>> 81525e5f
 }