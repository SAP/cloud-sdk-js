/**
 * Identity function.
 * @param value - Any value.
 * @returns The given value.
 */
<<<<<<< HEAD
export const asyncPipe =
  (...fns: CallableFunction[]) =>
  (start: any): Promise<any> =>
    fns.reduce(
      (state: Promise<any>, fn) => state.then(x => fn(x)),
      Promise.resolve(start)
    );

/**
 * Identity function.
 * @param value - Any value.
 * @returns The given value.
 */
=======
>>>>>>> e40fe7ae
export function identity<T>(value: T): T {
  return value;
}<|MERGE_RESOLUTION|>--- conflicted
+++ resolved
@@ -3,22 +3,9 @@
  * @param value - Any value.
  * @returns The given value.
  */
-<<<<<<< HEAD
-export const asyncPipe =
-  (...fns: CallableFunction[]) =>
-  (start: any): Promise<any> =>
-    fns.reduce(
-      (state: Promise<any>, fn) => state.then(x => fn(x)),
-      Promise.resolve(start)
-    );
-
-/**
  * Identity function.
  * @param value - Any value.
  * @returns The given value.
- */
-=======
->>>>>>> e40fe7ae
 export function identity<T>(value: T): T {
   return value;
 }