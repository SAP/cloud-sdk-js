<<<<<<< HEAD
import { flat, unique, last, first } from '../src';
=======
/* Copyright (c) 2020 SAP SE or an SAP affiliate company. All rights reserved. */
import { flat, unique, last, first, splitInChunks } from '../src';

/* Copyright (c) 2020 SAP SE or an SAP affiliate company. All rights reserved. */
>>>>>>> 7c3630d9
describe('array', () => {
  describe('flat', () => {
    it('flattens a nested array of numbers', () => {
      expect(flat([[1], [2], [3]])).toStrictEqual([1, 2, 3]);
    });

    it('flattens a nested array of strings', () => {
      expect(flat([['1'], ['2'], ['3']])).toStrictEqual(['1', '2', '3']);
    });

    it('returns an empty array for empty arrays', () => {
      expect(flat([])).toStrictEqual([]);
    });
  });

  describe('unique', () => {
    it('returns unique items', () => {
      const uniqueItems = [0, false, '', undefined, null, 1, 'test'];
      expect(unique([...uniqueItems, ...uniqueItems])).toStrictEqual(
        uniqueItems
      );
    });

    it('returns an empty array for empty arrays', () => {
      expect(unique([])).toStrictEqual([]);
    });
  });

  describe('last', () => {
    it('returns the last item', () => {
      expect(last([true, false])).toStrictEqual(false);
    });

    it('returns the last item when there is only one element', () => {
      expect(last([false])).toStrictEqual(false);
    });

    it('returns undefined for empty arrays', () => {
      expect(last([])).toBeUndefined();
    });
  });

  describe('first', () => {
    it('returns the first item', () => {
      expect(first([false, true])).toStrictEqual(false);
    });

    it('returns the first item when there is only one element', () => {
      expect(first([false])).toStrictEqual(false);
    });

    it('returns undefined for empty arrays', () => {
      expect(first([])).toBeUndefined();
    });
  });

  describe('splitInChunks', () => {
    it('returns empty if undefined or empty', () => {
      expect(splitInChunks(undefined!, 1)).toEqual([]);
      expect(splitInChunks([], 1)).toEqual([]);
    });

    it('should split if chunk size is greater than the array', () => {
      expect(splitInChunks([1, 2, 3], 4)).toEqual([[1, 2, 3]]);
    });

    it('should split the array in chunks', () => {
      expect(splitInChunks([1, 2, 3, 4, 5, 6, 7], 3)).toEqual([
        [1, 2, 3],
        [4, 5, 6],
        [7]
      ]);
    });
  });
});<|MERGE_RESOLUTION|>--- conflicted
+++ resolved
@@ -1,11 +1,5 @@
-<<<<<<< HEAD
-import { flat, unique, last, first } from '../src';
-=======
-/* Copyright (c) 2020 SAP SE or an SAP affiliate company. All rights reserved. */
 import { flat, unique, last, first, splitInChunks } from '../src';
 
-/* Copyright (c) 2020 SAP SE or an SAP affiliate company. All rights reserved. */
->>>>>>> 7c3630d9
 describe('array', () => {
   describe('flat', () => {
     it('flattens a nested array of numbers', () => {
