--- conflicted
+++ resolved
@@ -48,7 +48,8 @@
   clearOutputDir: true,
   generateJs: true,
   generatePackageJson: true,
-  versionInPackageJson: '1.2.3'
+  versionInPackageJson: '1.2.3',
+  additionalFiles: 'scripts/{CHANGELOG.md,test-license}'
 };
 
 const logger = createLogger('generate-test-service');
@@ -172,20 +173,8 @@
   }
 }
 
-<<<<<<< HEAD
-if (arg === 'openapi' || arg === 'rest' || arg === 'all') {
-  generateOpenApi({
-    input: path.resolve('test-resources', 'openapi-service-specs'),
-    outputDir: path.resolve('test-packages', 'test-services', 'openapi'),
-    clearOutputDir: true,
-    generatePackageJson: false,
-    additionalFiles: 'scripts/{CHANGELOG.md,test-license}'
-  });
-}
-=======
 generateAll().catch(err => {
   logger.error('Something went wrong in the generation');
   logger.error(err);
   process.exit(1);
-});
->>>>>>> 3161aee0
+});