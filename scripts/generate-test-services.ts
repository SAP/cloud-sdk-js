import { promises, Dirent } from 'fs';
import path from 'path';
import { createLogger } from '@sap-cloud-sdk/util';
import { generate as generateOdata } from '../packages/generator/src';
import {
  generate as generateOpenApi,
  GeneratorOptions
} from '../packages/openapi-generator/src';
import { ODataVersion } from '../packages/util/src';

const { readFile, readdir, writeFile } = promises;
const odataServiceSpecsDir = path.join('test-resources', 'odata-service-specs');
const openApiServiceSpecsDir = path.join(
  'test-resources',
  'openapi-service-specs'
);
const packageOutputDir = path.resolve('test-packages', 'test-services');
const coreUnitTestOutputDir = path.resolve(
  'packages',
  'core',
  'test',
  'test-util',
  'test-services'
);

const generatorConfigOData = {
  forceOverwrite: true,
  generateJs: false,
  useSwagger: false,
  writeReadme: false,
  clearOutputDir: true,
  generateNpmrc: false,
  generateTypedocJson: false,
  generatePackageJson: false,
  generateCSN: false,
  generateSdkMetadata: false,
  // Unnecessary options
  sdkAfterVersionScript: false,
  s4hanaCloud: false
};

const generatorConfigOpenApi: GeneratorOptions = {
  input: path.resolve('test-resources', 'openapi-service-specs'),
  outputDir: path.resolve('test-packages', 'test-services', 'openapi'),
  clearOutputDir: true,
<<<<<<< HEAD
  transpile: false,
  packageJson: true,
  packageVersion: '1.2.3',
  include: 'test-resources/{CHANGELOG.md,some-test-markdown.md}',
  readme: true
=======
  generateJs: false,
  generatePackageJson: true,
  versionInPackageJson: '1.2.3',
  additionalFiles: 'test-resources/{CHANGELOG.md,some-test-markdown.md}',
  writeReadme: true,
  strictNaming: false
>>>>>>> 8f443987
};

const logger = createLogger('generate-test-service');

function generateTestServicesPackage(
  outputDir: string,
  version: ODataVersion
): Promise<void> {
  return generateOdata({
    ...generatorConfigOData,
    inputDir: path.join(odataServiceSpecsDir, version),
    outputDir: `${outputDir}/${version}`,
    generateJs: true
  });
}

async function generateTestServicesWithLocalCoreModules(
  outputDirBase,
  version: ODataVersion | 'openapi'
): Promise<void> {
  const outputDir = path.resolve(outputDirBase, version);
  if (version !== 'openapi') {
    await generateOdata({
      ...generatorConfigOData,
      inputDir: path.join(odataServiceSpecsDir, version),
      outputDir
    });
  } else {
    await generateOpenApi({
      ...generatorConfigOpenApi,
      input: openApiServiceSpecsDir,
      outputDir
    });
  }

  (await readServiceDirectories()).forEach(serviceDirectory =>
    readServiceDirectory(serviceDirectory).then((dirents: Dirent[]) =>
      dirents
        .filter(dirent => dirent.isFile())
        .forEach(dirent =>
          readServiceFile(serviceDirectory, dirent.name).then(data => {
            replaceWithLocalModules(serviceDirectory, dirent.name, data);
          })
        )
    )
  );

  function readServiceDirectories() {
    return readdir(outputDir).catch(dirErr => {
      throw Error(`Reading output directory failed: ${dirErr}`);
    });
  }

  function readServiceDirectory(serviceDirectory): Promise<Dirent[]> {
    return readdir(path.resolve(outputDir, serviceDirectory), {
      withFileTypes: true
    }).catch(serviceDirErr => {
      throw Error(`Reading test service directory failed: ${serviceDirErr}`);
    });
  }

  function readServiceFile(serviceDirectory, file) {
    return readFile(path.resolve(outputDir, serviceDirectory, file), {
      encoding: 'utf8'
    }).catch(fileReadErr => {
      throw Error(`Reading test service file '${file}' failed: ${fileReadErr}`);
    });
  }

  function replaceWithLocalModules(serviceDirectory, file, data) {
    return writeFile(
      path.resolve(outputDir, serviceDirectory, file),
      data.replace('@sap-cloud-sdk/core', '../../../../../src'),
      {
        encoding: 'utf8'
      }
    ).catch(fileWriteErr => {
      throw Error(
        `Writing test service file' ${file}' failed: ${fileWriteErr}`
      );
    });
  }
}

async function generateAll(): Promise<void> {
  // Promise.catch() won't work when error happens in the nested forEach loop. When updating to node 15, we can remove it.
  process.on('unhandledRejection', reason => {
    logger.error(`Unhandled rejection at: ${reason}`);
    process.exit(1);
  });

  const arg = process.argv[2];
  if (arg === 'v2' || arg === 'odata' || arg === 'all') {
    await generateTestServicesPackage(packageOutputDir, 'v2');
    await generateTestServicesWithLocalCoreModules(coreUnitTestOutputDir, 'v2');
  }

  if (arg === 'v4' || arg === 'odata' || arg === 'all') {
    await generateTestServicesPackage(packageOutputDir, 'v4');
    await generateTestServicesWithLocalCoreModules(coreUnitTestOutputDir, 'v4');
  }

  if (arg === 'e2e' || arg === 'all') {
    await generateOdata({
      ...generatorConfigOData,
      inputDir: path.resolve('test-resources', 'odata-service-specs-e2e', 'v4'),
      outputDir: path.resolve('test-packages', 'test-services-e2e', 'v4'),
      generateJs: true
    });

    await generateOdata({
      ...generatorConfigOData,
      inputDir: path.resolve(
        'test-resources',
        'odata-service-specs-e2e',
        'TripPin'
      ),
      outputDir: path.resolve('test-packages', 'test-services-e2e', 'TripPin'),
      generateJs: true
    });
  }

  if (arg === 'openapi' || arg === 'rest' || arg === 'all') {
    await generateOpenApi({
      ...generatorConfigOpenApi,
      transpile: true
    });
    await generateTestServicesWithLocalCoreModules(
      coreUnitTestOutputDir,
      'openapi'
    );
  }
}

generateAll();<|MERGE_RESOLUTION|>--- conflicted
+++ resolved
@@ -43,20 +43,12 @@
   input: path.resolve('test-resources', 'openapi-service-specs'),
   outputDir: path.resolve('test-packages', 'test-services', 'openapi'),
   clearOutputDir: true,
-<<<<<<< HEAD
   transpile: false,
   packageJson: true,
   packageVersion: '1.2.3',
   include: 'test-resources/{CHANGELOG.md,some-test-markdown.md}',
-  readme: true
-=======
-  generateJs: false,
-  generatePackageJson: true,
-  versionInPackageJson: '1.2.3',
-  additionalFiles: 'test-resources/{CHANGELOG.md,some-test-markdown.md}',
-  writeReadme: true,
+  readme: true,
   strictNaming: false
->>>>>>> 8f443987
 };
 
 const logger = createLogger('generate-test-service');
