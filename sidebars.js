--- conflicted
+++ resolved
@@ -82,14 +82,11 @@
           'java/guides/logging-overview',
           'java/guides/manage-dependencies',
           'java/guides/cf-deploy',
-<<<<<<< HEAD
           'java/guides/cf-xsuaa',
-          'java/guides/logging-overview'
-=======
           'java/guides/cf-cli',
+          'java/guides/logging-overview',
           'java/guides/tutorial-overview-sdk-java',
           'java/guides/sap-cloud-sdk-linux-how-to',
->>>>>>> 13f5d571
           //       'java/how-to/test-odata-service',
           //       'java/how-to/build-client-for-cap',
           //       'java/how-to/cap-with-client-sdk',
