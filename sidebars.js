module.exports = {
  someSidebar: {
    // Dzen: ['dzen/getting-started', 'dzen/how-to-write-documentation'],
    Overview: [
      'overview/about',
      'overview/getting-started',
      'overview/benefits'
      // 'overview/key-features'
      // 'overview/what-is-new'
    ],
    Java: [
      'java/introduction',
      'java/getting-started',
      {
        type: 'category',
        label: 'Features',
        items: [
          // authorization & authentication
          // resilience & caching
          {
            type: 'category',
            label: 'OData',
            items: [
              'java/features/odata/overview',
              'java/features/odata/generate-typed-odata-v2-and-v4-client-for-java',
              'java/features/odata/use-typed-odata-v2-and-v4-client-for-java'
            ]
          },
          {
            type: 'category',
            label: 'REST',
            items: [
              'java/features/rest/overview',
              {
                type: 'category',
                label: 'Released clients',
                items: ['java/features/rest/clients/scp-workflow-rest-api']
              }
            ]
          },
          {
            type: 'category',
            label: 'Connectivity',
            items: [
              'java/features/connectivity/sdk-connectivity-destination-service'
            ]
          },
          {
            type: 'category',
            label: 'Multitenancy',
            items: [
              'java/features/multi-tenancy/multi-tenancy-thread-context'
            ]
          }
        ]
      },
      //   {
      //     type: 'category',
      //     label: 'Features',
      //     items: [
      //       'cli',
      //       'project-archetype',
      //       'vdm',
      //       'odata',
      //       'generate-client',
      //       'cloud-abstractions',
      //       'pipeline',
      //       'caching',
      //       'resilience'
      //     ]
      //   },
      //   {
      //     type: 'category',
      //     label: 'Advanced features',
      //     items: [
      //       'untyped-client',
      //       'odata-helper-classes',
      //       'utility-classes',
      //       'open-api-client',
      //       'sdk-as-a-service',
      //       ''
      //     ]
      //   },
      //   'client-libraries',
      {
        type: 'category',
        label: 'Tips & Tricks',
        items: [
          'java/tips-and-tricks/change-log-level',
          'java/tips-and-tricks/use-bapi-with-cloud-sdk-for-java'
        ]
      },
      {
        type: 'category',
        label: 'Guides',
        items: [
          'java/guides/sap-cloud-sdk-linux-how-to',
          'java/guides/cf-cli',
          'java/guides/cf-deploy',
          'java/guides/logging-overview',
          'java/guides/tutorial-overview-sdk-java'
          //       'java/how-to/test-odata-service',
          //       'java/how-to/build-client-for-cap',
          //       'java/how-to/cap-with-client-sdk',
          //       'java/how-to/generate-open-api-client',
          //       'java/how-to/workflow-api',
          //       'java/how-to/s4hana-api',
          //       'java/how-to/business-logging',
          //       'java/how-to/sap-graph',
          //       'java/how-to/xsuaa-broker',
          //       'java/how-to/sdk-with-mocked-xsuaa',
          //       'java/how-to/jwt-handling',
          //       'java/how-to/app-router',
          //       'java/how-to/configure-ide'
        ]
      },
      {
        type: 'category',
        label: 'Video tutorials',
        items: [
          'java/video/video-tutorial-about-getting-started-with-sap-cloudsdk-for-java',
          'java/video/video-tutorial-about-type-safe-client-generator-for-odata-with-sap-cloudsdk-for-java',
          'java/video/video-tutorial-about-connectivity--for-odata-with-sap-cloudsdk-for-java'
        ],
      },
      'java/sdk-java-troubleshooting-frequent-problems',
      'java/api-reference-java',
      'java/frequently-asked-questions'
    ],
    JavaScript: [
      'js/introduction',
      'js/getting-started',
      {
        type: 'category',
        label: 'Features',
        items: [
          {
            type: 'category',
            label: 'Connectivity',
            items: [
              'js/features/connectivity/proxy-js-sdk',
              'js/features/connectivity/destination-js-sdk'
            ]
          },
          {
            type: 'category',
            label: 'OData',
            items: [
<<<<<<< HEAD
              'js/features/odata/generator-js-sdk',
              'js/features/odata/use-typed-odata-client-for-js'
=======
              'js/features/odata/generator-js-sdk'
>>>>>>> cf567ebf
            ]
          }
        ]
      },
      {
        type: 'category',
        label: 'Guides',
        items: [
          'js/guides/migrate-to-open-source-version-of-cloud-sdk-for-javascript-typescript'
        ],
      },
      'js/api-reference-js-ts'
    ],
    'Continuous Delivery': ['devops/getting-started'],
    // FAQ: ['faq/frequently-asked-questions'],
    // Support: ['support/support'],
    'Community': ['community/community-call'],
    'Related projects': [
      'related-projects/cloud-application-model'
      //   'related-projects/sap-cloud-for-realestate',
      //   'related-projects/sap-s4-hana',
      //   'related-projects/sap-xsuaa-cf'
    ]
  }
}<|MERGE_RESOLUTION|>--- conflicted
+++ resolved
@@ -146,12 +146,8 @@
             type: 'category',
             label: 'OData',
             items: [
-<<<<<<< HEAD
               'js/features/odata/generator-js-sdk',
               'js/features/odata/use-typed-odata-client-for-js'
-=======
-              'js/features/odata/generator-js-sdk'
->>>>>>> cf567ebf
             ]
           }
         ]
