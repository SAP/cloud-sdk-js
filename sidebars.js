--- conflicted
+++ resolved
@@ -84,16 +84,10 @@
         type: 'category',
         label: 'Guides',
         items: [
-<<<<<<< HEAD
-          'java/how-to/sap-cloud-sdk-linux-how-to',
-          'java/how-to/cf-cli',
-          'java/how-to/cf-deploy',
-          'java/how-to/logging-overview'
-=======
           'java/guides/sap-cloud-sdk-linux-how-to',
           'java/guides/cf-cli',
-          'java/guides/cf-deploy'
->>>>>>> c56a1cd9
+          'java/guides/cf-deploy',
+          'java/how-to/logging-overview'
           //       'java/how-to/test-odata-service',
           //       'java/how-to/build-client-for-cap',
           //       'java/how-to/cap-with-client-sdk',
