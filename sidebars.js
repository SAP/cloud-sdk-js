--- conflicted
+++ resolved
@@ -28,11 +28,13 @@
           },
           {
             type: 'category',
-<<<<<<< HEAD
             label: 'Connectivity',
             items: [
               'java/features/connectivity/sdk-connectivity-destination-service'
-=======
+              ]
+          },
+          {
+            type: 'category',
             label: 'REST',
             items: [
               'java/features/rest/sap-cloud-sdk-as-a-service',
@@ -46,7 +48,6 @@
                   'java/features/rest/clients/blockchain-business-sdk'
                 ]
               }
->>>>>>> 931c119c
             ]
           }
         ]
