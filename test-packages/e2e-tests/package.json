{
  "name": "@sap-cloud-sdk/e2e-tests",
<<<<<<< HEAD
  "version": "1.53.0",
=======
  "version": "2.0.0",
>>>>>>> f3ef5a37
  "description": "End to end tests of the SAP Cloud SDK for JavaScript",
  "homepage": "https://sap.github.io/cloud-sdk/docs/js/overview-cloud-sdk-for-javascript",
  "license": "Apache-2.0",
  "private": true,
  "repository": "github:SAP/cloud-sdk-js",
  "scripts": {
    "pretest": "yarn deploy && yarn start",
    "posttest": "yarn stop",
    "start": "pm2 start server.js || pm2 restart server.js",
    "stop": "pm2 stop server.js",
    "deploy": "cds deploy --to sqlite",
    "test": "yarn jest",
    "check:dependencies": "depcheck . --ignores='express,sqlite3,@sap/cds'"
  },
  "devDependencies": {
    "@apidevtools/swagger-parser": "^10.0.2",
<<<<<<< HEAD
    "@sap-cloud-sdk/core": "^1.53.0",
    "@sap-cloud-sdk/generator": "^1.53.0",
    "@sap-cloud-sdk/generator-common": "^1.53.0",
    "@sap-cloud-sdk/openapi-generator": "^1.53.0",
    "@sap-cloud-sdk/test-services": "^1.53.0",
    "@sap-cloud-sdk/test-services-e2e": "^1.53.0",
    "@sap-cloud-sdk/util": "^1.53.0",
    "@sap/cds": "~5.0.6",
    "@sap/cds-dk": "~4.0.7",
=======
    "@sap-cloud-sdk/generator": "^2.0.0",
    "@sap-cloud-sdk/generator-common": "^2.0.0",
    "@sap-cloud-sdk/odata-common": "^2.0.0",
    "@sap-cloud-sdk/odata-v4": "^2.0.0",
    "@sap-cloud-sdk/openapi-generator": "^2.0.0",
    "@sap-cloud-sdk/test-services": "^2.0.0",
    "@sap-cloud-sdk/test-services-e2e": "^2.0.0",
    "@sap-cloud-sdk/util": "^2.0.0",
    "@sap/cds": "^5.8.0",
    "@sap/cds-dk": "4.4.2",
>>>>>>> f3ef5a37
    "express": "^4.17.1",
    "json-schema-faker": "^0.5.0-rcv.30",
    "moment": "^2.29.0",
    "openapi-backend": "^5.0.0",
    "pm2": "^5.1.2",
    "sqlite3": "^5.0.2",
    "execa": "^5.0.0",
    "fs-extra": "^10.0.0"
  },
  "cds": {
    "cdsc": {
      "odataFormat": "structured"
    },
    "requires": {
      "db": {
        "kind": "sqlite",
        "model": "*"
      }
    }
  }
}<|MERGE_RESOLUTION|>--- conflicted
+++ resolved
@@ -1,10 +1,6 @@
 {
   "name": "@sap-cloud-sdk/e2e-tests",
-<<<<<<< HEAD
-  "version": "1.53.0",
-=======
   "version": "2.0.0",
->>>>>>> f3ef5a37
   "description": "End to end tests of the SAP Cloud SDK for JavaScript",
   "homepage": "https://sap.github.io/cloud-sdk/docs/js/overview-cloud-sdk-for-javascript",
   "license": "Apache-2.0",
@@ -21,17 +17,6 @@
   },
   "devDependencies": {
     "@apidevtools/swagger-parser": "^10.0.2",
-<<<<<<< HEAD
-    "@sap-cloud-sdk/core": "^1.53.0",
-    "@sap-cloud-sdk/generator": "^1.53.0",
-    "@sap-cloud-sdk/generator-common": "^1.53.0",
-    "@sap-cloud-sdk/openapi-generator": "^1.53.0",
-    "@sap-cloud-sdk/test-services": "^1.53.0",
-    "@sap-cloud-sdk/test-services-e2e": "^1.53.0",
-    "@sap-cloud-sdk/util": "^1.53.0",
-    "@sap/cds": "~5.0.6",
-    "@sap/cds-dk": "~4.0.7",
-=======
     "@sap-cloud-sdk/generator": "^2.0.0",
     "@sap-cloud-sdk/generator-common": "^2.0.0",
     "@sap-cloud-sdk/odata-common": "^2.0.0",
@@ -42,7 +27,6 @@
     "@sap-cloud-sdk/util": "^2.0.0",
     "@sap/cds": "^5.8.0",
     "@sap/cds-dk": "4.4.2",
->>>>>>> f3ef5a37
     "express": "^4.17.1",
     "json-schema-faker": "^0.5.0-rcv.30",
     "moment": "^2.29.0",
