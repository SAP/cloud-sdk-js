--- conflicted
+++ resolved
@@ -18,17 +18,13 @@
     "deploy": "cds deploy --to sqlite",
     "test": "yarn test:e2e",
     "test:e2e": "jest",
-<<<<<<< HEAD
+    "lint": "eslint --ext .ts . && prettier . --config ../../.prettierrc --ignore-path ../../.prettierignore -c",
+    "lint:fix": "TIMING=1 eslint --ext .ts . --fix --quiet && prettier . --config ../../.prettierrc --ignore-path ../../.prettierignore -w --loglevel error",
     "check:dependencies": "depcheck . --ignores='express,sqlite3,@sap/cds'",
     "service": "node server.js",
     "proxy": "node test/on-prem/proxy-server.js",
     "mail": "node test/mail/mail-server.js",
     "test-mail": "ts-node test/mail/test.ts"
-=======
-    "lint": "eslint --ext .ts . && prettier . --config ../../.prettierrc --ignore-path ../../.prettierignore -c",
-    "lint:fix": "TIMING=1 eslint --ext .ts . --fix --quiet && prettier . --config ../../.prettierrc --ignore-path ../../.prettierignore -w --loglevel error",
-    "check:dependencies": "depcheck . --ignores='express,sqlite3,@sap/cds'"
->>>>>>> 2f4fa374
   },
   "devDependencies": {
     "@apidevtools/swagger-parser": "^10.0.2",
