--- conflicted
+++ resolved
@@ -1,20 +1,16 @@
-<<<<<<< HEAD
 import {
   returnSapCloudSdk,
   returnSapCloudSdk2
-} from '@sap-cloud-sdk/test-services-e2e/v4/admin-service/function-imports';
-=======
-import { returnSapCloudSdk } from '@sap-cloud-sdk/test-services-e2e/v4/test-service/function-imports';
->>>>>>> 22d161e0
+} from '@sap-cloud-sdk/test-services-e2e/v4/test-service/function-imports';
 
 const url = 'http://localhost:4004/';
 const destination = { url };
 
-fdescribe('Request builder test', () => {
+describe('Request builder test', () => {
   it('should correctly use function import without params', async () => {
     const query = returnSapCloudSdk({});
     expect(await query.url(destination)).toBe(
-      `${url}admin/returnSapCloudSdk()?$format=json`
+      `${url}test-service/returnSapCloudSdk()?$format=json`
     );
     expect(await query.execute(destination)).toBe('SapCloudSdk');
   });
@@ -25,7 +21,7 @@
       str: 'test'
     });
     expect(await query.url(destination)).toBe(
-      `${url}admin/returnSapCloudSdk2(Str='test',Int=3)?$format=json`
+      `${url}test-service/returnSapCloudSdk2(Str='test',Int=3)?$format=json`
     );
     expect(await query.execute(destination)).toBe('SapCloudSdk');
   });
