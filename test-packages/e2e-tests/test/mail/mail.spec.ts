import fs from 'fs';
import { join, resolve } from 'path';
import {
  MailOptions,
  MailResponse,
  sendMail
} from '@sap-cloud-sdk/mail-client';

describe('Mail', () => {
  const defaultMailOptions: MailOptions = {
    from: '"FROM" <from@example.com>',
    to: 'TO1@example.com, TO2@example.com',
    subject: 'SUBJECT',
    text: 'TEXT'
  };

  it('should send a mail', async () => {
    const responses = await sendTestMail(defaultMailOptions);

    expect(responses.length).toBe(1);
    expect(responses[0].accepted?.length).toBe(2);

    const mails = fs.readdirSync(join(resolve('test'), 'mail', 'test-output'));
    expect(
      mails.some(mail => {
        const mailDetails = fs.readFileSync(
          join(resolve('test'), 'mail', 'test-output', mail),
          { encoding: 'utf8' }
        );
        return (
          mailDetails.includes('To: TO1@example.com, TO2@example.com') &&
          mailDetails.includes('Subject: SUBJECT') &&
          mailDetails.includes('TEXT')
        );
      })
    ).toBe(true);
  }, 60000);

  it('should send 100 mails', async () => {
    const mailOptions = buildArrayWithNatualNums(100).map(
      mailIndex =>
        ({
          ...defaultMailOptions,
          subject: `mail ${mailIndex}`
        } as MailOptions)
    );
    const responses = await sendTestMail(...mailOptions);

    expect(responses.length).toBeGreaterThan(99);
    expect(responses[0].accepted?.length).toBe(2);

    const mails = fs.readdirSync(join(resolve('test'), 'mail', 'test-output'));
    expect(mails.length).toBeGreaterThan(99);
  }, 60000);
});

async function sendTestMail(
  ...mailOptions: MailOptions[]
): Promise<MailResponse[]> {
  const originalProperties = {
    'mail.smtp.host': 'localhost',
    'mail.smtp.port': '5566',
    'mail.user': 'user',
    'mail.password': 'pd'
  };
  const destination: any = {
    type: 'MAIL',
    originalProperties
  };
<<<<<<< HEAD
  return sendMail(destination, {}, ...mailOptions);
  // // create reusable transporter object using the default SMTP transport
  // const transporter = nodemailer.createTransport({
  //   connection,
  //   host: 'localhost',
  //   port: 5566,
  //   // true for 465, false for other ports
  //   secure: false,
  //   auth: {
  //     user: 'user',
  //     pass: 'pd'
  //   },
  //   tls: {
  //     // disable tls config to fix the self signed certificate error
  //     rejectUnauthorized: false
  //   }
  // });
  //
  // for (const mailOptionIndex in mailOptions) {
  //   // eslint-disable-next-line no-console
  //   console.log(`Sending email ${mailOptionIndex}/${mailOptions.length}...`);
  //   const response = await transporter.sendMail(mailOptions[mailOptionIndex]);
  //   // eslint-disable-next-line no-console
  //   console.log(
  //     `...email ${mailOptionIndex}/${mailOptions.length} for subject "${mailOptions[mailOptionIndex].subject}" was sent successfully.`
  //   );
  // }
  // transporter.close();
  // // eslint-disable-next-line no-console
  // console.log('SMTP transport connection closed.');
=======
  return sendMail(destination, ...mailOptions);
>>>>>>> bc665efe
}

function buildArrayWithNatualNums(length): number[] {
  return Array.from({ length }, (_, i) => i + 1);
}<|MERGE_RESOLUTION|>--- conflicted
+++ resolved
@@ -67,40 +67,7 @@
     type: 'MAIL',
     originalProperties
   };
-<<<<<<< HEAD
   return sendMail(destination, {}, ...mailOptions);
-  // // create reusable transporter object using the default SMTP transport
-  // const transporter = nodemailer.createTransport({
-  //   connection,
-  //   host: 'localhost',
-  //   port: 5566,
-  //   // true for 465, false for other ports
-  //   secure: false,
-  //   auth: {
-  //     user: 'user',
-  //     pass: 'pd'
-  //   },
-  //   tls: {
-  //     // disable tls config to fix the self signed certificate error
-  //     rejectUnauthorized: false
-  //   }
-  // });
-  //
-  // for (const mailOptionIndex in mailOptions) {
-  //   // eslint-disable-next-line no-console
-  //   console.log(`Sending email ${mailOptionIndex}/${mailOptions.length}...`);
-  //   const response = await transporter.sendMail(mailOptions[mailOptionIndex]);
-  //   // eslint-disable-next-line no-console
-  //   console.log(
-  //     `...email ${mailOptionIndex}/${mailOptions.length} for subject "${mailOptions[mailOptionIndex].subject}" was sent successfully.`
-  //   );
-  // }
-  // transporter.close();
-  // // eslint-disable-next-line no-console
-  // console.log('SMTP transport connection closed.');
-=======
-  return sendMail(destination, ...mailOptions);
->>>>>>> bc665efe
 }
 
 function buildArrayWithNatualNums(length): number[] {
