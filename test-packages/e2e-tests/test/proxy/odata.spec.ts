<<<<<<< HEAD
import {
  ProxyConfiguration,
  Protocol,
  HttpDestination
} from '@sap-cloud-sdk/connectivity';
=======
import { Destination, ProxyConfiguration } from '@sap-cloud-sdk/connectivity';
>>>>>>> 8b149343
import { ErrorWithCause } from '@sap-cloud-sdk/util';
import { AxiosError } from 'axios';
import { basicHeader } from '@sap-cloud-sdk/connectivity/internal';
import { destination as e2eDestination } from '../test-util';
import { testEntityApi } from '../test-utils/test-entity-operations';
/* eslint-disable  @typescript-eslint/no-var-requires */
const {
  proxyBearAuth,
  proxyHost,
  proxyPort,
  proxyUser,
  proxyPassword
} = require('./proxy-server-config');

const onPremDestination: HttpDestination = {
  url: e2eDestination?.url,
  proxyType: 'OnPremise',
  // NoAuthentication is not possible with OnPremise proxy type.
  authentication: 'BasicAuthentication',
  username: '',
  password: '',
  proxyConfiguration: {
    host: proxyHost,
    port: proxyPort,
    protocol: 'http',
    headers: {
      'Proxy-Authorization': proxyBearAuth
    }
  }
};
const internetDestination: HttpDestination = {
  url: e2eDestination?.url,
  proxyType: 'Internet',
  authentication: 'NoAuthentication',
  proxyConfiguration: {
    host: proxyHost,
    port: proxyPort,
    protocol: 'http',
    headers: {
      'Proxy-Authorization': basicHeader(proxyUser, proxyPassword)
    }
  }
};

describe('OData OnPrem', () => {
  it('should go through proxy if proxy authorization header matches', async () => {
    const requestBuilder = testEntityApi.requestBuilder();
    const testEntity = await requestBuilder
      .getByKey(101)
      .execute(onPremDestination);
    expect(testEntity).toEqual(expect.objectContaining({ keyTestEntity: 101 }));
  }, 60000);

  it('should fail with 403 if proxy authorization header does not match', async () => {
    const proxyConfiguration: ProxyConfiguration = {
      ...onPremDestination.proxyConfiguration!,
      headers: { 'Proxy-Authorization': 'wrongValue' }
    };
    const destinationWithWrongProxyAuth = {
      ...onPremDestination,
      proxyConfiguration
    };

    const requestBuilder = testEntityApi.requestBuilder();
    requestBuilder
      .getByKey(101)
      .execute(destinationWithWrongProxyAuth)
      .catch((error: ErrorWithCause) => {
        const actual = (error.rootCause as AxiosError).response!.status;
        expect(actual).toEqual(403);
      });
  }, 60000);
});

describe('OData Cloud', () => {
  it('should go through proxy if proxy authorization header matches', async () => {
    const requestBuilder = testEntityApi.requestBuilder();
    const testEntity = await requestBuilder
      .getByKey(101)
      .execute(internetDestination);
    expect(testEntity).toEqual(expect.objectContaining({ keyTestEntity: 101 }));
  }, 60000);
});<|MERGE_RESOLUTION|>--- conflicted
+++ resolved
@@ -1,12 +1,7 @@
-<<<<<<< HEAD
 import {
   ProxyConfiguration,
-  Protocol,
   HttpDestination
 } from '@sap-cloud-sdk/connectivity';
-=======
-import { Destination, ProxyConfiguration } from '@sap-cloud-sdk/connectivity';
->>>>>>> 8b149343
 import { ErrorWithCause } from '@sap-cloud-sdk/util';
 import { AxiosError } from 'axios';
 import { basicHeader } from '@sap-cloud-sdk/connectivity/internal';
