import {
  TestEntity,
  TestEntityLink
} from '@sap-cloud-sdk/test-services-e2e/v4/admin-service';
import moment from 'moment';
<<<<<<< HEAD
import { deleteEntity, queryEntity } from './test-utils/test-entity-operations';
=======
import { destination } from './test-util';
>>>>>>> 8795d5ee

const entityKey = 123;
const entityLinkKey = 987;

async function createEntity(key: number): Promise<TestEntity> {
  const dataForCreation = TestEntity.builder()
    .keyTestEntity(key)
    .stringProperty('someValue')
    .dateProperty(moment(0))
    .timeOfDayProperty({ hours: 1, minutes: 2, seconds: 3 })
    .dataTimeOffsetDataTimeProperty(moment(0))
    .build();
  return TestEntity.requestBuilder()
    .create(dataForCreation)
    .execute(destination);
}

<<<<<<< HEAD
describe('Request builder test', () => {
  beforeEach(async () => deleteEntity(entityKey, destination));
=======
describe('Request builder', () => {
  beforeEach(async () => deleteEntity(entityKey));
>>>>>>> 8795d5ee

  it('should return a collection of entities for get all request', async () => {
    const testEntities = await TestEntity.requestBuilder()
      .getAll()
      .execute(destination);
    expect(testEntities).toHaveLength(4);
    expect(testEntities).toEqual(
      expect.arrayContaining([
        expect.objectContaining({
          keyTestEntity: 101
        }),
        expect.objectContaining({
          keyTestEntity: 102
        }),
        expect.objectContaining({
          keyTestEntity: 103
        }),
        expect.objectContaining({
          keyTestEntity: 104
        })
      ])
    );
  });

  it('should return an entity for get by key request', async () => {
    const testEntity = await TestEntity.requestBuilder()
      .getByKey(101)
      .execute(destination);
    expect(testEntity).toEqual(expect.objectContaining({ keyTestEntity: 101 }));
  });

  it('should create an entity and a link as child of the entity', async () => {
    const testEntity = await createEntity(entityKey);

    const entityLink = TestEntityLink.builder()
      .keyTestEntityLink(entityLinkKey)
      .build();

    await TestEntityLink.requestBuilder()
      .create(entityLink)
      .asChildOf(testEntity, TestEntity.TO_MULTI_LINK)
      .execute(destination);

    const queried = await queryEntity(entityKey, destination);

    expect(queried.dateProperty?.toISOString()).toBe(moment(0).toISOString());
    expect(queried.toMultiLink).toEqual(
      expect.arrayContaining([
        expect.objectContaining({
          keyTestEntityLink: entityLinkKey,
          keyToTestEntity: entityKey
        })
      ])
    );
  });

  it('should update an entity', async () => {
    await createEntity(entityKey);

    const queriedBeforeUpdate = await queryEntity(entityKey, destination);
    expect(queriedBeforeUpdate.stringProperty).not.toBe(null);

    const newDate = moment.utc('2020-01-01', 'YYYY-MM-DD');
    const newEntity = TestEntity.builder()
      .keyTestEntity(entityKey)
      .stringProperty(null)
      .dateProperty(newDate)
      .build();
    await TestEntity.requestBuilder().update(newEntity).execute(destination);

    const queriedAfterUpdate = await queryEntity(entityKey, destination);
    expect(queriedAfterUpdate.stringProperty).toBe(null);
    expect(queriedAfterUpdate.dateProperty!.toISOString()).toBe(
      moment(newDate).toISOString()
    );
  });

  it('should create an entity with related entities (deep create)', async () => {
    const entity = TestEntity.builder()
      .keyTestEntity(entityKey)
      .toMultiLink([
        TestEntityLink.builder()
          .keyToTestEntity(entityKey)
          .keyTestEntityLink(20)
          .build(),
        TestEntityLink.builder()
          .keyToTestEntity(entityKey)
          .keyTestEntityLink(30)
          .build()
      ])
      .build();

    await TestEntity.requestBuilder().create(entity).execute(destination);
    const queried = await queryEntity(entityKey, destination);
    expect(queried.toMultiLink.length).toBe(2);
    expect(queried.toMultiLink.map(link => link.keyTestEntityLink)).toEqual([
      20,
      30
    ]);
  });

  it('should create an entity with related entities via asChildOf()', async () => {
    const parent = await createEntity(entityKey);
    const child = TestEntityLink.builder()
      .keyToTestEntity(entityKey)
      .keyTestEntityLink(20)
      .build();

    await TestEntityLink.requestBuilder()
      .create(child)
      .asChildOf(parent, TestEntity.TO_MULTI_LINK)
      .execute(destination);
    const parentWithChild = await queryEntity(entityKey, destination);
    expect(parentWithChild.toMultiLink.length).toBe(1);
    expect(parentWithChild.toMultiLink[0].keyTestEntityLink).toBe(20);
  });

  // Only supported in OData 4.01 and CAP is 4.0
  xit('should update an entity including existing related entities', async () => {
    const entity = TestEntity.builder()
      .keyTestEntity(entityKey)
      .stringProperty('oldValueParent')
      .toMultiLink([
        TestEntityLink.builder()
          .keyToTestEntity(entityKey)
          .keyTestEntityLink(20)
          .stringProperty('oldValueChild')
          .build()
      ])
      .build();
    await TestEntity.requestBuilder().create(entity).execute(destination);
    const beforeUpdate = await queryEntity(entityKey, destination);
    beforeUpdate.stringProperty = 'newValueParent';
    beforeUpdate.toMultiLink[0].stringProperty = 'newValueChild';
    await TestEntity.requestBuilder().update(beforeUpdate).execute(destination);

    const afterUpdate = await queryEntity(entityKey, destination);
    expect(afterUpdate.stringProperty).toBe('newValueParent');
    expect(afterUpdate.toMultiLink[0].stringProperty).toBe('newValueChild');
  });

  // Only supported in OData 4.01 and CAP is 4.0
  xit('should update an entity with related entities (deep update)', async () => {
    await createEntity(entityKey);
    const withoutAssociation = await queryEntity(entityKey, destination);
    withoutAssociation.toMultiLink = [
      TestEntityLink.builder()
        .keyToTestEntity(entityKey)
        .keyTestEntityLink(20)
        .build()
    ];
    withoutAssociation.stringProperty = 'newValue';
    await TestEntity.requestBuilder()
      .update(withoutAssociation)
      .execute(destination);

    const afterUpdate = await queryEntity(entityKey, destination);
    expect(afterUpdate.stringProperty).toBe('newValue');
    expect(afterUpdate.toMultiLink.length).toBe(1);
    expect(afterUpdate.toMultiLink[0].keyTestEntityLink).toBe(20);
  });

  it('should count the entities', async () => {
    const result = await TestEntity.requestBuilder()
      .getAll()
      .count()
      .execute(destination);
    expect(result).toBeGreaterThan(2);

    const resultTopped = await TestEntity.requestBuilder()
      .getAll()
      .top(3)
      .count()
      .execute(destination);
    expect(resultTopped).toBeGreaterThan(3);

    const resultFiltered = await TestEntity.requestBuilder()
      .getAll()
      .filter(TestEntity.STRING_PROPERTY.equals('Edgar Allen Poe'))
      .count()
      .execute(destination);
    expect(resultFiltered).toBe(1);
  });

  // CAP seems not to set the etag
  xit('should set the version identifier (eTag)', async () => {
    const created = await createEntity(entityKey);
    expect(created['_versionIdentifier']).not.toBe(undefined);
  });
});<|MERGE_RESOLUTION|>--- conflicted
+++ resolved
@@ -3,11 +3,8 @@
   TestEntityLink
 } from '@sap-cloud-sdk/test-services-e2e/v4/admin-service';
 import moment from 'moment';
-<<<<<<< HEAD
 import { deleteEntity, queryEntity } from './test-utils/test-entity-operations';
-=======
 import { destination } from './test-util';
->>>>>>> 8795d5ee
 
 const entityKey = 123;
 const entityLinkKey = 987;
@@ -25,13 +22,8 @@
     .execute(destination);
 }
 
-<<<<<<< HEAD
-describe('Request builder test', () => {
+describe('Request builder', () => {
   beforeEach(async () => deleteEntity(entityKey, destination));
-=======
-describe('Request builder', () => {
-  beforeEach(async () => deleteEntity(entityKey));
->>>>>>> 8795d5ee
 
   it('should return a collection of entities for get all request', async () => {
     const testEntities = await TestEntity.requestBuilder()
