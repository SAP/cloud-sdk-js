--- conflicted
+++ resolved
@@ -12,20 +12,12 @@
     "check:dependencies": "depcheck . --ignores=@sap-cloud-sdk/generator,@sap-cloud-sdk/openapi-generator"
   },
   "dependencies": {
-<<<<<<< HEAD
-    "@sap-cloud-sdk/analytics": "^1.48.1",
-    "@sap-cloud-sdk/core": "^1.48.1",
-    "@sap-cloud-sdk/test-services": "^1.48.1",
-    "@sap-cloud-sdk/test-util": "^1.48.1",
-    "@sap-cloud-sdk/util": "^1.48.1",
-    "@sap/xssec": "^3.2.5"
-=======
     "@sap-cloud-sdk/analytics": "^1.50.0",
     "@sap-cloud-sdk/core": "^1.50.0",
     "@sap-cloud-sdk/test-services": "^1.50.0",
     "@sap-cloud-sdk/test-util": "^1.50.0",
-    "@sap-cloud-sdk/util": "^1.50.0"
->>>>>>> d9f49db2
+    "@sap-cloud-sdk/util": "^1.50.0",
+    "@sap/xssec": "^3.2.5"
   },
   "devDependencies": {
     "@sap-cloud-sdk/generator": "^1.50.0",
