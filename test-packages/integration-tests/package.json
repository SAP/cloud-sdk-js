--- conflicted
+++ resolved
@@ -15,25 +15,15 @@
     "check:dependencies": "depcheck . --ignores=@sap-cloud-sdk/generator,@sap-cloud-sdk/openapi-generator"
   },
   "dependencies": {
-<<<<<<< HEAD
-    "@sap-cloud-sdk/connectivity": "^3.1.0",
-    "@sap-cloud-sdk/http-client": "^3.1.0",
-    "@sap-cloud-sdk/mail-client": "^3.1.0",
-    "@sap-cloud-sdk/test-services-odata-v2": "^3.1.0",
-    "@sap-cloud-sdk/test-services-odata-v4": "^3.1.0",
-    "@sap-cloud-sdk/test-util": "^3.1.0",
-    "@sap-cloud-sdk/util": "^3.1.0",
-    "@sap/xssec": "^3.2.17",
-    "axios": "^1.3.5"
-=======
     "@sap-cloud-sdk/connectivity": "^3.1.1",
+    "@sap-cloud-sdk/http-client": "^3.1.1",
+    "@sap-cloud-sdk/mail-client": "^3.1.1",
     "@sap-cloud-sdk/test-services-odata-v2": "^3.1.1",
     "@sap-cloud-sdk/test-services-odata-v4": "^3.1.1",
     "@sap-cloud-sdk/test-util": "^3.1.1",
     "@sap-cloud-sdk/util": "^3.1.1",
-    "@sap-cloud-sdk/mail-client": "^3.1.1",
-    "@sap/xssec": "^3.2.17"
->>>>>>> b847f3c6
+    "@sap/xssec": "^3.2.17",
+    "axios": "^1.3.5"
   },
   "devDependencies": {
     "@sap-cloud-sdk/generator": "^3.1.1",
