--- conflicted
+++ resolved
@@ -25,13 +25,7 @@
     "http-proxy": "^1.18.0",
     "jest": "^25.2.4",
     "jest-junit": "^10.0.0",
-<<<<<<< HEAD
-    "mockserver-node": "5.8.1",
     "ts-jest": "^25.3.0",
-=======
-    "nock": "^12.0.3",
-    "ts-jest": "^25.2.1",
->>>>>>> 67ee7dd3
     "typescript": "~3.8.3"
   }
 }