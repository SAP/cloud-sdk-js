--- conflicted
+++ resolved
@@ -21,13 +21,10 @@
   },
   "devDependencies": {
     "@types/jest": "^25.1.4",
-<<<<<<< HEAD
     "jsonwebtoken": "^8.5.1",
     "bignumber.js": "8.1.1",
-=======
     "@types/http-proxy": "^1.17.4",
     "http-proxy": "^1.18.0",
->>>>>>> f1fa96a4
     "jest": "^25.1.0",
     "jest-junit": "^10.0.0",
     "mockserver-node": "5.8.1",
