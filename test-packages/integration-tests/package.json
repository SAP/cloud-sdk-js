{
  "name": "@sap-cloud-sdk/integration-tests",
  "version": "1.18.1",
  "description": "SAP Cloud SDK for JavaScript integration tests",
  "homepage": "https://www.sap.com/cloud-sdk",
  "license": "Apache-2.0",
  "private": true,
  "repository": "github:SAP/cloud-sdk",
  "scripts": {
    "test": "npx jest --coverage",
    "test:local": "npx jest --config ./jest-local.json",
    "test:debug": "node --inspect-brk node_modules/.bin/jest --runInBand --config ./jest-local.json",
    "test:watch-debug": "node --inspect-brk node_modules/.bin/jest --watch --runInBand --config ./jest-local.json"
  },
  "dependencies": {
    "@sap-cloud-sdk/analytics": "^1.18.1",
    "@sap-cloud-sdk/core": "^1.18.1",
    "@sap-cloud-sdk/test-services": "^1.18.1",
    "@sap-cloud-sdk/test-util": "^1.18.1",
    "@sap-cloud-sdk/util": "^1.18.1"
  },
  "devDependencies": {
    "axios": "0.19.2",
    "@types/jest": "^25.1.4",
    "jsonwebtoken": "^8.5.1",
    "bignumber.js": "8.1.1",
    "nock": "^12.0.2",
    "jest": "^25.1.0",
    "jest-junit": "^10.0.0",
    "mockserver-node": "5.8.1",
<<<<<<< HEAD
=======
    "nock": "^12.0.3",
>>>>>>> bd481c99
    "ts-jest": "^25.2.1",
    "typescript": "~3.8.3"
  }
}<|MERGE_RESOLUTION|>--- conflicted
+++ resolved
@@ -28,10 +28,7 @@
     "jest": "^25.1.0",
     "jest-junit": "^10.0.0",
     "mockserver-node": "5.8.1",
-<<<<<<< HEAD
-=======
     "nock": "^12.0.3",
->>>>>>> bd481c99
     "ts-jest": "^25.2.1",
     "typescript": "~3.8.3"
   }
