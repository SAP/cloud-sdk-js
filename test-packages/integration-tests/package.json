{
  "name": "@sap-cloud-sdk/integration-tests",
  "version": "2.6.0",
  "description": "SAP Cloud SDK for JavaScript integration tests",
  "homepage": "https://sap.github.io/cloud-sdk/docs/js/overview-cloud-sdk-for-javascript",
  "license": "Apache-2.0",
  "private": true,
  "repository": "github:SAP/cloud-sdk-js",
  "scripts": {
    "test": "yarn test:integration",
    "test:integration": "jest",
    "coverage": "jest --coverage",
    "lint": "eslint --ext .ts . && prettier . --config ../../.prettierrc --ignore-path ../../.prettierignore -c",
    "lint:fix": "set TIMING=1 && eslint --ext .ts . --fix --quiet && prettier . --config ../../.prettierrc --ignore-path ../../.prettierignore -w --loglevel error",
    "check:dependencies": "depcheck . --ignores=@sap-cloud-sdk/generator,@sap-cloud-sdk/openapi-generator"
  },
  "dependencies": {
<<<<<<< HEAD
    "@sap-cloud-sdk/connectivity": "^2.5.0",
    "@sap-cloud-sdk/test-services-odata-v2": "^2.5.0",
    "@sap-cloud-sdk/test-services-odata-v4": "^2.5.0",
    "@sap-cloud-sdk/test-util": "^2.5.0",
    "@sap-cloud-sdk/util": "^2.5.0",
    "@sap-cloud-sdk/mail-client": "^2.5.0",
=======
    "@sap-cloud-sdk/connectivity": "^2.6.0",
    "@sap-cloud-sdk/test-services-odata-v2": "^2.6.0",
    "@sap-cloud-sdk/test-services-odata-v4": "^2.6.0",
    "@sap-cloud-sdk/test-util": "^2.6.0",
    "@sap-cloud-sdk/util": "^2.6.0",
>>>>>>> 2044a768
    "@sap/xssec": "^3.2.5"
  },
  "devDependencies": {
    "@sap-cloud-sdk/generator": "^2.6.0",
    "@sap-cloud-sdk/odata-common": "^2.6.0",
    "@sap-cloud-sdk/odata-v2": "^2.6.0",
    "@sap-cloud-sdk/openapi-generator": "^2.6.0",
    "@sap/cloud-sdk-vdm-business-partner-service": "^2.1.0",
    "bignumber.js": "^9.0.0",
    "execa": "^5.0.0",
    "jsonwebtoken": "^8.5.1",
    "nock": "^13.2.9",
    "winston": "^3.8.1"
  }
}<|MERGE_RESOLUTION|>--- conflicted
+++ resolved
@@ -15,20 +15,12 @@
     "check:dependencies": "depcheck . --ignores=@sap-cloud-sdk/generator,@sap-cloud-sdk/openapi-generator"
   },
   "dependencies": {
-<<<<<<< HEAD
-    "@sap-cloud-sdk/connectivity": "^2.5.0",
-    "@sap-cloud-sdk/test-services-odata-v2": "^2.5.0",
-    "@sap-cloud-sdk/test-services-odata-v4": "^2.5.0",
-    "@sap-cloud-sdk/test-util": "^2.5.0",
-    "@sap-cloud-sdk/util": "^2.5.0",
-    "@sap-cloud-sdk/mail-client": "^2.5.0",
-=======
     "@sap-cloud-sdk/connectivity": "^2.6.0",
     "@sap-cloud-sdk/test-services-odata-v2": "^2.6.0",
     "@sap-cloud-sdk/test-services-odata-v4": "^2.6.0",
     "@sap-cloud-sdk/test-util": "^2.6.0",
     "@sap-cloud-sdk/util": "^2.6.0",
->>>>>>> 2044a768
+    "@sap-cloud-sdk/mail-client": "^2.6.0",
     "@sap/xssec": "^3.2.5"
   },
   "devDependencies": {
