{
  "name": "@sap-cloud-sdk/integration-tests",
  "version": "1.18.1",
  "description": "SAP Cloud SDK for JavaScript integration tests",
  "homepage": "https://www.sap.com/cloud-sdk",
  "license": "Apache-2.0",
  "private": true,
  "repository": "github:SAP/cloud-sdk",
  "scripts": {
    "test": "npx jest --coverage",
    "test:local": "npx jest --config ./jest-local.json",
    "test:debug": "node --inspect-brk node_modules/.bin/jest --runInBand --config ./jest-local.json",
    "test:watch-debug": "node --inspect-brk node_modules/.bin/jest --watch --runInBand --config ./jest-local.json"
  },
  "dependencies": {
    "@sap-cloud-sdk/analytics": "^1.18.1",
    "@sap-cloud-sdk/core": "^1.18.1",
    "@sap-cloud-sdk/test-services": "^1.18.1",
    "@sap-cloud-sdk/test-util": "^1.18.1",
    "@sap-cloud-sdk/util": "^1.18.1"
  },
  "devDependencies": {
    "@types/jest": "^25.1.4",
    "jsonwebtoken": "^8.5.1",
    "bignumber.js": "8.1.1",
    "@types/http-proxy": "^1.17.4",
    "http-proxy": "^1.18.0",
    "jest": "^25.1.0",
    "jest-junit": "^10.0.0",
<<<<<<< HEAD
    "mockserver-node": "5.8.1",
=======
    "nock": "^12.0.3",
>>>>>>> 9da007c0
    "ts-jest": "^25.2.1",
    "typescript": "~3.8.3"
  }
}<|MERGE_RESOLUTION|>--- conflicted
+++ resolved
@@ -27,11 +27,7 @@
     "http-proxy": "^1.18.0",
     "jest": "^25.1.0",
     "jest-junit": "^10.0.0",
-<<<<<<< HEAD
-    "mockserver-node": "5.8.1",
-=======
     "nock": "^12.0.3",
->>>>>>> 9da007c0
     "ts-jest": "^25.2.1",
     "typescript": "~3.8.3"
   }
