import { resolve, join } from 'path';
import { existsSync, promises } from 'fs';
import execa from 'execa';
import {
  testOutputRootDir,
  testResourcesDir
} from '../../../test-resources/generator';

// TODO use fs-mock here
describe('openapi negative tests', () => {
  const pathToGenerator = resolve(
    '../../node_modules/@sap-cloud-sdk/openapi-generator/dist/cli.js'
  );

<<<<<<< HEAD
=======
  const testDir = join(testOutputRootDir, 'openapi-negative');
  beforeAll(async () => {
    if (!existsSync(testOutputRootDir)) {
      await promises.mkdir(testOutputRootDir);
    }
    if (existsSync(testDir)) {
      await promises.rmdir(testDir, { recursive: true });
    }
    await promises.mkdir(testDir);
  });

  afterAll(async () => {
    await promises.rmdir(testDir, { recursive: true });
  });

>>>>>>> f3ef5a37
  it('should fail on generation for faulty spec file', async () => {
    const output = join(testDir, 'faulty-specification');
    await promises.mkdir(output);

    await expect(
      execa(
        'node',
        [
          pathToGenerator,
          '--input',
          resolve(testResourcesDir, 'faulty-openapi'),
          '--outputDir',
          output,
          '--clearOutputDir'
        ],
        { cwd: __dirname }
      )
      // In the spec file the http method is not set
    ).rejects.toThrowError(
      'Could not parse APIs. The document does not contain any operations.'
    );
  }, 120000);

  it('should fail on transpilation on faulty tsconfig - this also checks that --tsConfig switches on transpile', async () => {
    const output = join(testDir, 'transpilation-failed-1');
    await promises.mkdir(output);
    await expect(
      execa(
        'node',
        [
          pathToGenerator,
          '--input',
<<<<<<< HEAD
          resolve(testDir, '../openapi-service-specs/test-service.json'),
=======
          resolve(
            testOutputRootDir,
            '../../openapi-service-specs/test-service.json'
          ),
>>>>>>> f3ef5a37
          '-o',
          output,
          '--skipValidation',
          '--clearOutputDir',
          '--tsConfig',
          resolve(testResourcesDir, 'faulty-openapi-tsconfig', 'tsconfig.json')
        ],
        { cwd: __dirname }
      )
      // In the faulty tsconfig.json a non existing lib is included
    ).rejects.toThrowError(
      "typescript/lib/lib.non-exisiting-lib.d.ts' not found"
    );
  }, 120000);

  it('should fail on transpilation on faulty ts source file- this also checks that --include is done before transpile', async () => {
    const output = join(testDir, 'transpilation-failed-2');
    await promises.mkdir(output);
    await expect(
      execa(
        'node',
        [
          pathToGenerator,
          '-i',
          resolve(
            testResourcesDir,
            '../../openapi-service-specs/test-service.json'
          ),
          '-o',
          output,
          '--skipValidation',
          '--clearOutputDir',
          '--transpile',
          '--include',
          resolve(testResourcesDir, 'faulty-typescript', 'faulty-typescript.ts')
        ],
        { cwd: __dirname }
      )
      // In the faulty tsconfig.json a non existing lib is included
    ).rejects.toThrowError("Cannot assign to 'foo' because it is a constant.");
  }, 120000);
});<|MERGE_RESOLUTION|>--- conflicted
+++ resolved
@@ -12,8 +12,6 @@
     '../../node_modules/@sap-cloud-sdk/openapi-generator/dist/cli.js'
   );
 
-<<<<<<< HEAD
-=======
   const testDir = join(testOutputRootDir, 'openapi-negative');
   beforeAll(async () => {
     if (!existsSync(testOutputRootDir)) {
@@ -29,7 +27,6 @@
     await promises.rmdir(testDir, { recursive: true });
   });
 
->>>>>>> f3ef5a37
   it('should fail on generation for faulty spec file', async () => {
     const output = join(testDir, 'faulty-specification');
     await promises.mkdir(output);
@@ -62,14 +59,10 @@
         [
           pathToGenerator,
           '--input',
-<<<<<<< HEAD
-          resolve(testDir, '../openapi-service-specs/test-service.json'),
-=======
           resolve(
             testOutputRootDir,
             '../../openapi-service-specs/test-service.json'
           ),
->>>>>>> f3ef5a37
           '-o',
           output,
           '--skipValidation',
