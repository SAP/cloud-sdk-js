--- conflicted
+++ resolved
@@ -11,15 +11,9 @@
     "check:dependencies": "yarn root:depcheck . --ignores=@sap-cloud-sdk/generator,@sap-cloud-sdk/openapi-generator"
   },
   "devDependencies": {
-<<<<<<< HEAD
-    "@sap-cloud-sdk/cli": "^1.38.0",
-    "@sap-cloud-sdk/generator": "^1.38.0",
-    "@sap-cloud-sdk/openapi-generator": "^1.38.0",
-=======
     "@sap-cloud-sdk/cli": "^1.39.0",
     "@sap-cloud-sdk/generator": "^1.39.0",
     "@sap-cloud-sdk/openapi-generator": "^1.39.0",
->>>>>>> b31cddbd
     "execa": "^5.0.0",
     "fs-extra": "^9.0.0",
     "jest": "^26.6.1",
