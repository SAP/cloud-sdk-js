{
  "name": "@sap-cloud-sdk/nightly-tests",
  "version": "1.38.0",
  "description": "Expensive SDK tests which run as a nightly job",
  "homepage": "https://sap.github.io/cloud-sdk/docs/js/overview-cloud-sdk-for-javascript",
  "license": "Apache-2.0",
  "private": true,
  "repository": "github:SAP/cloud-sdk-js",
  "scripts": {
<<<<<<< HEAD
    "test": "exit 0",
    "check:dependencies": "yarn root:depcheck ."
=======
    "test": "yarn jest",
    "check:dependencies": "depcheck . --ignores=@sap-cloud-sdk/generator,@sap-cloud-sdk/openapi-generator"
>>>>>>> b9fc08a9
  },
  "devDependencies": {
    "@sap-cloud-sdk/cli": "^1.38.0",
    "@sap-cloud-sdk/openapi-generator": "^1.38.0",
    "@sap-cloud-sdk/generator": "^1.38.0",
    "execa": "^5.0.0",
    "fs-extra": "^9.0.0",
    "jest": "^26.6.1",
    "jest-circus": "^26.6.1",
    "jest-extended": "^0.11.5",
    "ts-jest": "^26.4.3"
  }
}<|MERGE_RESOLUTION|>--- conflicted
+++ resolved
@@ -7,13 +7,8 @@
   "private": true,
   "repository": "github:SAP/cloud-sdk-js",
   "scripts": {
-<<<<<<< HEAD
-    "test": "exit 0",
-    "check:dependencies": "yarn root:depcheck ."
-=======
-    "test": "yarn jest",
-    "check:dependencies": "depcheck . --ignores=@sap-cloud-sdk/generator,@sap-cloud-sdk/openapi-generator"
->>>>>>> b9fc08a9
+    "test": "yarn root:jest",
+    "check:dependencies": "yarn root:depcheck . --ignores=@sap-cloud-sdk/generator,@sap-cloud-sdk/openapi-generator"
   },
   "devDependencies": {
     "@sap-cloud-sdk/cli": "^1.38.0",
