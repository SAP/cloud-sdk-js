/*
 * Copyright (c) 2022 SAP SE or an SAP affiliate company. All rights reserved.
 *
 * This is a generated file powered by the SAP Cloud SDK for JavaScript.
 */
import { Airlines } from './Airlines';
import { AirlinesRequestBuilder } from './AirlinesRequestBuilder';
<<<<<<< HEAD
import { CustomField, defaultDeSerializers, DefaultDeSerializers, DeSerializers, mergeDefaultDeSerializersWith } from '@sap-cloud-sdk/odata-v4';
import { EdmTypeField, AllFields, entityBuilder, EntityBuilderType, EntityApi, FieldBuilder, Time } from '@sap-cloud-sdk/odata-common/internal';
=======
import {
  CustomField,
  defaultDeSerializers,
  DefaultDeSerializers,
  DeSerializers,
  mergeDefaultDeSerializersWith,
  AllFields,
  entityBuilder,
  EntityBuilderType,
  EntityApi,
  FieldBuilder,
  Time,
  EdmTypeField
} from '@sap-cloud-sdk/odata-v4';
>>>>>>> e8ad5cf8
import { BigNumber } from 'bignumber.js';
import { Moment, Duration } from 'moment';
export class AirlinesApi<DeSerializersT extends DeSerializers = DefaultDeSerializers> implements 
    EntityApi<
      Airlines<
        DeSerializersT
      >, 
      DeSerializersT
    > {
  public deSerializers: DeSerializersT;

  constructor(
    deSerializers: DeSerializersT = defaultDeSerializers as any) {
    this.deSerializers = deSerializers;
  }

  private navigationPropertyFields!: {
      
    };

  _addNavigationProperties(
      linkedApis: [
        
      ]): this {
        this.navigationPropertyFields = {
          
        };
        return this;
      }
  
  entityConstructor = Airlines;
  
  requestBuilder(): AirlinesRequestBuilder<
    DeSerializersT
  > {
    return new AirlinesRequestBuilder<DeSerializersT>(this);
  }
  
  entityBuilder(): EntityBuilderType<
    Airlines<
      DeSerializersT
    >,
    DeSerializersT
  > {
    return entityBuilder(this);
  }

  customField<NullableT extends boolean = false>(
    fieldName: string,
    isNullable: NullableT = false as NullableT
  ): CustomField<
  Airlines<
      DeSerializersT>,
    DeSerializersT,
    NullableT
  > {
    return new CustomField(
      fieldName,
      this.entityConstructor,
      this.deSerializers,
      isNullable
    ) as any;
  }

  get schema() {
    const fieldBuilder = new FieldBuilder(Airlines, this.deSerializers);
    return { 
    /**
 * Static representation of the [[airlineCode]] property for query construction.
 * Use to reference this property in query operations such as 'select' in the fluent request API.
 */
AIRLINE_CODE: fieldBuilder.buildEdmTypeField('AirlineCode', 'Edm.String', false),
/**
 * Static representation of the [[name]] property for query construction.
 * Use to reference this property in query operations such as 'select' in the fluent request API.
 */
NAME: fieldBuilder.buildEdmTypeField('Name', 'Edm.String', false),
...this.navigationPropertyFields,
/**
 * 
 * All fields selector.
 */
ALL_FIELDS: new AllFields('*', Airlines) 
  };
  }
}<|MERGE_RESOLUTION|>--- conflicted
+++ resolved
@@ -5,10 +5,6 @@
  */
 import { Airlines } from './Airlines';
 import { AirlinesRequestBuilder } from './AirlinesRequestBuilder';
-<<<<<<< HEAD
-import { CustomField, defaultDeSerializers, DefaultDeSerializers, DeSerializers, mergeDefaultDeSerializersWith } from '@sap-cloud-sdk/odata-v4';
-import { EdmTypeField, AllFields, entityBuilder, EntityBuilderType, EntityApi, FieldBuilder, Time } from '@sap-cloud-sdk/odata-common/internal';
-=======
 import {
   CustomField,
   defaultDeSerializers,
@@ -23,63 +19,39 @@
   Time,
   EdmTypeField
 } from '@sap-cloud-sdk/odata-v4';
->>>>>>> e8ad5cf8
 import { BigNumber } from 'bignumber.js';
 import { Moment, Duration } from 'moment';
-export class AirlinesApi<DeSerializersT extends DeSerializers = DefaultDeSerializers> implements 
-    EntityApi<
-      Airlines<
-        DeSerializersT
-      >, 
-      DeSerializersT
-    > {
+export class AirlinesApi<
+  DeSerializersT extends DeSerializers = DefaultDeSerializers
+> implements EntityApi<Airlines<DeSerializersT>, DeSerializersT>
+{
   public deSerializers: DeSerializersT;
 
-  constructor(
-    deSerializers: DeSerializersT = defaultDeSerializers as any) {
+  constructor(deSerializers: DeSerializersT = defaultDeSerializers as any) {
     this.deSerializers = deSerializers;
   }
 
-  private navigationPropertyFields!: {
-      
-    };
+  private navigationPropertyFields!: {};
 
-  _addNavigationProperties(
-      linkedApis: [
-        
-      ]): this {
-        this.navigationPropertyFields = {
-          
-        };
-        return this;
-      }
-  
+  _addNavigationProperties(linkedApis: []): this {
+    this.navigationPropertyFields = {};
+    return this;
+  }
+
   entityConstructor = Airlines;
-  
-  requestBuilder(): AirlinesRequestBuilder<
-    DeSerializersT
-  > {
+
+  requestBuilder(): AirlinesRequestBuilder<DeSerializersT> {
     return new AirlinesRequestBuilder<DeSerializersT>(this);
   }
-  
-  entityBuilder(): EntityBuilderType<
-    Airlines<
-      DeSerializersT
-    >,
-    DeSerializersT
-  > {
+
+  entityBuilder(): EntityBuilderType<Airlines<DeSerializersT>, DeSerializersT> {
     return entityBuilder(this);
   }
 
   customField<NullableT extends boolean = false>(
     fieldName: string,
     isNullable: NullableT = false as NullableT
-  ): CustomField<
-  Airlines<
-      DeSerializersT>,
-    DeSerializersT,
-    NullableT
-  > {
+  ): CustomField<Airlines<DeSerializersT>, DeSerializersT, NullableT> {
     return new CustomField(
       fieldName,
       this.entityConstructor,
@@ -90,23 +62,27 @@
 
   get schema() {
     const fieldBuilder = new FieldBuilder(Airlines, this.deSerializers);
-    return { 
-    /**
- * Static representation of the [[airlineCode]] property for query construction.
- * Use to reference this property in query operations such as 'select' in the fluent request API.
- */
-AIRLINE_CODE: fieldBuilder.buildEdmTypeField('AirlineCode', 'Edm.String', false),
-/**
- * Static representation of the [[name]] property for query construction.
- * Use to reference this property in query operations such as 'select' in the fluent request API.
- */
-NAME: fieldBuilder.buildEdmTypeField('Name', 'Edm.String', false),
-...this.navigationPropertyFields,
-/**
- * 
- * All fields selector.
- */
-ALL_FIELDS: new AllFields('*', Airlines) 
-  };
+    return {
+      /**
+       * Static representation of the [[airlineCode]] property for query construction.
+       * Use to reference this property in query operations such as 'select' in the fluent request API.
+       */
+      AIRLINE_CODE: fieldBuilder.buildEdmTypeField(
+        'AirlineCode',
+        'Edm.String',
+        false
+      ),
+      /**
+       * Static representation of the [[name]] property for query construction.
+       * Use to reference this property in query operations such as 'select' in the fluent request API.
+       */
+      NAME: fieldBuilder.buildEdmTypeField('Name', 'Edm.String', false),
+      ...this.navigationPropertyFields,
+      /**
+       *
+       * All fields selector.
+       */
+      ALL_FIELDS: new AllFields('*', Airlines)
+    };
   }
 }