<<<<<<< HEAD
import { DeserializedType, RequestBuilder } from '@sap-cloud-sdk/odata-common/internal';
import { DefaultDeSerializers, DeSerializers, GetAllRequestBuilder, GetByKeyRequestBuilder, CreateRequestBuilder, UpdateRequestBuilder, DeleteRequestBuilder } from '@sap-cloud-sdk/odata-v4';
=======
import {
  DefaultDeSerializers,
  DeSerializers,
  GetAllRequestBuilder,
  GetByKeyRequestBuilder,
  CreateRequestBuilder,
  UpdateRequestBuilder,
  DeleteRequestBuilder,
  DeserializedType,
  RequestBuilder
} from '@sap-cloud-sdk/odata-v4';
>>>>>>> e8ad5cf8
import { Airlines } from './Airlines';
/**
 * Request builder class for operations supported on the [[Airlines]] entity.
 */
export declare class AirlinesRequestBuilder<T extends DeSerializers = DefaultDeSerializers> extends RequestBuilder<Airlines<T>, T> {
    /**
     * Returns a request builder for retrieving one `Airlines` entity based on its keys.
     * @param airlineCode Key property. See [[Airlines.airlineCode]].
     * @returns A request builder for creating requests to retrieve one `Airlines` entity based on its keys.
     */
    getByKey(airlineCode: DeserializedType<T, 'Edm.String'>): GetByKeyRequestBuilder<Airlines<T>, T>;
    /**
     * Returns a request builder for querying all `Airlines` entities.
     * @returns A request builder for creating requests to retrieve all `Airlines` entities.
     */
    getAll(): GetAllRequestBuilder<Airlines<T>, T>;
    /**
     * Returns a request builder for creating a `Airlines` entity.
     * @param entity The entity to be created
     * @returns A request builder for creating requests that create an entity of type `Airlines`.
     */
    create(entity: Airlines<T>): CreateRequestBuilder<Airlines<T>, T>;
    /**
     * Returns a request builder for updating an entity of type `Airlines`.
     * @param entity The entity to be updated
     * @returns A request builder for creating requests that update an entity of type `Airlines`.
     */
    update(entity: Airlines<T>): UpdateRequestBuilder<Airlines<T>, T>;
    /**
     * Returns a request builder for deleting an entity of type `Airlines`.
     * @param airlineCode Key property. See [[Airlines.airlineCode]].
     * @returns A request builder for creating requests that delete an entity of type `Airlines`.
     */
    delete(airlineCode: string): DeleteRequestBuilder<Airlines<T>, T>;
    /**
     * Returns a request builder for deleting an entity of type `Airlines`.
     * @param entity Pass the entity to be deleted.
     * @returns A request builder for creating requests that delete an entity of type `Airlines` by taking the entity as a parameter.
     */
    delete(entity: Airlines<T>): DeleteRequestBuilder<Airlines<T>, T>;
}
//# sourceMappingURL=AirlinesRequestBuilder.d.ts.map<|MERGE_RESOLUTION|>--- conflicted
+++ resolved
@@ -1,7 +1,3 @@
-<<<<<<< HEAD
-import { DeserializedType, RequestBuilder } from '@sap-cloud-sdk/odata-common/internal';
-import { DefaultDeSerializers, DeSerializers, GetAllRequestBuilder, GetByKeyRequestBuilder, CreateRequestBuilder, UpdateRequestBuilder, DeleteRequestBuilder } from '@sap-cloud-sdk/odata-v4';
-=======
 import {
   DefaultDeSerializers,
   DeSerializers,
@@ -13,46 +9,49 @@
   DeserializedType,
   RequestBuilder
 } from '@sap-cloud-sdk/odata-v4';
->>>>>>> e8ad5cf8
 import { Airlines } from './Airlines';
 /**
  * Request builder class for operations supported on the [[Airlines]] entity.
  */
-export declare class AirlinesRequestBuilder<T extends DeSerializers = DefaultDeSerializers> extends RequestBuilder<Airlines<T>, T> {
-    /**
-     * Returns a request builder for retrieving one `Airlines` entity based on its keys.
-     * @param airlineCode Key property. See [[Airlines.airlineCode]].
-     * @returns A request builder for creating requests to retrieve one `Airlines` entity based on its keys.
-     */
-    getByKey(airlineCode: DeserializedType<T, 'Edm.String'>): GetByKeyRequestBuilder<Airlines<T>, T>;
-    /**
-     * Returns a request builder for querying all `Airlines` entities.
-     * @returns A request builder for creating requests to retrieve all `Airlines` entities.
-     */
-    getAll(): GetAllRequestBuilder<Airlines<T>, T>;
-    /**
-     * Returns a request builder for creating a `Airlines` entity.
-     * @param entity The entity to be created
-     * @returns A request builder for creating requests that create an entity of type `Airlines`.
-     */
-    create(entity: Airlines<T>): CreateRequestBuilder<Airlines<T>, T>;
-    /**
-     * Returns a request builder for updating an entity of type `Airlines`.
-     * @param entity The entity to be updated
-     * @returns A request builder for creating requests that update an entity of type `Airlines`.
-     */
-    update(entity: Airlines<T>): UpdateRequestBuilder<Airlines<T>, T>;
-    /**
-     * Returns a request builder for deleting an entity of type `Airlines`.
-     * @param airlineCode Key property. See [[Airlines.airlineCode]].
-     * @returns A request builder for creating requests that delete an entity of type `Airlines`.
-     */
-    delete(airlineCode: string): DeleteRequestBuilder<Airlines<T>, T>;
-    /**
-     * Returns a request builder for deleting an entity of type `Airlines`.
-     * @param entity Pass the entity to be deleted.
-     * @returns A request builder for creating requests that delete an entity of type `Airlines` by taking the entity as a parameter.
-     */
-    delete(entity: Airlines<T>): DeleteRequestBuilder<Airlines<T>, T>;
+export declare class AirlinesRequestBuilder<
+  T extends DeSerializers = DefaultDeSerializers
+> extends RequestBuilder<Airlines<T>, T> {
+  /**
+   * Returns a request builder for retrieving one `Airlines` entity based on its keys.
+   * @param airlineCode Key property. See [[Airlines.airlineCode]].
+   * @returns A request builder for creating requests to retrieve one `Airlines` entity based on its keys.
+   */
+  getByKey(
+    airlineCode: DeserializedType<T, 'Edm.String'>
+  ): GetByKeyRequestBuilder<Airlines<T>, T>;
+  /**
+   * Returns a request builder for querying all `Airlines` entities.
+   * @returns A request builder for creating requests to retrieve all `Airlines` entities.
+   */
+  getAll(): GetAllRequestBuilder<Airlines<T>, T>;
+  /**
+   * Returns a request builder for creating a `Airlines` entity.
+   * @param entity The entity to be created
+   * @returns A request builder for creating requests that create an entity of type `Airlines`.
+   */
+  create(entity: Airlines<T>): CreateRequestBuilder<Airlines<T>, T>;
+  /**
+   * Returns a request builder for updating an entity of type `Airlines`.
+   * @param entity The entity to be updated
+   * @returns A request builder for creating requests that update an entity of type `Airlines`.
+   */
+  update(entity: Airlines<T>): UpdateRequestBuilder<Airlines<T>, T>;
+  /**
+   * Returns a request builder for deleting an entity of type `Airlines`.
+   * @param airlineCode Key property. See [[Airlines.airlineCode]].
+   * @returns A request builder for creating requests that delete an entity of type `Airlines`.
+   */
+  delete(airlineCode: string): DeleteRequestBuilder<Airlines<T>, T>;
+  /**
+   * Returns a request builder for deleting an entity of type `Airlines`.
+   * @param entity Pass the entity to be deleted.
+   * @returns A request builder for creating requests that delete an entity of type `Airlines` by taking the entity as a parameter.
+   */
+  delete(entity: Airlines<T>): DeleteRequestBuilder<Airlines<T>, T>;
 }
 //# sourceMappingURL=AirlinesRequestBuilder.d.ts.map