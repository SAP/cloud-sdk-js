/*
 * Copyright (c) 2022 SAP SE or an SAP affiliate company. All rights reserved.
 *
 * This is a generated file powered by the SAP Cloud SDK for JavaScript.
 */
<<<<<<< HEAD
import { DeserializedType, RequestBuilder } from '@sap-cloud-sdk/odata-common/internal';
import { DefaultDeSerializers, DeSerializers, GetAllRequestBuilder, GetByKeyRequestBuilder, CreateRequestBuilder, UpdateRequestBuilder, DeleteRequestBuilder } from '@sap-cloud-sdk/odata-v4';
=======
import {
  DefaultDeSerializers,
  DeSerializers,
  GetAllRequestBuilder,
  GetByKeyRequestBuilder,
  CreateRequestBuilder,
  UpdateRequestBuilder,
  DeleteRequestBuilder,
  DeserializedType,
  RequestBuilder
} from '@sap-cloud-sdk/odata-v4';
>>>>>>> e8ad5cf8
import { Airlines } from './Airlines';

/**
 * Request builder class for operations supported on the [[Airlines]] entity.
 */
export class AirlinesRequestBuilder<T extends DeSerializers = DefaultDeSerializers> extends RequestBuilder<Airlines<T>, T> {
  /**
   * Returns a request builder for retrieving one `Airlines` entity based on its keys.
   * @param airlineCode Key property. See [[Airlines.airlineCode]].
   * @returns A request builder for creating requests to retrieve one `Airlines` entity based on its keys.
   */
  getByKey(airlineCode: DeserializedType<T, 'Edm.String'>): GetByKeyRequestBuilder<Airlines<T>, T> {
    return new GetByKeyRequestBuilder<Airlines<T>, T>(this.entityApi, { AirlineCode: airlineCode });
  }

  /**
   * Returns a request builder for querying all `Airlines` entities.
   * @returns A request builder for creating requests to retrieve all `Airlines` entities.
   */
  getAll(): GetAllRequestBuilder<Airlines<T>, T> {
    return new GetAllRequestBuilder<Airlines<T>, T>(this.entityApi);
  }

  /**
   * Returns a request builder for creating a `Airlines` entity.
   * @param entity The entity to be created
   * @returns A request builder for creating requests that create an entity of type `Airlines`.
   */
  create(entity: Airlines<T>): CreateRequestBuilder<Airlines<T>, T> {
    return new CreateRequestBuilder<Airlines<T>, T>(this.entityApi, entity);
  }

  /**
   * Returns a request builder for updating an entity of type `Airlines`.
   * @param entity The entity to be updated
   * @returns A request builder for creating requests that update an entity of type `Airlines`.
   */
  update(entity: Airlines<T>): UpdateRequestBuilder<Airlines<T>, T> {
    return new UpdateRequestBuilder<Airlines<T>, T>(this.entityApi, entity);
  }

  /**
   * Returns a request builder for deleting an entity of type `Airlines`.
   * @param airlineCode Key property. See [[Airlines.airlineCode]].
   * @returns A request builder for creating requests that delete an entity of type `Airlines`.
   */
  delete(airlineCode: string): DeleteRequestBuilder<Airlines<T>, T>;
  /**
   * Returns a request builder for deleting an entity of type `Airlines`.
   * @param entity Pass the entity to be deleted.
   * @returns A request builder for creating requests that delete an entity of type `Airlines` by taking the entity as a parameter.
   */
  delete(entity: Airlines<T>): DeleteRequestBuilder<Airlines<T>, T>;
  delete(airlineCodeOrEntity: any): DeleteRequestBuilder<Airlines<T>, T> {
    return new DeleteRequestBuilder<Airlines<T>, T>(this.entityApi, airlineCodeOrEntity instanceof Airlines ? airlineCodeOrEntity : { AirlineCode: airlineCodeOrEntity! });
  }
}<|MERGE_RESOLUTION|>--- conflicted
+++ resolved
@@ -3,10 +3,6 @@
  *
  * This is a generated file powered by the SAP Cloud SDK for JavaScript.
  */
-<<<<<<< HEAD
-import { DeserializedType, RequestBuilder } from '@sap-cloud-sdk/odata-common/internal';
-import { DefaultDeSerializers, DeSerializers, GetAllRequestBuilder, GetByKeyRequestBuilder, CreateRequestBuilder, UpdateRequestBuilder, DeleteRequestBuilder } from '@sap-cloud-sdk/odata-v4';
-=======
 import {
   DefaultDeSerializers,
   DeSerializers,
@@ -18,20 +14,25 @@
   DeserializedType,
   RequestBuilder
 } from '@sap-cloud-sdk/odata-v4';
->>>>>>> e8ad5cf8
 import { Airlines } from './Airlines';
 
 /**
  * Request builder class for operations supported on the [[Airlines]] entity.
  */
-export class AirlinesRequestBuilder<T extends DeSerializers = DefaultDeSerializers> extends RequestBuilder<Airlines<T>, T> {
+export class AirlinesRequestBuilder<
+  T extends DeSerializers = DefaultDeSerializers
+> extends RequestBuilder<Airlines<T>, T> {
   /**
    * Returns a request builder for retrieving one `Airlines` entity based on its keys.
    * @param airlineCode Key property. See [[Airlines.airlineCode]].
    * @returns A request builder for creating requests to retrieve one `Airlines` entity based on its keys.
    */
-  getByKey(airlineCode: DeserializedType<T, 'Edm.String'>): GetByKeyRequestBuilder<Airlines<T>, T> {
-    return new GetByKeyRequestBuilder<Airlines<T>, T>(this.entityApi, { AirlineCode: airlineCode });
+  getByKey(
+    airlineCode: DeserializedType<T, 'Edm.String'>
+  ): GetByKeyRequestBuilder<Airlines<T>, T> {
+    return new GetByKeyRequestBuilder<Airlines<T>, T>(this.entityApi, {
+      AirlineCode: airlineCode
+    });
   }
 
   /**
@@ -73,6 +74,11 @@
    */
   delete(entity: Airlines<T>): DeleteRequestBuilder<Airlines<T>, T>;
   delete(airlineCodeOrEntity: any): DeleteRequestBuilder<Airlines<T>, T> {
-    return new DeleteRequestBuilder<Airlines<T>, T>(this.entityApi, airlineCodeOrEntity instanceof Airlines ? airlineCodeOrEntity : { AirlineCode: airlineCodeOrEntity! });
+    return new DeleteRequestBuilder<Airlines<T>, T>(
+      this.entityApi,
+      airlineCodeOrEntity instanceof Airlines
+        ? airlineCodeOrEntity
+        : { AirlineCode: airlineCodeOrEntity! }
+    );
   }
 }