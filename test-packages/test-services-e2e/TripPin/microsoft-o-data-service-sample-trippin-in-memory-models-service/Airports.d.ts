--- conflicted
+++ resolved
@@ -1,52 +1,50 @@
-<<<<<<< HEAD
-import { Entity, DefaultDeSerializers, DeSerializers } from '@sap-cloud-sdk/odata-v4';
-import { DeserializedType } from '@sap-cloud-sdk/odata-common/internal';
-=======
 import {
   Entity,
   DefaultDeSerializers,
   DeSerializers,
   DeserializedType
 } from '@sap-cloud-sdk/odata-v4';
->>>>>>> e8ad5cf8
 import { AirportLocation } from './AirportLocation';
 /**
  * This class represents the entity "Airports" of service "Microsoft.OData.SampleService.Models.TripPin".
  */
-export declare class Airports<T extends DeSerializers = DefaultDeSerializers> extends Entity implements AirportsType<T> {
-    /**
-     * Technical entity name for Airports.
-     */
-    static _entityName: string;
-    /**
-     * Default url path for the according service.
-     */
-    static _defaultServicePath: string;
-    /**
-     * All key fields of the Airports entity
-     */
-    static _keys: string[];
-    /**
-     * Icao Code.
-     */
-    icaoCode: DeserializedType<T, 'Edm.String'>;
-    /**
-     * Name.
-     */
-    name: DeserializedType<T, 'Edm.String'>;
-    /**
-     * Iata Code.
-     */
-    iataCode: DeserializedType<T, 'Edm.String'>;
-    /**
-     * Location.
-     */
-    location: AirportLocation<T>;
+export declare class Airports<T extends DeSerializers = DefaultDeSerializers>
+  extends Entity
+  implements AirportsType<T>
+{
+  /**
+   * Technical entity name for Airports.
+   */
+  static _entityName: string;
+  /**
+   * Default url path for the according service.
+   */
+  static _defaultServicePath: string;
+  /**
+   * All key fields of the Airports entity
+   */
+  static _keys: string[];
+  /**
+   * Icao Code.
+   */
+  icaoCode: DeserializedType<T, 'Edm.String'>;
+  /**
+   * Name.
+   */
+  name: DeserializedType<T, 'Edm.String'>;
+  /**
+   * Iata Code.
+   */
+  iataCode: DeserializedType<T, 'Edm.String'>;
+  /**
+   * Location.
+   */
+  location: AirportLocation<T>;
 }
 export interface AirportsType<T extends DeSerializers = DefaultDeSerializers> {
-    icaoCode: DeserializedType<T, 'Edm.String'>;
-    name: DeserializedType<T, 'Edm.String'>;
-    iataCode: DeserializedType<T, 'Edm.String'>;
-    location: AirportLocation<T>;
+  icaoCode: DeserializedType<T, 'Edm.String'>;
+  name: DeserializedType<T, 'Edm.String'>;
+  iataCode: DeserializedType<T, 'Edm.String'>;
+  location: AirportLocation<T>;
 }
 //# sourceMappingURL=Airports.d.ts.map