/*
 * Copyright (c) 2022 SAP SE or an SAP affiliate company. All rights reserved.
 *
 * This is a generated file powered by the SAP Cloud SDK for JavaScript.
 */
import { Airports } from './Airports';
import { AirportsRequestBuilder } from './AirportsRequestBuilder';
import { AirportLocation, AirportLocationField } from './AirportLocation';
<<<<<<< HEAD
import { CustomField, defaultDeSerializers, DefaultDeSerializers, DeSerializers, mergeDefaultDeSerializersWith } from '@sap-cloud-sdk/odata-v4';
import { EdmTypeField, AllFields, entityBuilder, EntityBuilderType, EntityApi, FieldBuilder, Time } from '@sap-cloud-sdk/odata-common/internal';
=======
import {
  CustomField,
  defaultDeSerializers,
  DefaultDeSerializers,
  DeSerializers,
  mergeDefaultDeSerializersWith,
  AllFields,
  entityBuilder,
  EntityBuilderType,
  EntityApi,
  FieldBuilder,
  Time,
  EdmTypeField
} from '@sap-cloud-sdk/odata-v4';
>>>>>>> e8ad5cf8
import { BigNumber } from 'bignumber.js';
import { Moment, Duration } from 'moment';
export class AirportsApi<DeSerializersT extends DeSerializers = DefaultDeSerializers> implements 
    EntityApi<
      Airports<
        DeSerializersT
      >, 
      DeSerializersT
    > {
  public deSerializers: DeSerializersT;

  constructor(
    deSerializers: DeSerializersT = defaultDeSerializers as any) {
    this.deSerializers = deSerializers;
  }

  private navigationPropertyFields!: {
      
    };

  _addNavigationProperties(
      linkedApis: [
        
      ]): this {
        this.navigationPropertyFields = {
          
        };
        return this;
      }
  
  entityConstructor = Airports;
  
  requestBuilder(): AirportsRequestBuilder<
    DeSerializersT
  > {
    return new AirportsRequestBuilder<DeSerializersT>(this);
  }
  
  entityBuilder(): EntityBuilderType<
    Airports<
      DeSerializersT
    >,
    DeSerializersT
  > {
    return entityBuilder(this);
  }

  customField<NullableT extends boolean = false>(
    fieldName: string,
    isNullable: NullableT = false as NullableT
  ): CustomField<
  Airports<
      DeSerializersT>,
    DeSerializersT,
    NullableT
  > {
    return new CustomField(
      fieldName,
      this.entityConstructor,
      this.deSerializers,
      isNullable
    ) as any;
  }

  get schema() {
    const fieldBuilder = new FieldBuilder(Airports, this.deSerializers);
    return { 
    /**
 * Static representation of the [[icaoCode]] property for query construction.
 * Use to reference this property in query operations such as 'select' in the fluent request API.
 */
ICAO_CODE: fieldBuilder.buildEdmTypeField('IcaoCode', 'Edm.String', false),
/**
 * Static representation of the [[name]] property for query construction.
 * Use to reference this property in query operations such as 'select' in the fluent request API.
 */
NAME: fieldBuilder.buildEdmTypeField('Name', 'Edm.String', false),
/**
 * Static representation of the [[iataCode]] property for query construction.
 * Use to reference this property in query operations such as 'select' in the fluent request API.
 */
IATA_CODE: fieldBuilder.buildEdmTypeField('IataCode', 'Edm.String', false),
/**
 * Static representation of the [[location]] property for query construction.
 * Use to reference this property in query operations such as 'select' in the fluent request API.
 */
LOCATION: fieldBuilder.buildComplexTypeField('Location', AirportLocationField, false),
...this.navigationPropertyFields,
/**
 * 
 * All fields selector.
 */
ALL_FIELDS: new AllFields('*', Airports) 
  };
  }
}<|MERGE_RESOLUTION|>--- conflicted
+++ resolved
@@ -6,10 +6,6 @@
 import { Airports } from './Airports';
 import { AirportsRequestBuilder } from './AirportsRequestBuilder';
 import { AirportLocation, AirportLocationField } from './AirportLocation';
-<<<<<<< HEAD
-import { CustomField, defaultDeSerializers, DefaultDeSerializers, DeSerializers, mergeDefaultDeSerializersWith } from '@sap-cloud-sdk/odata-v4';
-import { EdmTypeField, AllFields, entityBuilder, EntityBuilderType, EntityApi, FieldBuilder, Time } from '@sap-cloud-sdk/odata-common/internal';
-=======
 import {
   CustomField,
   defaultDeSerializers,
@@ -24,63 +20,39 @@
   Time,
   EdmTypeField
 } from '@sap-cloud-sdk/odata-v4';
->>>>>>> e8ad5cf8
 import { BigNumber } from 'bignumber.js';
 import { Moment, Duration } from 'moment';
-export class AirportsApi<DeSerializersT extends DeSerializers = DefaultDeSerializers> implements 
-    EntityApi<
-      Airports<
-        DeSerializersT
-      >, 
-      DeSerializersT
-    > {
+export class AirportsApi<
+  DeSerializersT extends DeSerializers = DefaultDeSerializers
+> implements EntityApi<Airports<DeSerializersT>, DeSerializersT>
+{
   public deSerializers: DeSerializersT;
 
-  constructor(
-    deSerializers: DeSerializersT = defaultDeSerializers as any) {
+  constructor(deSerializers: DeSerializersT = defaultDeSerializers as any) {
     this.deSerializers = deSerializers;
   }
 
-  private navigationPropertyFields!: {
-      
-    };
+  private navigationPropertyFields!: {};
 
-  _addNavigationProperties(
-      linkedApis: [
-        
-      ]): this {
-        this.navigationPropertyFields = {
-          
-        };
-        return this;
-      }
-  
+  _addNavigationProperties(linkedApis: []): this {
+    this.navigationPropertyFields = {};
+    return this;
+  }
+
   entityConstructor = Airports;
-  
-  requestBuilder(): AirportsRequestBuilder<
-    DeSerializersT
-  > {
+
+  requestBuilder(): AirportsRequestBuilder<DeSerializersT> {
     return new AirportsRequestBuilder<DeSerializersT>(this);
   }
-  
-  entityBuilder(): EntityBuilderType<
-    Airports<
-      DeSerializersT
-    >,
-    DeSerializersT
-  > {
+
+  entityBuilder(): EntityBuilderType<Airports<DeSerializersT>, DeSerializersT> {
     return entityBuilder(this);
   }
 
   customField<NullableT extends boolean = false>(
     fieldName: string,
     isNullable: NullableT = false as NullableT
-  ): CustomField<
-  Airports<
-      DeSerializersT>,
-    DeSerializersT,
-    NullableT
-  > {
+  ): CustomField<Airports<DeSerializersT>, DeSerializersT, NullableT> {
     return new CustomField(
       fieldName,
       this.entityConstructor,
@@ -91,33 +63,45 @@
 
   get schema() {
     const fieldBuilder = new FieldBuilder(Airports, this.deSerializers);
-    return { 
-    /**
- * Static representation of the [[icaoCode]] property for query construction.
- * Use to reference this property in query operations such as 'select' in the fluent request API.
- */
-ICAO_CODE: fieldBuilder.buildEdmTypeField('IcaoCode', 'Edm.String', false),
-/**
- * Static representation of the [[name]] property for query construction.
- * Use to reference this property in query operations such as 'select' in the fluent request API.
- */
-NAME: fieldBuilder.buildEdmTypeField('Name', 'Edm.String', false),
-/**
- * Static representation of the [[iataCode]] property for query construction.
- * Use to reference this property in query operations such as 'select' in the fluent request API.
- */
-IATA_CODE: fieldBuilder.buildEdmTypeField('IataCode', 'Edm.String', false),
-/**
- * Static representation of the [[location]] property for query construction.
- * Use to reference this property in query operations such as 'select' in the fluent request API.
- */
-LOCATION: fieldBuilder.buildComplexTypeField('Location', AirportLocationField, false),
-...this.navigationPropertyFields,
-/**
- * 
- * All fields selector.
- */
-ALL_FIELDS: new AllFields('*', Airports) 
-  };
+    return {
+      /**
+       * Static representation of the [[icaoCode]] property for query construction.
+       * Use to reference this property in query operations such as 'select' in the fluent request API.
+       */
+      ICAO_CODE: fieldBuilder.buildEdmTypeField(
+        'IcaoCode',
+        'Edm.String',
+        false
+      ),
+      /**
+       * Static representation of the [[name]] property for query construction.
+       * Use to reference this property in query operations such as 'select' in the fluent request API.
+       */
+      NAME: fieldBuilder.buildEdmTypeField('Name', 'Edm.String', false),
+      /**
+       * Static representation of the [[iataCode]] property for query construction.
+       * Use to reference this property in query operations such as 'select' in the fluent request API.
+       */
+      IATA_CODE: fieldBuilder.buildEdmTypeField(
+        'IataCode',
+        'Edm.String',
+        false
+      ),
+      /**
+       * Static representation of the [[location]] property for query construction.
+       * Use to reference this property in query operations such as 'select' in the fluent request API.
+       */
+      LOCATION: fieldBuilder.buildComplexTypeField(
+        'Location',
+        AirportLocationField,
+        false
+      ),
+      ...this.navigationPropertyFields,
+      /**
+       *
+       * All fields selector.
+       */
+      ALL_FIELDS: new AllFields('*', Airports)
+    };
   }
 }