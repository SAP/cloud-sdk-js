--- conflicted
+++ resolved
@@ -1,7 +1,3 @@
-<<<<<<< HEAD
-import { DeserializedType, RequestBuilder } from '@sap-cloud-sdk/odata-common/internal';
-import { DefaultDeSerializers, DeSerializers, GetAllRequestBuilder, GetByKeyRequestBuilder, CreateRequestBuilder, UpdateRequestBuilder, DeleteRequestBuilder } from '@sap-cloud-sdk/odata-v4';
-=======
 import {
   DefaultDeSerializers,
   DeSerializers,
@@ -13,46 +9,49 @@
   DeserializedType,
   RequestBuilder
 } from '@sap-cloud-sdk/odata-v4';
->>>>>>> e8ad5cf8
 import { Airports } from './Airports';
 /**
  * Request builder class for operations supported on the [[Airports]] entity.
  */
-export declare class AirportsRequestBuilder<T extends DeSerializers = DefaultDeSerializers> extends RequestBuilder<Airports<T>, T> {
-    /**
-     * Returns a request builder for retrieving one `Airports` entity based on its keys.
-     * @param icaoCode Key property. See [[Airports.icaoCode]].
-     * @returns A request builder for creating requests to retrieve one `Airports` entity based on its keys.
-     */
-    getByKey(icaoCode: DeserializedType<T, 'Edm.String'>): GetByKeyRequestBuilder<Airports<T>, T>;
-    /**
-     * Returns a request builder for querying all `Airports` entities.
-     * @returns A request builder for creating requests to retrieve all `Airports` entities.
-     */
-    getAll(): GetAllRequestBuilder<Airports<T>, T>;
-    /**
-     * Returns a request builder for creating a `Airports` entity.
-     * @param entity The entity to be created
-     * @returns A request builder for creating requests that create an entity of type `Airports`.
-     */
-    create(entity: Airports<T>): CreateRequestBuilder<Airports<T>, T>;
-    /**
-     * Returns a request builder for updating an entity of type `Airports`.
-     * @param entity The entity to be updated
-     * @returns A request builder for creating requests that update an entity of type `Airports`.
-     */
-    update(entity: Airports<T>): UpdateRequestBuilder<Airports<T>, T>;
-    /**
-     * Returns a request builder for deleting an entity of type `Airports`.
-     * @param icaoCode Key property. See [[Airports.icaoCode]].
-     * @returns A request builder for creating requests that delete an entity of type `Airports`.
-     */
-    delete(icaoCode: string): DeleteRequestBuilder<Airports<T>, T>;
-    /**
-     * Returns a request builder for deleting an entity of type `Airports`.
-     * @param entity Pass the entity to be deleted.
-     * @returns A request builder for creating requests that delete an entity of type `Airports` by taking the entity as a parameter.
-     */
-    delete(entity: Airports<T>): DeleteRequestBuilder<Airports<T>, T>;
+export declare class AirportsRequestBuilder<
+  T extends DeSerializers = DefaultDeSerializers
+> extends RequestBuilder<Airports<T>, T> {
+  /**
+   * Returns a request builder for retrieving one `Airports` entity based on its keys.
+   * @param icaoCode Key property. See [[Airports.icaoCode]].
+   * @returns A request builder for creating requests to retrieve one `Airports` entity based on its keys.
+   */
+  getByKey(
+    icaoCode: DeserializedType<T, 'Edm.String'>
+  ): GetByKeyRequestBuilder<Airports<T>, T>;
+  /**
+   * Returns a request builder for querying all `Airports` entities.
+   * @returns A request builder for creating requests to retrieve all `Airports` entities.
+   */
+  getAll(): GetAllRequestBuilder<Airports<T>, T>;
+  /**
+   * Returns a request builder for creating a `Airports` entity.
+   * @param entity The entity to be created
+   * @returns A request builder for creating requests that create an entity of type `Airports`.
+   */
+  create(entity: Airports<T>): CreateRequestBuilder<Airports<T>, T>;
+  /**
+   * Returns a request builder for updating an entity of type `Airports`.
+   * @param entity The entity to be updated
+   * @returns A request builder for creating requests that update an entity of type `Airports`.
+   */
+  update(entity: Airports<T>): UpdateRequestBuilder<Airports<T>, T>;
+  /**
+   * Returns a request builder for deleting an entity of type `Airports`.
+   * @param icaoCode Key property. See [[Airports.icaoCode]].
+   * @returns A request builder for creating requests that delete an entity of type `Airports`.
+   */
+  delete(icaoCode: string): DeleteRequestBuilder<Airports<T>, T>;
+  /**
+   * Returns a request builder for deleting an entity of type `Airports`.
+   * @param entity Pass the entity to be deleted.
+   * @returns A request builder for creating requests that delete an entity of type `Airports` by taking the entity as a parameter.
+   */
+  delete(entity: Airports<T>): DeleteRequestBuilder<Airports<T>, T>;
 }
 //# sourceMappingURL=AirportsRequestBuilder.d.ts.map