--- conflicted
+++ resolved
@@ -1,54 +1,11 @@
-"use strict";
-Object.defineProperty(exports, "__esModule", { value: true });
+'use strict';
+Object.defineProperty(exports, '__esModule', { value: true });
 exports.AirportsRequestBuilder = void 0;
 /*
  * Copyright (c) 2022 SAP SE or an SAP affiliate company. All rights reserved.
  *
  * This is a generated file powered by the SAP Cloud SDK for JavaScript.
  */
-<<<<<<< HEAD
-const internal_1 = require("@sap-cloud-sdk/odata-common/internal");
-const odata_v4_1 = require("@sap-cloud-sdk/odata-v4");
-const Airports_1 = require("./Airports");
-/**
- * Request builder class for operations supported on the [[Airports]] entity.
- */
-class AirportsRequestBuilder extends internal_1.RequestBuilder {
-    /**
-     * Returns a request builder for retrieving one `Airports` entity based on its keys.
-     * @param icaoCode Key property. See [[Airports.icaoCode]].
-     * @returns A request builder for creating requests to retrieve one `Airports` entity based on its keys.
-     */
-    getByKey(icaoCode) {
-        return new odata_v4_1.GetByKeyRequestBuilder(this.entityApi, { IcaoCode: icaoCode });
-    }
-    /**
-     * Returns a request builder for querying all `Airports` entities.
-     * @returns A request builder for creating requests to retrieve all `Airports` entities.
-     */
-    getAll() {
-        return new odata_v4_1.GetAllRequestBuilder(this.entityApi);
-    }
-    /**
-     * Returns a request builder for creating a `Airports` entity.
-     * @param entity The entity to be created
-     * @returns A request builder for creating requests that create an entity of type `Airports`.
-     */
-    create(entity) {
-        return new odata_v4_1.CreateRequestBuilder(this.entityApi, entity);
-    }
-    /**
-     * Returns a request builder for updating an entity of type `Airports`.
-     * @param entity The entity to be updated
-     * @returns A request builder for creating requests that update an entity of type `Airports`.
-     */
-    update(entity) {
-        return new odata_v4_1.UpdateRequestBuilder(this.entityApi, entity);
-    }
-    delete(icaoCodeOrEntity) {
-        return new odata_v4_1.DeleteRequestBuilder(this.entityApi, icaoCodeOrEntity instanceof Airports_1.Airports ? icaoCodeOrEntity : { IcaoCode: icaoCodeOrEntity });
-    }
-=======
 const odata_v4_1 = require('@sap-cloud-sdk/odata-v4');
 const Airports_1 = require('./Airports');
 /**
@@ -96,7 +53,6 @@
         : { IcaoCode: icaoCodeOrEntity }
     );
   }
->>>>>>> e8ad5cf8
 }
 exports.AirportsRequestBuilder = AirportsRequestBuilder;
 //# sourceMappingURL=AirportsRequestBuilder.js.map