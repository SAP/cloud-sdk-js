/*
 * Copyright (c) 2022 SAP SE or an SAP affiliate company. All rights reserved.
 *
 * This is a generated file powered by the SAP Cloud SDK for JavaScript.
 */
<<<<<<< HEAD
import { DeserializedType, RequestBuilder } from '@sap-cloud-sdk/odata-common/internal';
import { DefaultDeSerializers, DeSerializers, GetAllRequestBuilder, GetByKeyRequestBuilder, CreateRequestBuilder, UpdateRequestBuilder, DeleteRequestBuilder } from '@sap-cloud-sdk/odata-v4';
=======
import {
  DefaultDeSerializers,
  DeSerializers,
  GetAllRequestBuilder,
  GetByKeyRequestBuilder,
  CreateRequestBuilder,
  UpdateRequestBuilder,
  DeleteRequestBuilder,
  DeserializedType,
  RequestBuilder
} from '@sap-cloud-sdk/odata-v4';
>>>>>>> e8ad5cf8
import { Airports } from './Airports';

/**
 * Request builder class for operations supported on the [[Airports]] entity.
 */
export class AirportsRequestBuilder<T extends DeSerializers = DefaultDeSerializers> extends RequestBuilder<Airports<T>, T> {
  /**
   * Returns a request builder for retrieving one `Airports` entity based on its keys.
   * @param icaoCode Key property. See [[Airports.icaoCode]].
   * @returns A request builder for creating requests to retrieve one `Airports` entity based on its keys.
   */
  getByKey(icaoCode: DeserializedType<T, 'Edm.String'>): GetByKeyRequestBuilder<Airports<T>, T> {
    return new GetByKeyRequestBuilder<Airports<T>, T>(this.entityApi, { IcaoCode: icaoCode });
  }

  /**
   * Returns a request builder for querying all `Airports` entities.
   * @returns A request builder for creating requests to retrieve all `Airports` entities.
   */
  getAll(): GetAllRequestBuilder<Airports<T>, T> {
    return new GetAllRequestBuilder<Airports<T>, T>(this.entityApi);
  }

  /**
   * Returns a request builder for creating a `Airports` entity.
   * @param entity The entity to be created
   * @returns A request builder for creating requests that create an entity of type `Airports`.
   */
  create(entity: Airports<T>): CreateRequestBuilder<Airports<T>, T> {
    return new CreateRequestBuilder<Airports<T>, T>(this.entityApi, entity);
  }

  /**
   * Returns a request builder for updating an entity of type `Airports`.
   * @param entity The entity to be updated
   * @returns A request builder for creating requests that update an entity of type `Airports`.
   */
  update(entity: Airports<T>): UpdateRequestBuilder<Airports<T>, T> {
    return new UpdateRequestBuilder<Airports<T>, T>(this.entityApi, entity);
  }

  /**
   * Returns a request builder for deleting an entity of type `Airports`.
   * @param icaoCode Key property. See [[Airports.icaoCode]].
   * @returns A request builder for creating requests that delete an entity of type `Airports`.
   */
  delete(icaoCode: string): DeleteRequestBuilder<Airports<T>, T>;
  /**
   * Returns a request builder for deleting an entity of type `Airports`.
   * @param entity Pass the entity to be deleted.
   * @returns A request builder for creating requests that delete an entity of type `Airports` by taking the entity as a parameter.
   */
  delete(entity: Airports<T>): DeleteRequestBuilder<Airports<T>, T>;
  delete(icaoCodeOrEntity: any): DeleteRequestBuilder<Airports<T>, T> {
    return new DeleteRequestBuilder<Airports<T>, T>(this.entityApi, icaoCodeOrEntity instanceof Airports ? icaoCodeOrEntity : { IcaoCode: icaoCodeOrEntity! });
  }
}<|MERGE_RESOLUTION|>--- conflicted
+++ resolved
@@ -3,10 +3,6 @@
  *
  * This is a generated file powered by the SAP Cloud SDK for JavaScript.
  */
-<<<<<<< HEAD
-import { DeserializedType, RequestBuilder } from '@sap-cloud-sdk/odata-common/internal';
-import { DefaultDeSerializers, DeSerializers, GetAllRequestBuilder, GetByKeyRequestBuilder, CreateRequestBuilder, UpdateRequestBuilder, DeleteRequestBuilder } from '@sap-cloud-sdk/odata-v4';
-=======
 import {
   DefaultDeSerializers,
   DeSerializers,
@@ -18,20 +14,25 @@
   DeserializedType,
   RequestBuilder
 } from '@sap-cloud-sdk/odata-v4';
->>>>>>> e8ad5cf8
 import { Airports } from './Airports';
 
 /**
  * Request builder class for operations supported on the [[Airports]] entity.
  */
-export class AirportsRequestBuilder<T extends DeSerializers = DefaultDeSerializers> extends RequestBuilder<Airports<T>, T> {
+export class AirportsRequestBuilder<
+  T extends DeSerializers = DefaultDeSerializers
+> extends RequestBuilder<Airports<T>, T> {
   /**
    * Returns a request builder for retrieving one `Airports` entity based on its keys.
    * @param icaoCode Key property. See [[Airports.icaoCode]].
    * @returns A request builder for creating requests to retrieve one `Airports` entity based on its keys.
    */
-  getByKey(icaoCode: DeserializedType<T, 'Edm.String'>): GetByKeyRequestBuilder<Airports<T>, T> {
-    return new GetByKeyRequestBuilder<Airports<T>, T>(this.entityApi, { IcaoCode: icaoCode });
+  getByKey(
+    icaoCode: DeserializedType<T, 'Edm.String'>
+  ): GetByKeyRequestBuilder<Airports<T>, T> {
+    return new GetByKeyRequestBuilder<Airports<T>, T>(this.entityApi, {
+      IcaoCode: icaoCode
+    });
   }
 
   /**
@@ -73,6 +74,11 @@
    */
   delete(entity: Airports<T>): DeleteRequestBuilder<Airports<T>, T>;
   delete(icaoCodeOrEntity: any): DeleteRequestBuilder<Airports<T>, T> {
-    return new DeleteRequestBuilder<Airports<T>, T>(this.entityApi, icaoCodeOrEntity instanceof Airports ? icaoCodeOrEntity : { IcaoCode: icaoCodeOrEntity! });
+    return new DeleteRequestBuilder<Airports<T>, T>(
+      this.entityApi,
+      icaoCodeOrEntity instanceof Airports
+        ? icaoCodeOrEntity
+        : { IcaoCode: icaoCodeOrEntity! }
+    );
   }
 }