--- conflicted
+++ resolved
@@ -1,8 +1,4 @@
 import { CityField } from './City';
-<<<<<<< HEAD
-import { DefaultDeSerializers, DeSerializers, Entity } from '@sap-cloud-sdk/odata-v4';
-import { ComplexTypeField, ConstructorOrField, DeserializedType, EdmTypeField, FieldOptions, PropertyMetadata } from '@sap-cloud-sdk/odata-common/internal';
-=======
 import {
   ComplexTypeField,
   ConstructorOrField,
@@ -14,57 +10,83 @@
   FieldOptions,
   PropertyMetadata
 } from '@sap-cloud-sdk/odata-v4';
->>>>>>> e8ad5cf8
 /**
  * EventLocation
  */
-export interface EventLocation<DeSerializersT extends DeSerializers = DefaultDeSerializers> {
-    /**
-     * Building Info.
-     * @nullable
-     */
-    buildingInfo?: DeserializedType<DeSerializersT, 'Edm.String'>;
-    /**
-     * Address.
-     */
-    address: DeserializedType<DeSerializersT, 'Edm.String'>;
-    /**
-     * City.
-     */
-    city: DeserializedType<DeSerializersT, 'Microsoft.OData.SampleService.Models.TripPin.City'>;
+export interface EventLocation<
+  DeSerializersT extends DeSerializers = DefaultDeSerializers
+> {
+  /**
+   * Building Info.
+   * @nullable
+   */
+  buildingInfo?: DeserializedType<DeSerializersT, 'Edm.String'>;
+  /**
+   * Address.
+   */
+  address: DeserializedType<DeSerializersT, 'Edm.String'>;
+  /**
+   * City.
+   */
+  city: DeserializedType<
+    DeSerializersT,
+    'Microsoft.OData.SampleService.Models.TripPin.City'
+  >;
 }
 /**
  * EventLocationField
  * @typeparam EntityT - Type of the entity the complex type field belongs to.
  */
-export declare class EventLocationField<EntityT extends Entity, DeSerializersT extends DeSerializers = DefaultDeSerializers, NullableT extends boolean = false, SelectableT extends boolean = false> extends ComplexTypeField<EntityT, DeSerializersT, EventLocation, NullableT, SelectableT> {
-    private _fieldBuilder;
-    /**
-     * Representation of the [[EventLocation.buildingInfo]] property for query construction.
-     * Use to reference this property in query operations such as 'filter' in the fluent request API.
-     */
-    buildingInfo: EdmTypeField<EntityT, DeSerializersT, 'Edm.String', true, false>;
-    /**
-     * Representation of the [[EventLocation.address]] property for query construction.
-     * Use to reference this property in query operations such as 'filter' in the fluent request API.
-     */
-    address: EdmTypeField<EntityT, DeSerializersT, 'Edm.String', false, false>;
-    /**
-     * Representation of the [[EventLocation.city]] property for query construction.
-     * Use to reference this property in query operations such as 'filter' in the fluent request API.
-     */
-    city: CityField<EntityT, DeSerializersT, false, false>;
-    /**
-     * Creates an instance of EventLocationField.
-     * @param fieldName - Actual name of the field as used in the OData request.
-     * @param fieldOf - Either the parent entity constructor of the parent complex type this field belongs to.
-     */
-    constructor(fieldName: string, fieldOf: ConstructorOrField<EntityT>, deSerializers: DeSerializersT, fieldOptions?: FieldOptions<NullableT, SelectableT>);
+export declare class EventLocationField<
+  EntityT extends Entity,
+  DeSerializersT extends DeSerializers = DefaultDeSerializers,
+  NullableT extends boolean = false,
+  SelectableT extends boolean = false
+> extends ComplexTypeField<
+  EntityT,
+  DeSerializersT,
+  EventLocation,
+  NullableT,
+  SelectableT
+> {
+  private _fieldBuilder;
+  /**
+   * Representation of the [[EventLocation.buildingInfo]] property for query construction.
+   * Use to reference this property in query operations such as 'filter' in the fluent request API.
+   */
+  buildingInfo: EdmTypeField<
+    EntityT,
+    DeSerializersT,
+    'Edm.String',
+    true,
+    false
+  >;
+  /**
+   * Representation of the [[EventLocation.address]] property for query construction.
+   * Use to reference this property in query operations such as 'filter' in the fluent request API.
+   */
+  address: EdmTypeField<EntityT, DeSerializersT, 'Edm.String', false, false>;
+  /**
+   * Representation of the [[EventLocation.city]] property for query construction.
+   * Use to reference this property in query operations such as 'filter' in the fluent request API.
+   */
+  city: CityField<EntityT, DeSerializersT, false, false>;
+  /**
+   * Creates an instance of EventLocationField.
+   * @param fieldName - Actual name of the field as used in the OData request.
+   * @param fieldOf - Either the parent entity constructor of the parent complex type this field belongs to.
+   */
+  constructor(
+    fieldName: string,
+    fieldOf: ConstructorOrField<EntityT>,
+    deSerializers: DeSerializersT,
+    fieldOptions?: FieldOptions<NullableT, SelectableT>
+  );
 }
 export declare namespace EventLocation {
-    /**
-     * Metadata information on all properties of the `EventLocation` complex type.
-     */
-    const _propertyMetadata: PropertyMetadata<EventLocation>[];
+  /**
+   * Metadata information on all properties of the `EventLocation` complex type.
+   */
+  const _propertyMetadata: PropertyMetadata<EventLocation>[];
 }
 //# sourceMappingURL=EventLocation.d.ts.map