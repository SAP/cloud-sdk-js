--- conflicted
+++ resolved
@@ -4,10 +4,6 @@
  * This is a generated file powered by the SAP Cloud SDK for JavaScript.
  */
 import { City, CityField } from './City';
-<<<<<<< HEAD
-import { DefaultDeSerializers, DeSerializers, Entity } from '@sap-cloud-sdk/odata-v4';
-import { CollectionField, ComplexTypeField, ConstructorOrField, DeserializedType, EdmTypeField, EnumField, FieldBuilder, FieldOptions, OrderableEdmTypeField, PropertyMetadata } from '@sap-cloud-sdk/odata-common/internal';
-=======
 import {
   CollectionField,
   ComplexTypeField,
@@ -23,12 +19,13 @@
   OrderableEdmTypeField,
   PropertyMetadata
 } from '@sap-cloud-sdk/odata-v4';
->>>>>>> e8ad5cf8
 
 /**
  * EventLocation
  */
-export interface EventLocation<DeSerializersT extends DeSerializers = DefaultDeSerializers> {
+export interface EventLocation<
+  DeSerializersT extends DeSerializers = DefaultDeSerializers
+> {
   /**
    * Building Info.
    * @nullable
@@ -41,37 +38,67 @@
   /**
    * City.
    */
-  city: DeserializedType<DeSerializersT, 'Microsoft.OData.SampleService.Models.TripPin.City'>;
+  city: DeserializedType<
+    DeSerializersT,
+    'Microsoft.OData.SampleService.Models.TripPin.City'
+  >;
 }
 
 /**
  * EventLocationField
  * @typeparam EntityT - Type of the entity the complex type field belongs to.
  */
-export class EventLocationField<EntityT extends Entity, DeSerializersT extends DeSerializers = DefaultDeSerializers, NullableT extends boolean = false, SelectableT extends boolean = false> extends ComplexTypeField<EntityT, DeSerializersT, EventLocation, NullableT, SelectableT> {
-  private _fieldBuilder: FieldBuilder<this, DeSerializersT> = new FieldBuilder(this, this.deSerializers);
+export class EventLocationField<
+  EntityT extends Entity,
+  DeSerializersT extends DeSerializers = DefaultDeSerializers,
+  NullableT extends boolean = false,
+  SelectableT extends boolean = false
+> extends ComplexTypeField<
+  EntityT,
+  DeSerializersT,
+  EventLocation,
+  NullableT,
+  SelectableT
+> {
+  private _fieldBuilder: FieldBuilder<this, DeSerializersT> = new FieldBuilder(
+    this,
+    this.deSerializers
+  );
   /**
    * Representation of the [[EventLocation.buildingInfo]] property for query construction.
    * Use to reference this property in query operations such as 'filter' in the fluent request API.
    */
-  buildingInfo: EdmTypeField<EntityT, DeSerializersT, 'Edm.String', true, false> = this._fieldBuilder.buildEdmTypeField('BuildingInfo', 'Edm.String', true);
+  buildingInfo: EdmTypeField<
+    EntityT,
+    DeSerializersT,
+    'Edm.String',
+    true,
+    false
+  > = this._fieldBuilder.buildEdmTypeField('BuildingInfo', 'Edm.String', true);
   /**
    * Representation of the [[EventLocation.address]] property for query construction.
    * Use to reference this property in query operations such as 'filter' in the fluent request API.
    */
-  address: EdmTypeField<EntityT, DeSerializersT, 'Edm.String', false, false> = this._fieldBuilder.buildEdmTypeField('Address', 'Edm.String', false);
+  address: EdmTypeField<EntityT, DeSerializersT, 'Edm.String', false, false> =
+    this._fieldBuilder.buildEdmTypeField('Address', 'Edm.String', false);
   /**
    * Representation of the [[EventLocation.city]] property for query construction.
    * Use to reference this property in query operations such as 'filter' in the fluent request API.
    */
-  city: CityField<EntityT, DeSerializersT, false, false> = this._fieldBuilder.buildComplexTypeField('City', CityField, false);
+  city: CityField<EntityT, DeSerializersT, false, false> =
+    this._fieldBuilder.buildComplexTypeField('City', CityField, false);
 
   /**
    * Creates an instance of EventLocationField.
    * @param fieldName - Actual name of the field as used in the OData request.
    * @param fieldOf - Either the parent entity constructor of the parent complex type this field belongs to.
    */
-  constructor(fieldName: string, fieldOf: ConstructorOrField<EntityT>, deSerializers: DeSerializersT, fieldOptions?: FieldOptions<NullableT, SelectableT>) {
+  constructor(
+    fieldName: string,
+    fieldOf: ConstructorOrField<EntityT>,
+    deSerializers: DeSerializersT,
+    fieldOptions?: FieldOptions<NullableT, SelectableT>
+  ) {
     super(fieldName, fieldOf, deSerializers, EventLocation, fieldOptions);
   }
 }
@@ -80,20 +107,24 @@
   /**
    * Metadata information on all properties of the `EventLocation` complex type.
    */
-  export const _propertyMetadata: PropertyMetadata<EventLocation>[] = [{
-    originalName: 'BuildingInfo',
-    name: 'buildingInfo',
-    type: 'Edm.String',
-    isCollection: false
-  }, {
-    originalName: 'Address',
-    name: 'address',
-    type: 'Edm.String',
-    isCollection: false
-  }, {
-    originalName: 'City',
-    name: 'city',
-    type: City,
-    isCollection: false
-  }];
+  export const _propertyMetadata: PropertyMetadata<EventLocation>[] = [
+    {
+      originalName: 'BuildingInfo',
+      name: 'buildingInfo',
+      type: 'Edm.String',
+      isCollection: false
+    },
+    {
+      originalName: 'Address',
+      name: 'address',
+      type: 'Edm.String',
+      isCollection: false
+    },
+    {
+      originalName: 'City',
+      name: 'city',
+      type: City,
+      isCollection: false
+    }
+  ];
 }