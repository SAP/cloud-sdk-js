--- conflicted
+++ resolved
@@ -5,7 +5,6 @@
  */
 import { NewComePeopleRequestBuilder } from './NewComePeopleRequestBuilder';
 import { BigNumber } from 'bignumber.js';
-import { string } from './string';
 import { Location, LocationField } from './Location';
 import { PersonGender } from './PersonGender';
 import { Feature } from './Feature';
@@ -176,7 +175,7 @@
    * Static representation of the [[emails]] property for query construction.
    * Use to reference this property in query operations such as 'select' in the fluent request API.
    */
-  export const EMAILS: CollectionField<NewComePeople, string> = new CollectionField('Emails', NewComePeople, string);
+  export const EMAILS: CollectionField<NewComePeople, 'Edm.String'> = new CollectionField('Emails', NewComePeople, 'Edm.String');
   /**
    * Static representation of the [[addressInfo]] property for query construction.
    * Use to reference this property in query operations such as 'select' in the fluent request API.
@@ -200,11 +199,7 @@
   /**
    * All fields of the NewComePeople entity.
    */
-<<<<<<< HEAD
-  export const _allFields: Array<StringField<NewComePeople> | BigNumberField<NewComePeople> | CollectionField<NewComePeople, string> | CollectionField<NewComePeople, Location> | LocationField<NewComePeople>> = [
-=======
   export const _allFields: Array<StringField<NewComePeople> | EnumField<NewComePeople> | BigNumberField<NewComePeople> | CollectionField<NewComePeople, 'Edm.String'> | CollectionField<NewComePeople, Location> | LocationField<NewComePeople> | CollectionField<NewComePeople, 'Edm.Enum'>> = [
->>>>>>> 6c8058be
     NewComePeople.USER_NAME,
     NewComePeople.FIRST_NAME,
     NewComePeople.LAST_NAME,
