import { PeopleRequestBuilder } from './PeopleRequestBuilder';
import { BigNumber } from 'bignumber.js';
import { Location, LocationField } from './Location';
import { PersonGender } from './PersonGender';
import { Feature } from './Feature';
import { AllFields, BigNumberField, CollectionField, CustomField, Entity, EntityBuilderType, EnumField, Field, OneToManyLink, OneToOneLink, StringField } from '@sap-cloud-sdk/core/v4';
/**
 * This class represents the entity "People" of service "Microsoft.OData.Service.Sample.TrippinInMemory.Models".
 */
export declare class People extends Entity implements PeopleType {
    /**
     * Technical entity name for People.
     */
    static _entityName: string;
    /**
     * @deprecated Since v1.0.1 Use [[_defaultServicePath]] instead.
     * Technical service name for People.
     */
    static _serviceName: string;
    /**
     * Default url path for the according service.
     */
    static _defaultServicePath: string;
    /**
     * User Name.
     */
    userName: string;
    /**
     * First Name.
     */
    firstName: string;
    /**
     * Last Name.
     * @nullable
     */
    lastName?: string;
    /**
     * Middle Name.
     * @nullable
     */
    middleName?: string;
    /**
     * Gender.
     */
    gender: PersonGender;
    /**
     * Age.
     * @nullable
     */
    age?: BigNumber;
    /**
     * Emails.
     * @nullable
     */
    emails?: string[];
    /**
     * Address Info.
     * @nullable
     */
    addressInfo?: Location[];
    /**
     * Home Address.
     * @nullable
     */
    homeAddress?: Location;
    /**
     * Favorite Feature.
     */
    favoriteFeature: Feature;
    /**
     * Features.
     */
    features: Feature[];
    /**
     * One-to-many navigation property to the [[People]] entity.
     */
    friends: People[];
    /**
     * One-to-one navigation property to the [[People]] entity.
     */
    bestFriend: People;
    /**
     * Returns an entity builder to construct instances `People`.
     * @returns A builder that constructs instances of entity type `People`.
     */
    static builder(): EntityBuilderType<People, PeopleTypeForceMandatory>;
    /**
     * Returns a request builder to construct requests for operations on the `People` entity type.
     * @returns A `People` request builder.
     */
    static requestBuilder(): PeopleRequestBuilder;
    /**
     * Returns a selectable object that allows the selection of custom field in a get request for the entity `People`.
     * @param fieldName Name of the custom field to select
     * @returns A builder that constructs instances of entity type `People`.
     */
    static customField(fieldName: string): CustomField<People>;
    /**
     * Overwrites the default toJSON method so that all instance variables as well as all custom fields of the entity are returned.
     * @returns An object containing all instance variables + custom fields.
     */
    toJSON(): {
        [key: string]: any;
    };
}
export interface PeopleType {
    userName: string;
    firstName: string;
    lastName?: string;
    middleName?: string;
    gender: PersonGender;
    age?: BigNumber;
    emails?: string[];
    addressInfo?: Location[];
    homeAddress?: Location;
    favoriteFeature: Feature;
    features: Feature[];
    friends: PeopleType[];
    bestFriend: PeopleType;
}
export interface PeopleTypeForceMandatory {
    userName: string;
    firstName: string;
    lastName: string;
    middleName: string;
    gender: PersonGender;
    age: BigNumber;
    emails: string[];
    addressInfo: Location[];
    homeAddress: Location;
    favoriteFeature: Feature;
    features: Feature[];
    friends: PeopleType[];
    bestFriend: PeopleType;
}
export declare namespace People {
    /**
     * Static representation of the [[userName]] property for query construction.
     * Use to reference this property in query operations such as 'select' in the fluent request API.
     */
    const USER_NAME: StringField<People>;
    /**
     * Static representation of the [[firstName]] property for query construction.
     * Use to reference this property in query operations such as 'select' in the fluent request API.
     */
    const FIRST_NAME: StringField<People>;
    /**
     * Static representation of the [[lastName]] property for query construction.
     * Use to reference this property in query operations such as 'select' in the fluent request API.
     */
    const LAST_NAME: StringField<People>;
    /**
     * Static representation of the [[middleName]] property for query construction.
     * Use to reference this property in query operations such as 'select' in the fluent request API.
     */
    const MIDDLE_NAME: StringField<People>;
    /**
     * Static representation of the [[gender]] property for query construction.
     * Use to reference this property in query operations such as 'select' in the fluent request API.
     */
    const GENDER: EnumField<People>;
    /**
     * Static representation of the [[age]] property for query construction.
     * Use to reference this property in query operations such as 'select' in the fluent request API.
     */
    const AGE: BigNumberField<People>;
    /**
     * Static representation of the [[emails]] property for query construction.
     * Use to reference this property in query operations such as 'select' in the fluent request API.
     */
    const EMAILS: CollectionField<People, string>;
    /**
     * Static representation of the [[addressInfo]] property for query construction.
     * Use to reference this property in query operations such as 'select' in the fluent request API.
     */
    const ADDRESS_INFO: CollectionField<People, Location>;
    /**
     * Static representation of the [[homeAddress]] property for query construction.
     * Use to reference this property in query operations such as 'select' in the fluent request API.
     */
    const HOME_ADDRESS: LocationField<People>;
    /**
     * Static representation of the [[favoriteFeature]] property for query construction.
     * Use to reference this property in query operations such as 'select' in the fluent request API.
     */
    const FAVORITE_FEATURE: EnumField<People>;
    /**
     * Static representation of the [[features]] property for query construction.
     * Use to reference this property in query operations such as 'select' in the fluent request API.
     */
    const FEATURES: CollectionField<People, 'Edm.Enum'>;
    /**
     * Static representation of the one-to-many navigation property [[friends]] for query construction.
     * Use to reference this property in query operations such as 'select' in the fluent request API.
     */
    const FRIENDS: OneToManyLink<People, People>;
    /**
     * Static representation of the one-to-one navigation property [[bestFriend]] for query construction.
     * Use to reference this property in query operations such as 'select' in the fluent request API.
     */
    const BEST_FRIEND: OneToOneLink<People, People>;
    /**
     * All fields of the People entity.
     */
<<<<<<< HEAD
    const _allFields: Array<StringField<People> | BigNumberField<People> | CollectionField<People, string> | CollectionField<People, Location> | LocationField<People> | OneToManyLink<People, People> | OneToOneLink<People, People>>;
=======
    const _allFields: Array<StringField<People> | EnumField<People> | BigNumberField<People> | CollectionField<People, 'Edm.String'> | CollectionField<People, Location> | LocationField<People> | CollectionField<People, 'Edm.Enum'> | OneToManyLink<People, People> | OneToOneLink<People, People>>;
>>>>>>> 6c8058be
    /**
     * All fields selector.
     */
    const ALL_FIELDS: AllFields<People>;
    /**
     * All key fields of the People entity.
     */
    const _keyFields: Array<Field<People>>;
    /**
     * Mapping of all key field names to the respective static field property People.
     */
    const _keys: {
        [keys: string]: Field<People>;
    };
}
//# sourceMappingURL=People.d.ts.map<|MERGE_RESOLUTION|>--- conflicted
+++ resolved
@@ -168,7 +168,7 @@
      * Static representation of the [[emails]] property for query construction.
      * Use to reference this property in query operations such as 'select' in the fluent request API.
      */
-    const EMAILS: CollectionField<People, string>;
+    const EMAILS: CollectionField<People, 'Edm.String'>;
     /**
      * Static representation of the [[addressInfo]] property for query construction.
      * Use to reference this property in query operations such as 'select' in the fluent request API.
@@ -202,11 +202,7 @@
     /**
      * All fields of the People entity.
      */
-<<<<<<< HEAD
-    const _allFields: Array<StringField<People> | BigNumberField<People> | CollectionField<People, string> | CollectionField<People, Location> | LocationField<People> | OneToManyLink<People, People> | OneToOneLink<People, People>>;
-=======
     const _allFields: Array<StringField<People> | EnumField<People> | BigNumberField<People> | CollectionField<People, 'Edm.String'> | CollectionField<People, Location> | LocationField<People> | CollectionField<People, 'Edm.Enum'> | OneToManyLink<People, People> | OneToOneLink<People, People>>;
->>>>>>> 6c8058be
     /**
      * All fields selector.
      */
