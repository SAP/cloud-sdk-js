<<<<<<< HEAD
import { Entity, DefaultDeSerializers, DeSerializers } from '@sap-cloud-sdk/odata-v4';
import { DeserializedType } from '@sap-cloud-sdk/odata-common/internal';
=======
import {
  Entity,
  DefaultDeSerializers,
  DeSerializers,
  DeserializedType
} from '@sap-cloud-sdk/odata-v4';
>>>>>>> e8ad5cf8
import { Location } from './Location';
import { PersonGender } from './PersonGender';
import { Photos, PhotosType } from './Photos';
/**
 * This class represents the entity "People" of service "Microsoft.OData.SampleService.Models.TripPin".
 */
export declare class People<T extends DeSerializers = DefaultDeSerializers> extends Entity implements PeopleType<T> {
    /**
     * Technical entity name for People.
     */
    static _entityName: string;
    /**
     * Default url path for the according service.
     */
    static _defaultServicePath: string;
    /**
     * All key fields of the People entity
     */
    static _keys: string[];
    /**
     * User Name.
     */
    userName: DeserializedType<T, 'Edm.String'>;
    /**
     * First Name.
     */
    firstName: DeserializedType<T, 'Edm.String'>;
    /**
     * Last Name.
     */
    lastName: DeserializedType<T, 'Edm.String'>;
    /**
     * Emails.
     * @nullable
     */
    emails?: DeserializedType<T, 'Edm.String'>[] | null;
    /**
     * Address Info.
     * @nullable
     */
    addressInfo?: Location<T>[] | null;
    /**
     * Gender.
     * @nullable
     */
    gender?: PersonGender | null;
    /**
     * Concurrency.
     */
    concurrency: DeserializedType<T, 'Edm.Int64'>;
    /**
     * One-to-many navigation property to the [[People]] entity.
     */
    friends: People<T>[];
    /**
     * One-to-one navigation property to the [[Photos]] entity.
     */
    photo?: Photos<T> | null;
}
export interface PeopleType<T extends DeSerializers = DefaultDeSerializers> {
    userName: DeserializedType<T, 'Edm.String'>;
    firstName: DeserializedType<T, 'Edm.String'>;
    lastName: DeserializedType<T, 'Edm.String'>;
    emails?: DeserializedType<T, 'Edm.String'>[] | null;
    addressInfo?: Location<T>[] | null;
    gender?: PersonGender | null;
    concurrency: DeserializedType<T, 'Edm.Int64'>;
    friends: PeopleType<T>[];
    photo?: PhotosType<T> | null;
}
//# sourceMappingURL=People.d.ts.map<|MERGE_RESOLUTION|>--- conflicted
+++ resolved
@@ -1,82 +1,80 @@
-<<<<<<< HEAD
-import { Entity, DefaultDeSerializers, DeSerializers } from '@sap-cloud-sdk/odata-v4';
-import { DeserializedType } from '@sap-cloud-sdk/odata-common/internal';
-=======
 import {
   Entity,
   DefaultDeSerializers,
   DeSerializers,
   DeserializedType
 } from '@sap-cloud-sdk/odata-v4';
->>>>>>> e8ad5cf8
 import { Location } from './Location';
 import { PersonGender } from './PersonGender';
 import { Photos, PhotosType } from './Photos';
 /**
  * This class represents the entity "People" of service "Microsoft.OData.SampleService.Models.TripPin".
  */
-export declare class People<T extends DeSerializers = DefaultDeSerializers> extends Entity implements PeopleType<T> {
-    /**
-     * Technical entity name for People.
-     */
-    static _entityName: string;
-    /**
-     * Default url path for the according service.
-     */
-    static _defaultServicePath: string;
-    /**
-     * All key fields of the People entity
-     */
-    static _keys: string[];
-    /**
-     * User Name.
-     */
-    userName: DeserializedType<T, 'Edm.String'>;
-    /**
-     * First Name.
-     */
-    firstName: DeserializedType<T, 'Edm.String'>;
-    /**
-     * Last Name.
-     */
-    lastName: DeserializedType<T, 'Edm.String'>;
-    /**
-     * Emails.
-     * @nullable
-     */
-    emails?: DeserializedType<T, 'Edm.String'>[] | null;
-    /**
-     * Address Info.
-     * @nullable
-     */
-    addressInfo?: Location<T>[] | null;
-    /**
-     * Gender.
-     * @nullable
-     */
-    gender?: PersonGender | null;
-    /**
-     * Concurrency.
-     */
-    concurrency: DeserializedType<T, 'Edm.Int64'>;
-    /**
-     * One-to-many navigation property to the [[People]] entity.
-     */
-    friends: People<T>[];
-    /**
-     * One-to-one navigation property to the [[Photos]] entity.
-     */
-    photo?: Photos<T> | null;
+export declare class People<T extends DeSerializers = DefaultDeSerializers>
+  extends Entity
+  implements PeopleType<T>
+{
+  /**
+   * Technical entity name for People.
+   */
+  static _entityName: string;
+  /**
+   * Default url path for the according service.
+   */
+  static _defaultServicePath: string;
+  /**
+   * All key fields of the People entity
+   */
+  static _keys: string[];
+  /**
+   * User Name.
+   */
+  userName: DeserializedType<T, 'Edm.String'>;
+  /**
+   * First Name.
+   */
+  firstName: DeserializedType<T, 'Edm.String'>;
+  /**
+   * Last Name.
+   */
+  lastName: DeserializedType<T, 'Edm.String'>;
+  /**
+   * Emails.
+   * @nullable
+   */
+  emails?: DeserializedType<T, 'Edm.String'>[] | null;
+  /**
+   * Address Info.
+   * @nullable
+   */
+  addressInfo?: Location<T>[] | null;
+  /**
+   * Gender.
+   * @nullable
+   */
+  gender?: PersonGender | null;
+  /**
+   * Concurrency.
+   */
+  concurrency: DeserializedType<T, 'Edm.Int64'>;
+  /**
+   * One-to-many navigation property to the [[People]] entity.
+   */
+  friends: People<T>[];
+  /**
+   * One-to-one navigation property to the [[Photos]] entity.
+   */
+  photo?: Photos<T> | null;
 }
 export interface PeopleType<T extends DeSerializers = DefaultDeSerializers> {
-    userName: DeserializedType<T, 'Edm.String'>;
-    firstName: DeserializedType<T, 'Edm.String'>;
-    lastName: DeserializedType<T, 'Edm.String'>;
-    emails?: DeserializedType<T, 'Edm.String'>[] | null;
-    addressInfo?: Location<T>[] | null;
-    gender?: PersonGender | null;
-    concurrency: DeserializedType<T, 'Edm.Int64'>;
-    friends: PeopleType<T>[];
-    photo?: PhotosType<T> | null;
+  userName: DeserializedType<T, 'Edm.String'>;
+  firstName: DeserializedType<T, 'Edm.String'>;
+  lastName: DeserializedType<T, 'Edm.String'>;
+  emails?: DeserializedType<T, 'Edm.String'>[] | null;
+  addressInfo?: Location<T>[] | null;
+  gender?: PersonGender | null;
+  concurrency: DeserializedType<T, 'Edm.Int64'>;
+  friends: PeopleType<T>[];
+  photo?: PhotosType<T> | null;
 }
 //# sourceMappingURL=People.d.ts.map