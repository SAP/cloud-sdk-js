'use strict';
Object.defineProperty(exports, '__esModule', { value: true });
exports.People = void 0;
/*
 * Copyright (c) 2021 SAP SE or an SAP affiliate company. All rights reserved.
 *
 * This is a generated file powered by the SAP Cloud SDK for JavaScript.
 */
<<<<<<< HEAD
const PeopleRequestBuilder_1 = require('./PeopleRequestBuilder');
const Location_1 = require('./Location');
const PersonGender_1 = require('./PersonGender');
const core_1 = require('@sap-cloud-sdk/core');
=======
var PeopleRequestBuilder_1 = require('./PeopleRequestBuilder');
var Location_1 = require('./Location');
var PersonGender_1 = require('./PersonGender');
var odata_v4_1 = require('@sap-cloud-sdk/odata-v4');
var odata_common_1 = require('@sap-cloud-sdk/odata-common');
>>>>>>> 52cb1c8d
/**
 * This class represents the entity "People" of service "Microsoft.OData.SampleService.Models.TripPin".
 */
class People extends core_1.EntityV4 {
  /**
   * Returns an entity builder to construct instances of `People`.
   * @returns A builder that constructs instances of entity type `People`.
   */
<<<<<<< HEAD
  static builder() {
    return core_1.EntityV4.entityBuilder(People);
  }
=======
  People.builder = function () {
    return odata_v4_1.Entity.entityBuilder(People);
  };
>>>>>>> 52cb1c8d
  /**
   * Returns a request builder to construct requests for operations on the `People` entity type.
   * @returns A `People` request builder.
   */
  static requestBuilder() {
    return new PeopleRequestBuilder_1.PeopleRequestBuilder();
  }
  /**
   * Returns a selectable object that allows the selection of custom field in a get request for the entity `People`.
   * @param fieldName Name of the custom field to select
   * @returns A builder that constructs instances of entity type `People`.
   */
<<<<<<< HEAD
  static customField(fieldName) {
    return core_1.EntityV4.customFieldSelector(fieldName, People);
  }
=======
  People.customField = function (fieldName) {
    return odata_v4_1.Entity.customFieldSelector(fieldName, People);
  };
>>>>>>> 52cb1c8d
  /**
   * Overwrites the default toJSON method so that all instance variables as well as all custom fields of the entity are returned.
   * @returns An object containing all instance variables + custom fields.
   */
<<<<<<< HEAD
  toJSON() {
    return { ...this, ...this._customFields };
  }
}
=======
  People.prototype.toJSON = function () {
    return __assign(__assign({}, this), this._customFields);
  };
  /**
   * Technical entity name for People.
   */
  People._entityName = 'People';
  /**
   * Default url path for the according service.
   */
  People._defaultServicePath =
    'V4/(S(duh2c3dgb1c5lzc0bqwgyekc))/TripPinServiceRW/';
  return People;
})(odata_v4_1.Entity);
>>>>>>> 52cb1c8d
exports.People = People;
/**
 * Technical entity name for People.
 */
People._entityName = 'People';
/**
 * Default url path for the according service.
 */
People._defaultServicePath =
  'V4/(S(duh2c3dgb1c5lzc0bqwgyekc))/TripPinServiceRW/';
const Photos_1 = require('./Photos');
(function (People) {
<<<<<<< HEAD
  const _fieldBuilder = new core_1.FieldBuilder(People);
=======
  var _fieldBuilder = new odata_common_1.FieldBuilder(People);
>>>>>>> 52cb1c8d
  /**
   * Static representation of the [[userName]] property for query construction.
   * Use to reference this property in query operations such as 'select' in the fluent request API.
   */
  People.USER_NAME = _fieldBuilder.buildEdmTypeField(
    'UserName',
    'Edm.String',
    false
  );
  /**
   * Static representation of the [[firstName]] property for query construction.
   * Use to reference this property in query operations such as 'select' in the fluent request API.
   */
  People.FIRST_NAME = _fieldBuilder.buildEdmTypeField(
    'FirstName',
    'Edm.String',
    false
  );
  /**
   * Static representation of the [[lastName]] property for query construction.
   * Use to reference this property in query operations such as 'select' in the fluent request API.
   */
  People.LAST_NAME = _fieldBuilder.buildEdmTypeField(
    'LastName',
    'Edm.String',
    false
  );
  /**
   * Static representation of the [[emails]] property for query construction.
   * Use to reference this property in query operations such as 'select' in the fluent request API.
   */
  People.EMAILS = _fieldBuilder.buildCollectionField(
    'Emails',
    'Edm.String',
    true
  );
  /**
   * Static representation of the [[addressInfo]] property for query construction.
   * Use to reference this property in query operations such as 'select' in the fluent request API.
   */
  People.ADDRESS_INFO = _fieldBuilder.buildCollectionField(
    'AddressInfo',
    Location_1.Location,
    true
  );
  /**
   * Static representation of the [[gender]] property for query construction.
   * Use to reference this property in query operations such as 'select' in the fluent request API.
   */
  People.GENDER = _fieldBuilder.buildEnumField(
    'Gender',
    PersonGender_1.PersonGender,
    true
  );
  /**
   * Static representation of the [[concurrency]] property for query construction.
   * Use to reference this property in query operations such as 'select' in the fluent request API.
   */
  People.CONCURRENCY = _fieldBuilder.buildEdmTypeField(
    'Concurrency',
    'Edm.Int64',
    false
  );
  /**
   * Static representation of the one-to-many navigation property [[friends]] for query construction.
   * Use to reference this property in query operations such as 'select' in the fluent request API.
   */
  People.FRIENDS = new odata_common_1.OneToManyLink('Friends', People, People);
  /**
   * Static representation of the one-to-one navigation property [[photo]] for query construction.
   * Use to reference this property in query operations such as 'select' in the fluent request API.
   */
  People.PHOTO = new odata_common_1.OneToOneLink(
    'Photo',
    People,
    Photos_1.Photos
  );
  /**
   * All fields of the People entity.
   */
  People._allFields = [
    People.USER_NAME,
    People.FIRST_NAME,
    People.LAST_NAME,
    People.EMAILS,
    People.ADDRESS_INFO,
    People.GENDER,
    People.CONCURRENCY,
    People.FRIENDS,
    People.PHOTO
  ];
  /**
   * All fields selector.
   */
  People.ALL_FIELDS = new odata_common_1.AllFields('*', People);
  /**
   * All key fields of the People entity.
   */
  People._keyFields = [People.USER_NAME];
  /**
   * Mapping of all key field names to the respective static field property People.
   */
  People._keys = People._keyFields.reduce((acc, field) => {
    acc[field._fieldName] = field;
    return acc;
  }, {});
})((People = exports.People || (exports.People = {})));
//# sourceMappingURL=People.js.map<|MERGE_RESOLUTION|>--- conflicted
+++ resolved
@@ -6,35 +6,22 @@
  *
  * This is a generated file powered by the SAP Cloud SDK for JavaScript.
  */
-<<<<<<< HEAD
 const PeopleRequestBuilder_1 = require('./PeopleRequestBuilder');
 const Location_1 = require('./Location');
 const PersonGender_1 = require('./PersonGender');
-const core_1 = require('@sap-cloud-sdk/core');
-=======
-var PeopleRequestBuilder_1 = require('./PeopleRequestBuilder');
-var Location_1 = require('./Location');
-var PersonGender_1 = require('./PersonGender');
-var odata_v4_1 = require('@sap-cloud-sdk/odata-v4');
-var odata_common_1 = require('@sap-cloud-sdk/odata-common');
->>>>>>> 52cb1c8d
+const odata_v4_1 = require('@sap-cloud-sdk/odata-v4');
+const odata_common_1 = require('@sap-cloud-sdk/odata-common');
 /**
  * This class represents the entity "People" of service "Microsoft.OData.SampleService.Models.TripPin".
  */
-class People extends core_1.EntityV4 {
+class People extends odata_v4_1.Entity {
   /**
    * Returns an entity builder to construct instances of `People`.
    * @returns A builder that constructs instances of entity type `People`.
    */
-<<<<<<< HEAD
   static builder() {
-    return core_1.EntityV4.entityBuilder(People);
+    return odata_v4_1.Entity.entityBuilder(People);
   }
-=======
-  People.builder = function () {
-    return odata_v4_1.Entity.entityBuilder(People);
-  };
->>>>>>> 52cb1c8d
   /**
    * Returns a request builder to construct requests for operations on the `People` entity type.
    * @returns A `People` request builder.
@@ -47,40 +34,17 @@
    * @param fieldName Name of the custom field to select
    * @returns A builder that constructs instances of entity type `People`.
    */
-<<<<<<< HEAD
   static customField(fieldName) {
-    return core_1.EntityV4.customFieldSelector(fieldName, People);
+    return odata_v4_1.Entity.customFieldSelector(fieldName, People);
   }
-=======
-  People.customField = function (fieldName) {
-    return odata_v4_1.Entity.customFieldSelector(fieldName, People);
-  };
->>>>>>> 52cb1c8d
   /**
    * Overwrites the default toJSON method so that all instance variables as well as all custom fields of the entity are returned.
    * @returns An object containing all instance variables + custom fields.
    */
-<<<<<<< HEAD
   toJSON() {
     return { ...this, ...this._customFields };
   }
 }
-=======
-  People.prototype.toJSON = function () {
-    return __assign(__assign({}, this), this._customFields);
-  };
-  /**
-   * Technical entity name for People.
-   */
-  People._entityName = 'People';
-  /**
-   * Default url path for the according service.
-   */
-  People._defaultServicePath =
-    'V4/(S(duh2c3dgb1c5lzc0bqwgyekc))/TripPinServiceRW/';
-  return People;
-})(odata_v4_1.Entity);
->>>>>>> 52cb1c8d
 exports.People = People;
 /**
  * Technical entity name for People.
@@ -93,11 +57,7 @@
   'V4/(S(duh2c3dgb1c5lzc0bqwgyekc))/TripPinServiceRW/';
 const Photos_1 = require('./Photos');
 (function (People) {
-<<<<<<< HEAD
-  const _fieldBuilder = new core_1.FieldBuilder(People);
-=======
-  var _fieldBuilder = new odata_common_1.FieldBuilder(People);
->>>>>>> 52cb1c8d
+  const _fieldBuilder = new odata_common_1.FieldBuilder(People);
   /**
    * Static representation of the [[userName]] property for query construction.
    * Use to reference this property in query operations such as 'select' in the fluent request API.
