/*
 * Copyright (c) 2022 SAP SE or an SAP affiliate company. All rights reserved.
 *
 * This is a generated file powered by the SAP Cloud SDK for JavaScript.
 */
<<<<<<< HEAD
import { Entity, DefaultDeSerializers, DeSerializers } from '@sap-cloud-sdk/odata-v4';
import { DeserializedType } from '@sap-cloud-sdk/odata-common/internal';
=======
import {
  Entity,
  DefaultDeSerializers,
  DeSerializers,
  DeserializedType
} from '@sap-cloud-sdk/odata-v4';
>>>>>>> e8ad5cf8
import { Location } from './Location';
import { PersonGender } from './PersonGender';
import { Photos, PhotosType } from './Photos';

/**
 * This class represents the entity "People" of service "Microsoft.OData.SampleService.Models.TripPin".
 */
export class People<T extends DeSerializers = DefaultDeSerializers> extends Entity implements PeopleType<T> {
  /**
   * Technical entity name for People.
   */
  static _entityName = 'People';
  /**
   * Default url path for the according service.
   */
  static _defaultServicePath = 'V4/(S(duh2c3dgb1c5lzc0bqwgyekc))/TripPinServiceRW/';
  /**
   * All key fields of the People entity
   */
  static _keys = ['UserName'];
  /**
   * User Name.
   */
  userName!: DeserializedType<T, 'Edm.String'>;
  /**
   * First Name.
   */
  firstName!: DeserializedType<T, 'Edm.String'>;
  /**
   * Last Name.
   */
  lastName!: DeserializedType<T, 'Edm.String'>;
  /**
   * Emails.
   * @nullable
   */
  emails?: DeserializedType<T, 'Edm.String'>[] | null;
  /**
   * Address Info.
   * @nullable
   */
  addressInfo?: Location<T>[] | null;
  /**
   * Gender.
   * @nullable
   */
  gender?: PersonGender | null;
  /**
   * Concurrency.
   */
  concurrency!: DeserializedType<T, 'Edm.Int64'>;
  /**
   * One-to-many navigation property to the [[People]] entity.
   */
  friends!: People<T>[];
  /**
   * One-to-one navigation property to the [[Photos]] entity.
   */
  photo?: Photos<T> | null;
}

export interface PeopleType<T extends DeSerializers = DefaultDeSerializers> {
  userName: DeserializedType<T, 'Edm.String'>;
  firstName: DeserializedType<T, 'Edm.String'>;
  lastName: DeserializedType<T, 'Edm.String'>;
  emails?: DeserializedType<T, 'Edm.String'>[] | null;
  addressInfo?: Location<T>[] | null;
  gender?: PersonGender | null;
  concurrency: DeserializedType<T, 'Edm.Int64'>;
  friends: PeopleType<T>[];
  photo?: PhotosType<T> | null;
}<|MERGE_RESOLUTION|>--- conflicted
+++ resolved
@@ -3,17 +3,12 @@
  *
  * This is a generated file powered by the SAP Cloud SDK for JavaScript.
  */
-<<<<<<< HEAD
-import { Entity, DefaultDeSerializers, DeSerializers } from '@sap-cloud-sdk/odata-v4';
-import { DeserializedType } from '@sap-cloud-sdk/odata-common/internal';
-=======
 import {
   Entity,
   DefaultDeSerializers,
   DeSerializers,
   DeserializedType
 } from '@sap-cloud-sdk/odata-v4';
->>>>>>> e8ad5cf8
 import { Location } from './Location';
 import { PersonGender } from './PersonGender';
 import { Photos, PhotosType } from './Photos';
@@ -21,7 +16,10 @@
 /**
  * This class represents the entity "People" of service "Microsoft.OData.SampleService.Models.TripPin".
  */
-export class People<T extends DeSerializers = DefaultDeSerializers> extends Entity implements PeopleType<T> {
+export class People<T extends DeSerializers = DefaultDeSerializers>
+  extends Entity
+  implements PeopleType<T>
+{
   /**
    * Technical entity name for People.
    */
@@ -29,7 +27,8 @@
   /**
    * Default url path for the according service.
    */
-  static _defaultServicePath = 'V4/(S(duh2c3dgb1c5lzc0bqwgyekc))/TripPinServiceRW/';
+  static _defaultServicePath =
+    'V4/(S(duh2c3dgb1c5lzc0bqwgyekc))/TripPinServiceRW/';
   /**
    * All key fields of the People entity
    */
