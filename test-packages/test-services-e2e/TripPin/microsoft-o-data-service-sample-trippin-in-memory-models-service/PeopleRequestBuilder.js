"use strict";
Object.defineProperty(exports, "__esModule", { value: true });
exports.PeopleRequestBuilder = void 0;
/*
 * Copyright (c) 2022 SAP SE or an SAP affiliate company. All rights reserved.
 *
 * This is a generated file powered by the SAP Cloud SDK for JavaScript.
 */
<<<<<<< HEAD
const internal_1 = require("@sap-cloud-sdk/odata-common/internal");
const odata_v4_1 = require("@sap-cloud-sdk/odata-v4");
const People_1 = require("./People");
/**
 * Request builder class for operations supported on the [[People]] entity.
 */
class PeopleRequestBuilder extends internal_1.RequestBuilder {
    /**
     * Returns a request builder for retrieving one `People` entity based on its keys.
     * @param userName Key property. See [[People.userName]].
     * @returns A request builder for creating requests to retrieve one `People` entity based on its keys.
     */
    getByKey(userName) {
        return new odata_v4_1.GetByKeyRequestBuilder(this.entityApi, { UserName: userName });
    }
    /**
     * Returns a request builder for querying all `People` entities.
     * @returns A request builder for creating requests to retrieve all `People` entities.
     */
    getAll() {
        return new odata_v4_1.GetAllRequestBuilder(this.entityApi);
    }
    /**
     * Returns a request builder for creating a `People` entity.
     * @param entity The entity to be created
     * @returns A request builder for creating requests that create an entity of type `People`.
     */
    create(entity) {
        return new odata_v4_1.CreateRequestBuilder(this.entityApi, entity);
    }
    /**
     * Returns a request builder for updating an entity of type `People`.
     * @param entity The entity to be updated
     * @returns A request builder for creating requests that update an entity of type `People`.
     */
    update(entity) {
        return new odata_v4_1.UpdateRequestBuilder(this.entityApi, entity);
    }
    delete(userNameOrEntity) {
        return new odata_v4_1.DeleteRequestBuilder(this.entityApi, userNameOrEntity instanceof People_1.People ? userNameOrEntity : { UserName: userNameOrEntity });
    }
=======
const odata_v4_1 = require('@sap-cloud-sdk/odata-v4');
const People_1 = require('./People');
/**
 * Request builder class for operations supported on the [[People]] entity.
 */
class PeopleRequestBuilder extends odata_v4_1.RequestBuilder {
  /**
   * Returns a request builder for retrieving one `People` entity based on its keys.
   * @param userName Key property. See [[People.userName]].
   * @returns A request builder for creating requests to retrieve one `People` entity based on its keys.
   */
  getByKey(userName) {
    return new odata_v4_1.GetByKeyRequestBuilder(this.entityApi, {
      UserName: userName
    });
  }
  /**
   * Returns a request builder for querying all `People` entities.
   * @returns A request builder for creating requests to retrieve all `People` entities.
   */
  getAll() {
    return new odata_v4_1.GetAllRequestBuilder(this.entityApi);
  }
  /**
   * Returns a request builder for creating a `People` entity.
   * @param entity The entity to be created
   * @returns A request builder for creating requests that create an entity of type `People`.
   */
  create(entity) {
    return new odata_v4_1.CreateRequestBuilder(this.entityApi, entity);
  }
  /**
   * Returns a request builder for updating an entity of type `People`.
   * @param entity The entity to be updated
   * @returns A request builder for creating requests that update an entity of type `People`.
   */
  update(entity) {
    return new odata_v4_1.UpdateRequestBuilder(this.entityApi, entity);
  }
  delete(userNameOrEntity) {
    return new odata_v4_1.DeleteRequestBuilder(
      this.entityApi,
      userNameOrEntity instanceof People_1.People
        ? userNameOrEntity
        : { UserName: userNameOrEntity }
    );
  }
>>>>>>> e8ad5cf8
}
exports.PeopleRequestBuilder = PeopleRequestBuilder;
//# sourceMappingURL=PeopleRequestBuilder.js.map<|MERGE_RESOLUTION|>--- conflicted
+++ resolved
@@ -1,54 +1,11 @@
-"use strict";
-Object.defineProperty(exports, "__esModule", { value: true });
+'use strict';
+Object.defineProperty(exports, '__esModule', { value: true });
 exports.PeopleRequestBuilder = void 0;
 /*
  * Copyright (c) 2022 SAP SE or an SAP affiliate company. All rights reserved.
  *
  * This is a generated file powered by the SAP Cloud SDK for JavaScript.
  */
-<<<<<<< HEAD
-const internal_1 = require("@sap-cloud-sdk/odata-common/internal");
-const odata_v4_1 = require("@sap-cloud-sdk/odata-v4");
-const People_1 = require("./People");
-/**
- * Request builder class for operations supported on the [[People]] entity.
- */
-class PeopleRequestBuilder extends internal_1.RequestBuilder {
-    /**
-     * Returns a request builder for retrieving one `People` entity based on its keys.
-     * @param userName Key property. See [[People.userName]].
-     * @returns A request builder for creating requests to retrieve one `People` entity based on its keys.
-     */
-    getByKey(userName) {
-        return new odata_v4_1.GetByKeyRequestBuilder(this.entityApi, { UserName: userName });
-    }
-    /**
-     * Returns a request builder for querying all `People` entities.
-     * @returns A request builder for creating requests to retrieve all `People` entities.
-     */
-    getAll() {
-        return new odata_v4_1.GetAllRequestBuilder(this.entityApi);
-    }
-    /**
-     * Returns a request builder for creating a `People` entity.
-     * @param entity The entity to be created
-     * @returns A request builder for creating requests that create an entity of type `People`.
-     */
-    create(entity) {
-        return new odata_v4_1.CreateRequestBuilder(this.entityApi, entity);
-    }
-    /**
-     * Returns a request builder for updating an entity of type `People`.
-     * @param entity The entity to be updated
-     * @returns A request builder for creating requests that update an entity of type `People`.
-     */
-    update(entity) {
-        return new odata_v4_1.UpdateRequestBuilder(this.entityApi, entity);
-    }
-    delete(userNameOrEntity) {
-        return new odata_v4_1.DeleteRequestBuilder(this.entityApi, userNameOrEntity instanceof People_1.People ? userNameOrEntity : { UserName: userNameOrEntity });
-    }
-=======
 const odata_v4_1 = require('@sap-cloud-sdk/odata-v4');
 const People_1 = require('./People');
 /**
@@ -96,7 +53,6 @@
         : { UserName: userNameOrEntity }
     );
   }
->>>>>>> e8ad5cf8
 }
 exports.PeopleRequestBuilder = PeopleRequestBuilder;
 //# sourceMappingURL=PeopleRequestBuilder.js.map