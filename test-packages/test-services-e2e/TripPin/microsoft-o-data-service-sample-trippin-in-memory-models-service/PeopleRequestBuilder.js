--- conflicted
+++ resolved
@@ -6,30 +6,20 @@
  *
  * This is a generated file powered by the SAP Cloud SDK for JavaScript.
  */
-<<<<<<< HEAD
-const core_1 = require('@sap-cloud-sdk/core');
+const odata_common_1 = require('@sap-cloud-sdk/odata-common');
+const odata_v4_1 = require('@sap-cloud-sdk/odata-v4');
 const People_1 = require('./People');
-=======
-var odata_common_1 = require('@sap-cloud-sdk/odata-common');
-var odata_v4_1 = require('@sap-cloud-sdk/odata-v4');
-var People_1 = require('./People');
->>>>>>> 52cb1c8d
 /**
  * Request builder class for operations supported on the [[People]] entity.
  */
-class PeopleRequestBuilder extends core_1.RequestBuilder {
+class PeopleRequestBuilder extends odata_common_1.RequestBuilder {
   /**
    * Returns a request builder for retrieving one `People` entity based on its keys.
    * @param userName Key property. See [[People.userName]].
    * @returns A request builder for creating requests to retrieve one `People` entity based on its keys.
    */
-<<<<<<< HEAD
   getByKey(userName) {
-    return new core_1.GetByKeyRequestBuilderV4(People_1.People, {
-=======
-  PeopleRequestBuilder.prototype.getByKey = function (userName) {
     return new odata_v4_1.GetByKeyRequestBuilder(People_1.People, {
->>>>>>> 52cb1c8d
       UserName: userName
     });
   }
@@ -37,59 +27,33 @@
    * Returns a request builder for querying all `People` entities.
    * @returns A request builder for creating requests to retrieve all `People` entities.
    */
-<<<<<<< HEAD
   getAll() {
-    return new core_1.GetAllRequestBuilderV4(People_1.People);
+    return new odata_v4_1.GetAllRequestBuilder(People_1.People);
   }
-=======
-  PeopleRequestBuilder.prototype.getAll = function () {
-    return new odata_v4_1.GetAllRequestBuilder(People_1.People);
-  };
->>>>>>> 52cb1c8d
   /**
    * Returns a request builder for creating a `People` entity.
    * @param entity The entity to be created
    * @returns A request builder for creating requests that create an entity of type `People`.
    */
-<<<<<<< HEAD
   create(entity) {
-    return new core_1.CreateRequestBuilderV4(People_1.People, entity);
+    return new odata_v4_1.CreateRequestBuilder(People_1.People, entity);
   }
-=======
-  PeopleRequestBuilder.prototype.create = function (entity) {
-    return new odata_v4_1.CreateRequestBuilder(People_1.People, entity);
-  };
->>>>>>> 52cb1c8d
   /**
    * Returns a request builder for updating an entity of type `People`.
    * @param entity The entity to be updated
    * @returns A request builder for creating requests that update an entity of type `People`.
    */
-<<<<<<< HEAD
   update(entity) {
-    return new core_1.UpdateRequestBuilderV4(People_1.People, entity);
+    return new odata_v4_1.UpdateRequestBuilder(People_1.People, entity);
   }
   delete(userNameOrEntity) {
-    return new core_1.DeleteRequestBuilderV4(
-=======
-  PeopleRequestBuilder.prototype.update = function (entity) {
-    return new odata_v4_1.UpdateRequestBuilder(People_1.People, entity);
-  };
-  PeopleRequestBuilder.prototype.delete = function (userNameOrEntity) {
     return new odata_v4_1.DeleteRequestBuilder(
->>>>>>> 52cb1c8d
       People_1.People,
       userNameOrEntity instanceof People_1.People
         ? userNameOrEntity
         : { UserName: userNameOrEntity }
     );
-<<<<<<< HEAD
   }
 }
-=======
-  };
-  return PeopleRequestBuilder;
-})(odata_common_1.RequestBuilder);
->>>>>>> 52cb1c8d
 exports.PeopleRequestBuilder = PeopleRequestBuilder;
 //# sourceMappingURL=PeopleRequestBuilder.js.map