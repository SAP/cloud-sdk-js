'use strict';
Object.defineProperty(exports, '__esModule', { value: true });
exports.Photos = void 0;
/*
 * Copyright (c) 2021 SAP SE or an SAP affiliate company. All rights reserved.
 *
 * This is a generated file powered by the SAP Cloud SDK for JavaScript.
 */
<<<<<<< HEAD
const PhotosRequestBuilder_1 = require('./PhotosRequestBuilder');
const core_1 = require('@sap-cloud-sdk/core');
=======
var PhotosRequestBuilder_1 = require('./PhotosRequestBuilder');
var odata_v4_1 = require('@sap-cloud-sdk/odata-v4');
var odata_common_1 = require('@sap-cloud-sdk/odata-common');
>>>>>>> 52cb1c8d
/**
 * This class represents the entity "Photos" of service "Microsoft.OData.SampleService.Models.TripPin".
 */
class Photos extends core_1.EntityV4 {
  /**
   * Returns an entity builder to construct instances of `Photos`.
   * @returns A builder that constructs instances of entity type `Photos`.
   */
<<<<<<< HEAD
  static builder() {
    return core_1.EntityV4.entityBuilder(Photos);
  }
=======
  Photos.builder = function () {
    return odata_v4_1.Entity.entityBuilder(Photos);
  };
>>>>>>> 52cb1c8d
  /**
   * Returns a request builder to construct requests for operations on the `Photos` entity type.
   * @returns A `Photos` request builder.
   */
  static requestBuilder() {
    return new PhotosRequestBuilder_1.PhotosRequestBuilder();
  }
  /**
   * Returns a selectable object that allows the selection of custom field in a get request for the entity `Photos`.
   * @param fieldName Name of the custom field to select
   * @returns A builder that constructs instances of entity type `Photos`.
   */
<<<<<<< HEAD
  static customField(fieldName) {
    return core_1.EntityV4.customFieldSelector(fieldName, Photos);
  }
=======
  Photos.customField = function (fieldName) {
    return odata_v4_1.Entity.customFieldSelector(fieldName, Photos);
  };
>>>>>>> 52cb1c8d
  /**
   * Overwrites the default toJSON method so that all instance variables as well as all custom fields of the entity are returned.
   * @returns An object containing all instance variables + custom fields.
   */
<<<<<<< HEAD
  toJSON() {
    return { ...this, ...this._customFields };
  }
}
=======
  Photos.prototype.toJSON = function () {
    return __assign(__assign({}, this), this._customFields);
  };
  /**
   * Technical entity name for Photos.
   */
  Photos._entityName = 'Photos';
  /**
   * Default url path for the according service.
   */
  Photos._defaultServicePath =
    'V4/(S(duh2c3dgb1c5lzc0bqwgyekc))/TripPinServiceRW/';
  return Photos;
})(odata_v4_1.Entity);
>>>>>>> 52cb1c8d
exports.Photos = Photos;
/**
 * Technical entity name for Photos.
 */
Photos._entityName = 'Photos';
/**
 * Default url path for the according service.
 */
Photos._defaultServicePath =
  'V4/(S(duh2c3dgb1c5lzc0bqwgyekc))/TripPinServiceRW/';
(function (Photos) {
<<<<<<< HEAD
  const _fieldBuilder = new core_1.FieldBuilder(Photos);
=======
  var _fieldBuilder = new odata_common_1.FieldBuilder(Photos);
>>>>>>> 52cb1c8d
  /**
   * Static representation of the [[id]] property for query construction.
   * Use to reference this property in query operations such as 'select' in the fluent request API.
   */
  Photos.ID = _fieldBuilder.buildEdmTypeField('Id', 'Edm.Int64', false);
  /**
   * Static representation of the [[name]] property for query construction.
   * Use to reference this property in query operations such as 'select' in the fluent request API.
   */
  Photos.NAME = _fieldBuilder.buildEdmTypeField('Name', 'Edm.String', true);
  /**
   * All fields of the Photos entity.
   */
  Photos._allFields = [Photos.ID, Photos.NAME];
  /**
   * All fields selector.
   */
  Photos.ALL_FIELDS = new odata_common_1.AllFields('*', Photos);
  /**
   * All key fields of the Photos entity.
   */
  Photos._keyFields = [Photos.ID];
  /**
   * Mapping of all key field names to the respective static field property Photos.
   */
  Photos._keys = Photos._keyFields.reduce((acc, field) => {
    acc[field._fieldName] = field;
    return acc;
  }, {});
})((Photos = exports.Photos || (exports.Photos = {})));
//# sourceMappingURL=Photos.js.map<|MERGE_RESOLUTION|>--- conflicted
+++ resolved
@@ -6,31 +6,20 @@
  *
  * This is a generated file powered by the SAP Cloud SDK for JavaScript.
  */
-<<<<<<< HEAD
 const PhotosRequestBuilder_1 = require('./PhotosRequestBuilder');
-const core_1 = require('@sap-cloud-sdk/core');
-=======
-var PhotosRequestBuilder_1 = require('./PhotosRequestBuilder');
-var odata_v4_1 = require('@sap-cloud-sdk/odata-v4');
-var odata_common_1 = require('@sap-cloud-sdk/odata-common');
->>>>>>> 52cb1c8d
+const odata_v4_1 = require('@sap-cloud-sdk/odata-v4');
+const odata_common_1 = require('@sap-cloud-sdk/odata-common');
 /**
  * This class represents the entity "Photos" of service "Microsoft.OData.SampleService.Models.TripPin".
  */
-class Photos extends core_1.EntityV4 {
+class Photos extends odata_v4_1.Entity {
   /**
    * Returns an entity builder to construct instances of `Photos`.
    * @returns A builder that constructs instances of entity type `Photos`.
    */
-<<<<<<< HEAD
   static builder() {
-    return core_1.EntityV4.entityBuilder(Photos);
+    return odata_v4_1.Entity.entityBuilder(Photos);
   }
-=======
-  Photos.builder = function () {
-    return odata_v4_1.Entity.entityBuilder(Photos);
-  };
->>>>>>> 52cb1c8d
   /**
    * Returns a request builder to construct requests for operations on the `Photos` entity type.
    * @returns A `Photos` request builder.
@@ -43,40 +32,17 @@
    * @param fieldName Name of the custom field to select
    * @returns A builder that constructs instances of entity type `Photos`.
    */
-<<<<<<< HEAD
   static customField(fieldName) {
-    return core_1.EntityV4.customFieldSelector(fieldName, Photos);
+    return odata_v4_1.Entity.customFieldSelector(fieldName, Photos);
   }
-=======
-  Photos.customField = function (fieldName) {
-    return odata_v4_1.Entity.customFieldSelector(fieldName, Photos);
-  };
->>>>>>> 52cb1c8d
   /**
    * Overwrites the default toJSON method so that all instance variables as well as all custom fields of the entity are returned.
    * @returns An object containing all instance variables + custom fields.
    */
-<<<<<<< HEAD
   toJSON() {
     return { ...this, ...this._customFields };
   }
 }
-=======
-  Photos.prototype.toJSON = function () {
-    return __assign(__assign({}, this), this._customFields);
-  };
-  /**
-   * Technical entity name for Photos.
-   */
-  Photos._entityName = 'Photos';
-  /**
-   * Default url path for the according service.
-   */
-  Photos._defaultServicePath =
-    'V4/(S(duh2c3dgb1c5lzc0bqwgyekc))/TripPinServiceRW/';
-  return Photos;
-})(odata_v4_1.Entity);
->>>>>>> 52cb1c8d
 exports.Photos = Photos;
 /**
  * Technical entity name for Photos.
@@ -88,11 +54,7 @@
 Photos._defaultServicePath =
   'V4/(S(duh2c3dgb1c5lzc0bqwgyekc))/TripPinServiceRW/';
 (function (Photos) {
-<<<<<<< HEAD
-  const _fieldBuilder = new core_1.FieldBuilder(Photos);
-=======
-  var _fieldBuilder = new odata_common_1.FieldBuilder(Photos);
->>>>>>> 52cb1c8d
+  const _fieldBuilder = new odata_common_1.FieldBuilder(Photos);
   /**
    * Static representation of the [[id]] property for query construction.
    * Use to reference this property in query operations such as 'select' in the fluent request API.
