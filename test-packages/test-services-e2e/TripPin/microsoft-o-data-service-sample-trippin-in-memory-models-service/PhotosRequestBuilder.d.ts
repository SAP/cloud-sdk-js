--- conflicted
+++ resolved
@@ -1,8 +1,4 @@
 import { BigNumber } from 'bignumber.js';
-<<<<<<< HEAD
-import { DeserializedType, RequestBuilder } from '@sap-cloud-sdk/odata-common/internal';
-import { DefaultDeSerializers, DeSerializers, GetAllRequestBuilder, GetByKeyRequestBuilder, CreateRequestBuilder, UpdateRequestBuilder, DeleteRequestBuilder } from '@sap-cloud-sdk/odata-v4';
-=======
 import {
   DefaultDeSerializers,
   DeSerializers,
@@ -14,46 +10,49 @@
   DeserializedType,
   RequestBuilder
 } from '@sap-cloud-sdk/odata-v4';
->>>>>>> e8ad5cf8
 import { Photos } from './Photos';
 /**
  * Request builder class for operations supported on the [[Photos]] entity.
  */
-export declare class PhotosRequestBuilder<T extends DeSerializers = DefaultDeSerializers> extends RequestBuilder<Photos<T>, T> {
-    /**
-     * Returns a request builder for retrieving one `Photos` entity based on its keys.
-     * @param id Key property. See [[Photos.id]].
-     * @returns A request builder for creating requests to retrieve one `Photos` entity based on its keys.
-     */
-    getByKey(id: DeserializedType<T, 'Edm.Int64'>): GetByKeyRequestBuilder<Photos<T>, T>;
-    /**
-     * Returns a request builder for querying all `Photos` entities.
-     * @returns A request builder for creating requests to retrieve all `Photos` entities.
-     */
-    getAll(): GetAllRequestBuilder<Photos<T>, T>;
-    /**
-     * Returns a request builder for creating a `Photos` entity.
-     * @param entity The entity to be created
-     * @returns A request builder for creating requests that create an entity of type `Photos`.
-     */
-    create(entity: Photos<T>): CreateRequestBuilder<Photos<T>, T>;
-    /**
-     * Returns a request builder for updating an entity of type `Photos`.
-     * @param entity The entity to be updated
-     * @returns A request builder for creating requests that update an entity of type `Photos`.
-     */
-    update(entity: Photos<T>): UpdateRequestBuilder<Photos<T>, T>;
-    /**
-     * Returns a request builder for deleting an entity of type `Photos`.
-     * @param id Key property. See [[Photos.id]].
-     * @returns A request builder for creating requests that delete an entity of type `Photos`.
-     */
-    delete(id: BigNumber): DeleteRequestBuilder<Photos<T>, T>;
-    /**
-     * Returns a request builder for deleting an entity of type `Photos`.
-     * @param entity Pass the entity to be deleted.
-     * @returns A request builder for creating requests that delete an entity of type `Photos` by taking the entity as a parameter.
-     */
-    delete(entity: Photos<T>): DeleteRequestBuilder<Photos<T>, T>;
+export declare class PhotosRequestBuilder<
+  T extends DeSerializers = DefaultDeSerializers
+> extends RequestBuilder<Photos<T>, T> {
+  /**
+   * Returns a request builder for retrieving one `Photos` entity based on its keys.
+   * @param id Key property. See [[Photos.id]].
+   * @returns A request builder for creating requests to retrieve one `Photos` entity based on its keys.
+   */
+  getByKey(
+    id: DeserializedType<T, 'Edm.Int64'>
+  ): GetByKeyRequestBuilder<Photos<T>, T>;
+  /**
+   * Returns a request builder for querying all `Photos` entities.
+   * @returns A request builder for creating requests to retrieve all `Photos` entities.
+   */
+  getAll(): GetAllRequestBuilder<Photos<T>, T>;
+  /**
+   * Returns a request builder for creating a `Photos` entity.
+   * @param entity The entity to be created
+   * @returns A request builder for creating requests that create an entity of type `Photos`.
+   */
+  create(entity: Photos<T>): CreateRequestBuilder<Photos<T>, T>;
+  /**
+   * Returns a request builder for updating an entity of type `Photos`.
+   * @param entity The entity to be updated
+   * @returns A request builder for creating requests that update an entity of type `Photos`.
+   */
+  update(entity: Photos<T>): UpdateRequestBuilder<Photos<T>, T>;
+  /**
+   * Returns a request builder for deleting an entity of type `Photos`.
+   * @param id Key property. See [[Photos.id]].
+   * @returns A request builder for creating requests that delete an entity of type `Photos`.
+   */
+  delete(id: BigNumber): DeleteRequestBuilder<Photos<T>, T>;
+  /**
+   * Returns a request builder for deleting an entity of type `Photos`.
+   * @param entity Pass the entity to be deleted.
+   * @returns A request builder for creating requests that delete an entity of type `Photos` by taking the entity as a parameter.
+   */
+  delete(entity: Photos<T>): DeleteRequestBuilder<Photos<T>, T>;
 }
 //# sourceMappingURL=PhotosRequestBuilder.d.ts.map