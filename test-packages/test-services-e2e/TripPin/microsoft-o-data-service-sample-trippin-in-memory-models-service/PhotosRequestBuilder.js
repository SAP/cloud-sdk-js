'use strict';
Object.defineProperty(exports, '__esModule', { value: true });
exports.PhotosRequestBuilder = void 0;
<<<<<<< HEAD
const core_1 = require('@sap-cloud-sdk/core');
const Photos_1 = require('./Photos');
=======
var odata_common_1 = require('@sap-cloud-sdk/odata-common');
var odata_v4_1 = require('@sap-cloud-sdk/odata-v4');
var Photos_1 = require('./Photos');
>>>>>>> 52cb1c8d
/**
 * Request builder class for operations supported on the [[Photos]] entity.
 */
class PhotosRequestBuilder extends core_1.RequestBuilder {
  /**
   * Returns a request builder for retrieving one `Photos` entity based on its keys.
   * @param id Key property. See [[Photos.id]].
   * @returns A request builder for creating requests to retrieve one `Photos` entity based on its keys.
   */
<<<<<<< HEAD
  getByKey(id) {
    return new core_1.GetByKeyRequestBuilderV4(Photos_1.Photos, { Id: id });
  }
=======
  PhotosRequestBuilder.prototype.getByKey = function (id) {
    return new odata_v4_1.GetByKeyRequestBuilder(Photos_1.Photos, { Id: id });
  };
>>>>>>> 52cb1c8d
  /**
   * Returns a request builder for querying all `Photos` entities.
   * @returns A request builder for creating requests to retrieve all `Photos` entities.
   */
<<<<<<< HEAD
  getAll() {
    return new core_1.GetAllRequestBuilderV4(Photos_1.Photos);
  }
=======
  PhotosRequestBuilder.prototype.getAll = function () {
    return new odata_v4_1.GetAllRequestBuilder(Photos_1.Photos);
  };
>>>>>>> 52cb1c8d
  /**
   * Returns a request builder for creating a `Photos` entity.
   * @param entity The entity to be created
   * @returns A request builder for creating requests that create an entity of type `Photos`.
   */
<<<<<<< HEAD
  create(entity) {
    return new core_1.CreateRequestBuilderV4(Photos_1.Photos, entity);
  }
=======
  PhotosRequestBuilder.prototype.create = function (entity) {
    return new odata_v4_1.CreateRequestBuilder(Photos_1.Photos, entity);
  };
>>>>>>> 52cb1c8d
  /**
   * Returns a request builder for updating an entity of type `Photos`.
   * @param entity The entity to be updated
   * @returns A request builder for creating requests that update an entity of type `Photos`.
   */
<<<<<<< HEAD
  update(entity) {
    return new core_1.UpdateRequestBuilderV4(Photos_1.Photos, entity);
  }
  delete(idOrEntity) {
    return new core_1.DeleteRequestBuilderV4(
      Photos_1.Photos,
      idOrEntity instanceof Photos_1.Photos ? idOrEntity : { Id: idOrEntity }
    );
  }
}
=======
  PhotosRequestBuilder.prototype.update = function (entity) {
    return new odata_v4_1.UpdateRequestBuilder(Photos_1.Photos, entity);
  };
  PhotosRequestBuilder.prototype.delete = function (idOrEntity) {
    return new odata_v4_1.DeleteRequestBuilder(
      Photos_1.Photos,
      idOrEntity instanceof Photos_1.Photos ? idOrEntity : { Id: idOrEntity }
    );
  };
  return PhotosRequestBuilder;
})(odata_common_1.RequestBuilder);
>>>>>>> 52cb1c8d
exports.PhotosRequestBuilder = PhotosRequestBuilder;
//# sourceMappingURL=PhotosRequestBuilder.js.map<|MERGE_RESOLUTION|>--- conflicted
+++ resolved
@@ -1,87 +1,50 @@
 'use strict';
 Object.defineProperty(exports, '__esModule', { value: true });
 exports.PhotosRequestBuilder = void 0;
-<<<<<<< HEAD
-const core_1 = require('@sap-cloud-sdk/core');
+const odata_common_1 = require('@sap-cloud-sdk/odata-common');
+const odata_v4_1 = require('@sap-cloud-sdk/odata-v4');
 const Photos_1 = require('./Photos');
-=======
-var odata_common_1 = require('@sap-cloud-sdk/odata-common');
-var odata_v4_1 = require('@sap-cloud-sdk/odata-v4');
-var Photos_1 = require('./Photos');
->>>>>>> 52cb1c8d
 /**
  * Request builder class for operations supported on the [[Photos]] entity.
  */
-class PhotosRequestBuilder extends core_1.RequestBuilder {
+class PhotosRequestBuilder extends odata_common_1.RequestBuilder {
   /**
    * Returns a request builder for retrieving one `Photos` entity based on its keys.
    * @param id Key property. See [[Photos.id]].
    * @returns A request builder for creating requests to retrieve one `Photos` entity based on its keys.
    */
-<<<<<<< HEAD
   getByKey(id) {
-    return new core_1.GetByKeyRequestBuilderV4(Photos_1.Photos, { Id: id });
+    return new odata_v4_1.GetByKeyRequestBuilder(Photos_1.Photos, { Id: id });
   }
-=======
-  PhotosRequestBuilder.prototype.getByKey = function (id) {
-    return new odata_v4_1.GetByKeyRequestBuilder(Photos_1.Photos, { Id: id });
-  };
->>>>>>> 52cb1c8d
   /**
    * Returns a request builder for querying all `Photos` entities.
    * @returns A request builder for creating requests to retrieve all `Photos` entities.
    */
-<<<<<<< HEAD
   getAll() {
-    return new core_1.GetAllRequestBuilderV4(Photos_1.Photos);
+    return new odata_v4_1.GetAllRequestBuilder(Photos_1.Photos);
   }
-=======
-  PhotosRequestBuilder.prototype.getAll = function () {
-    return new odata_v4_1.GetAllRequestBuilder(Photos_1.Photos);
-  };
->>>>>>> 52cb1c8d
   /**
    * Returns a request builder for creating a `Photos` entity.
    * @param entity The entity to be created
    * @returns A request builder for creating requests that create an entity of type `Photos`.
    */
-<<<<<<< HEAD
   create(entity) {
-    return new core_1.CreateRequestBuilderV4(Photos_1.Photos, entity);
+    return new odata_v4_1.CreateRequestBuilder(Photos_1.Photos, entity);
   }
-=======
-  PhotosRequestBuilder.prototype.create = function (entity) {
-    return new odata_v4_1.CreateRequestBuilder(Photos_1.Photos, entity);
-  };
->>>>>>> 52cb1c8d
   /**
    * Returns a request builder for updating an entity of type `Photos`.
    * @param entity The entity to be updated
    * @returns A request builder for creating requests that update an entity of type `Photos`.
    */
-<<<<<<< HEAD
   update(entity) {
-    return new core_1.UpdateRequestBuilderV4(Photos_1.Photos, entity);
+    return new odata_v4_1.UpdateRequestBuilder(Photos_1.Photos, entity);
   }
   delete(idOrEntity) {
-    return new core_1.DeleteRequestBuilderV4(
+    return new odata_v4_1.DeleteRequestBuilder(
       Photos_1.Photos,
       idOrEntity instanceof Photos_1.Photos ? idOrEntity : { Id: idOrEntity }
     );
   }
 }
-=======
-  PhotosRequestBuilder.prototype.update = function (entity) {
-    return new odata_v4_1.UpdateRequestBuilder(Photos_1.Photos, entity);
-  };
-  PhotosRequestBuilder.prototype.delete = function (idOrEntity) {
-    return new odata_v4_1.DeleteRequestBuilder(
-      Photos_1.Photos,
-      idOrEntity instanceof Photos_1.Photos ? idOrEntity : { Id: idOrEntity }
-    );
-  };
-  return PhotosRequestBuilder;
-})(odata_common_1.RequestBuilder);
->>>>>>> 52cb1c8d
 exports.PhotosRequestBuilder = PhotosRequestBuilder;
 //# sourceMappingURL=PhotosRequestBuilder.js.map