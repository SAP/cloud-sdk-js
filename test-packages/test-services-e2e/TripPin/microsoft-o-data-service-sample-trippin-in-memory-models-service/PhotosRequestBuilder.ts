/*
 * Copyright (c) 2022 SAP SE or an SAP affiliate company. All rights reserved.
 *
 * This is a generated file powered by the SAP Cloud SDK for JavaScript.
 */
import { BigNumber } from 'bignumber.js';
<<<<<<< HEAD
import { DeserializedType, RequestBuilder } from '@sap-cloud-sdk/odata-common/internal';
import { DefaultDeSerializers, DeSerializers, GetAllRequestBuilder, GetByKeyRequestBuilder, CreateRequestBuilder, UpdateRequestBuilder, DeleteRequestBuilder } from '@sap-cloud-sdk/odata-v4';
=======
import {
  DefaultDeSerializers,
  DeSerializers,
  GetAllRequestBuilder,
  GetByKeyRequestBuilder,
  CreateRequestBuilder,
  UpdateRequestBuilder,
  DeleteRequestBuilder,
  DeserializedType,
  RequestBuilder
} from '@sap-cloud-sdk/odata-v4';
>>>>>>> e8ad5cf8
import { Photos } from './Photos';

/**
 * Request builder class for operations supported on the [[Photos]] entity.
 */
export class PhotosRequestBuilder<T extends DeSerializers = DefaultDeSerializers> extends RequestBuilder<Photos<T>, T> {
  /**
   * Returns a request builder for retrieving one `Photos` entity based on its keys.
   * @param id Key property. See [[Photos.id]].
   * @returns A request builder for creating requests to retrieve one `Photos` entity based on its keys.
   */
  getByKey(id: DeserializedType<T, 'Edm.Int64'>): GetByKeyRequestBuilder<Photos<T>, T> {
    return new GetByKeyRequestBuilder<Photos<T>, T>(this.entityApi, { Id: id });
  }

  /**
   * Returns a request builder for querying all `Photos` entities.
   * @returns A request builder for creating requests to retrieve all `Photos` entities.
   */
  getAll(): GetAllRequestBuilder<Photos<T>, T> {
    return new GetAllRequestBuilder<Photos<T>, T>(this.entityApi);
  }

  /**
   * Returns a request builder for creating a `Photos` entity.
   * @param entity The entity to be created
   * @returns A request builder for creating requests that create an entity of type `Photos`.
   */
  create(entity: Photos<T>): CreateRequestBuilder<Photos<T>, T> {
    return new CreateRequestBuilder<Photos<T>, T>(this.entityApi, entity);
  }

  /**
   * Returns a request builder for updating an entity of type `Photos`.
   * @param entity The entity to be updated
   * @returns A request builder for creating requests that update an entity of type `Photos`.
   */
  update(entity: Photos<T>): UpdateRequestBuilder<Photos<T>, T> {
    return new UpdateRequestBuilder<Photos<T>, T>(this.entityApi, entity);
  }

  /**
   * Returns a request builder for deleting an entity of type `Photos`.
   * @param id Key property. See [[Photos.id]].
   * @returns A request builder for creating requests that delete an entity of type `Photos`.
   */
  delete(id: BigNumber): DeleteRequestBuilder<Photos<T>, T>;
  /**
   * Returns a request builder for deleting an entity of type `Photos`.
   * @param entity Pass the entity to be deleted.
   * @returns A request builder for creating requests that delete an entity of type `Photos` by taking the entity as a parameter.
   */
  delete(entity: Photos<T>): DeleteRequestBuilder<Photos<T>, T>;
  delete(idOrEntity: any): DeleteRequestBuilder<Photos<T>, T> {
    return new DeleteRequestBuilder<Photos<T>, T>(this.entityApi, idOrEntity instanceof Photos ? idOrEntity : { Id: idOrEntity! });
  }
}<|MERGE_RESOLUTION|>--- conflicted
+++ resolved
@@ -4,10 +4,6 @@
  * This is a generated file powered by the SAP Cloud SDK for JavaScript.
  */
 import { BigNumber } from 'bignumber.js';
-<<<<<<< HEAD
-import { DeserializedType, RequestBuilder } from '@sap-cloud-sdk/odata-common/internal';
-import { DefaultDeSerializers, DeSerializers, GetAllRequestBuilder, GetByKeyRequestBuilder, CreateRequestBuilder, UpdateRequestBuilder, DeleteRequestBuilder } from '@sap-cloud-sdk/odata-v4';
-=======
 import {
   DefaultDeSerializers,
   DeSerializers,
@@ -19,19 +15,22 @@
   DeserializedType,
   RequestBuilder
 } from '@sap-cloud-sdk/odata-v4';
->>>>>>> e8ad5cf8
 import { Photos } from './Photos';
 
 /**
  * Request builder class for operations supported on the [[Photos]] entity.
  */
-export class PhotosRequestBuilder<T extends DeSerializers = DefaultDeSerializers> extends RequestBuilder<Photos<T>, T> {
+export class PhotosRequestBuilder<
+  T extends DeSerializers = DefaultDeSerializers
+> extends RequestBuilder<Photos<T>, T> {
   /**
    * Returns a request builder for retrieving one `Photos` entity based on its keys.
    * @param id Key property. See [[Photos.id]].
    * @returns A request builder for creating requests to retrieve one `Photos` entity based on its keys.
    */
-  getByKey(id: DeserializedType<T, 'Edm.Int64'>): GetByKeyRequestBuilder<Photos<T>, T> {
+  getByKey(
+    id: DeserializedType<T, 'Edm.Int64'>
+  ): GetByKeyRequestBuilder<Photos<T>, T> {
     return new GetByKeyRequestBuilder<Photos<T>, T>(this.entityApi, { Id: id });
   }
 
@@ -74,6 +73,9 @@
    */
   delete(entity: Photos<T>): DeleteRequestBuilder<Photos<T>, T>;
   delete(idOrEntity: any): DeleteRequestBuilder<Photos<T>, T> {
-    return new DeleteRequestBuilder<Photos<T>, T>(this.entityApi, idOrEntity instanceof Photos ? idOrEntity : { Id: idOrEntity! });
+    return new DeleteRequestBuilder<Photos<T>, T>(
+      this.entityApi,
+      idOrEntity instanceof Photos ? idOrEntity : { Id: idOrEntity! }
+    );
   }
 }