'use strict';
Object.defineProperty(exports, '__esModule', { value: true });
exports.actionImports = exports.resetDataSource = void 0;
/*
 * Copyright (c) 2021 SAP SE or an SAP affiliate company. All rights reserved.
 *
 * This is a generated file powered by the SAP Cloud SDK for JavaScript.
 */
<<<<<<< HEAD
const core_1 = require('@sap-cloud-sdk/core');
=======
require('@sap-cloud-sdk/odata-common');
var odata_v4_1 = require('@sap-cloud-sdk/odata-v4');
>>>>>>> 52cb1c8d
/**
 * Reset Data Source.
 *
 * @param parameters - Object containing all parameters for the action import.
 * @returns A request builder that allows to overwrite some of the values and execute the resulting request.
 */
function resetDataSource(parameters) {
<<<<<<< HEAD
  const params = {};
  return new core_1.ActionImportRequestBuilder(
    'V4/(S(duh2c3dgb1c5lzc0bqwgyekc))/TripPinServiceRW/',
    'ResetDataSource',
    data =>
      (0, core_1.transformReturnValueForUndefinedV4)(data, val => undefined),
=======
  var params = {};
  return new odata_v4_1.ActionImportRequestBuilder(
    'V4/(S(duh2c3dgb1c5lzc0bqwgyekc))/TripPinServiceRW/',
    'ResetDataSource',
    function (data) {
      return (0, odata_v4_1.transformReturnValueForUndefined)(
        data,
        function (val) {
          return undefined;
        }
      );
    },
>>>>>>> 52cb1c8d
    params
  );
}
exports.resetDataSource = resetDataSource;
exports.actionImports = {
  resetDataSource
};
//# sourceMappingURL=action-imports.js.map<|MERGE_RESOLUTION|>--- conflicted
+++ resolved
@@ -6,12 +6,8 @@
  *
  * This is a generated file powered by the SAP Cloud SDK for JavaScript.
  */
-<<<<<<< HEAD
-const core_1 = require('@sap-cloud-sdk/core');
-=======
 require('@sap-cloud-sdk/odata-common');
-var odata_v4_1 = require('@sap-cloud-sdk/odata-v4');
->>>>>>> 52cb1c8d
+const odata_v4_1 = require('@sap-cloud-sdk/odata-v4');
 /**
  * Reset Data Source.
  *
@@ -19,27 +15,12 @@
  * @returns A request builder that allows to overwrite some of the values and execute the resulting request.
  */
 function resetDataSource(parameters) {
-<<<<<<< HEAD
   const params = {};
-  return new core_1.ActionImportRequestBuilder(
+  return new odata_v4_1.ActionImportRequestBuilder(
     'V4/(S(duh2c3dgb1c5lzc0bqwgyekc))/TripPinServiceRW/',
     'ResetDataSource',
     data =>
-      (0, core_1.transformReturnValueForUndefinedV4)(data, val => undefined),
-=======
-  var params = {};
-  return new odata_v4_1.ActionImportRequestBuilder(
-    'V4/(S(duh2c3dgb1c5lzc0bqwgyekc))/TripPinServiceRW/',
-    'ResetDataSource',
-    function (data) {
-      return (0, odata_v4_1.transformReturnValueForUndefined)(
-        data,
-        function (val) {
-          return undefined;
-        }
-      );
-    },
->>>>>>> 52cb1c8d
+      (0, odata_v4_1.transformReturnValueForUndefined)(data, val => undefined),
     params
   );
 }
