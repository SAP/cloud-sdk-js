--- conflicted
+++ resolved
@@ -1,33 +1,40 @@
-<<<<<<< HEAD
-import { FunctionImportRequestBuilder, DeSerializers, DefaultDeSerializers } from '@sap-cloud-sdk/odata-v4';
-=======
 import {
   DeSerializers,
   DefaultDeSerializers,
   FunctionImportRequestBuilder
 } from '@sap-cloud-sdk/odata-v4';
->>>>>>> e8c5956a
 import { Airports } from './Airports';
 /**
  * Type of the parameters to be passed to {@link getNearestAirport}.
  */
-export interface GetNearestAirportParameters<DeSerializersT extends DeSerializers> {
-    /**
-     * Lat.
-     */
-    lat: number;
-    /**
-     * Lon.
-     */
-    lon: number;
+export interface GetNearestAirportParameters<
+  DeSerializersT extends DeSerializers
+> {
+  /**
+   * Lat.
+   */
+  lat: number;
+  /**
+   * Lon.
+   */
+  lon: number;
 }
 /**
  * Get Nearest Airport.
  * @param parameters - Object containing all parameters for the function import.
  * @returns A request builder that allows to overwrite some of the values and execute the resulting request.
  */
-export declare function getNearestAirport<DeSerializersT extends DeSerializers = DefaultDeSerializers>(parameters: GetNearestAirportParameters<DeSerializersT>, deSerializers?: DeSerializersT): FunctionImportRequestBuilder<DeSerializersT, GetNearestAirportParameters<DeSerializersT>, Airports>;
+export declare function getNearestAirport<
+  DeSerializersT extends DeSerializers = DefaultDeSerializers
+>(
+  parameters: GetNearestAirportParameters<DeSerializersT>,
+  deSerializers?: DeSerializersT
+): FunctionImportRequestBuilder<
+  DeSerializersT,
+  GetNearestAirportParameters<DeSerializersT>,
+  Airports
+>;
 export declare const functionImports: {
-    getNearestAirport: typeof getNearestAirport;
+  getNearestAirport: typeof getNearestAirport;
 };
 //# sourceMappingURL=function-imports.d.ts.map