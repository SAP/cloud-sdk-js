'use strict';
Object.defineProperty(exports, '__esModule', { value: true });
exports.functionImports = exports.getNearestAirport = void 0;
/*
 * Copyright (c) 2021 SAP SE or an SAP affiliate company. All rights reserved.
 *
 * This is a generated file powered by the SAP Cloud SDK for JavaScript.
 */
<<<<<<< HEAD
const core_1 = require('@sap-cloud-sdk/core');
const Airports_1 = require('./Airports');
=======
var odata_common_1 = require('@sap-cloud-sdk/odata-common');
var odata_v4_1 = require('@sap-cloud-sdk/odata-v4');
var Airports_1 = require('./Airports');
>>>>>>> 52cb1c8d
/**
 * Get Nearest Airport.
 * @param parameters - Object containing all parameters for the function import.
 * @returns A request builder that allows to overwrite some of the values and execute the resulting request.
 */
function getNearestAirport(parameters) {
<<<<<<< HEAD
  const params = {
    lat: new core_1.FunctionImportParameter(
=======
  var params = {
    lat: new odata_common_1.FunctionImportParameter(
>>>>>>> 52cb1c8d
      'lat',
      'Edm.Double',
      parameters.lat
    ),
    lon: new odata_common_1.FunctionImportParameter(
      'lon',
      'Edm.Double',
      parameters.lon
    )
  };
  return new odata_v4_1.FunctionImportRequestBuilder(
    'V4/(S(duh2c3dgb1c5lzc0bqwgyekc))/TripPinServiceRW/',
    'GetNearestAirport',
<<<<<<< HEAD
    data =>
      (0, core_1.transformReturnValueForEntityV4)(data, Airports_1.Airports),
=======
    function (data) {
      return (0, odata_v4_1.transformReturnValueForEntity)(
        data,
        Airports_1.Airports
      );
    },
>>>>>>> 52cb1c8d
    params
  );
}
exports.getNearestAirport = getNearestAirport;
exports.functionImports = {
  getNearestAirport
};
//# sourceMappingURL=function-imports.js.map<|MERGE_RESOLUTION|>--- conflicted
+++ resolved
@@ -6,27 +6,17 @@
  *
  * This is a generated file powered by the SAP Cloud SDK for JavaScript.
  */
-<<<<<<< HEAD
-const core_1 = require('@sap-cloud-sdk/core');
+const odata_common_1 = require('@sap-cloud-sdk/odata-common');
+const odata_v4_1 = require('@sap-cloud-sdk/odata-v4');
 const Airports_1 = require('./Airports');
-=======
-var odata_common_1 = require('@sap-cloud-sdk/odata-common');
-var odata_v4_1 = require('@sap-cloud-sdk/odata-v4');
-var Airports_1 = require('./Airports');
->>>>>>> 52cb1c8d
 /**
  * Get Nearest Airport.
  * @param parameters - Object containing all parameters for the function import.
  * @returns A request builder that allows to overwrite some of the values and execute the resulting request.
  */
 function getNearestAirport(parameters) {
-<<<<<<< HEAD
   const params = {
-    lat: new core_1.FunctionImportParameter(
-=======
-  var params = {
     lat: new odata_common_1.FunctionImportParameter(
->>>>>>> 52cb1c8d
       'lat',
       'Edm.Double',
       parameters.lat
@@ -40,17 +30,8 @@
   return new odata_v4_1.FunctionImportRequestBuilder(
     'V4/(S(duh2c3dgb1c5lzc0bqwgyekc))/TripPinServiceRW/',
     'GetNearestAirport',
-<<<<<<< HEAD
     data =>
-      (0, core_1.transformReturnValueForEntityV4)(data, Airports_1.Airports),
-=======
-    function (data) {
-      return (0, odata_v4_1.transformReturnValueForEntity)(
-        data,
-        Airports_1.Airports
-      );
-    },
->>>>>>> 52cb1c8d
+      (0, odata_v4_1.transformReturnValueForEntity)(data, Airports_1.Airports),
     params
   );
 }
