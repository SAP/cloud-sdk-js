/*
 * Copyright (c) 2022 SAP SE or an SAP affiliate company. All rights reserved.
 *
 * This is a generated file powered by the SAP Cloud SDK for JavaScript.
 */
<<<<<<< HEAD
import { FunctionImportParameter } from '@sap-cloud-sdk/odata-common/internal';
import { FunctionImportRequestBuilder, DeSerializers, transformReturnValueForEntity, DefaultDeSerializers, defaultDeSerializers } from '@sap-cloud-sdk/odata-v4';
=======
import {
  FunctionImportRequestBuilder,
  DeSerializers,
  transformReturnValueForEntity,
  DefaultDeSerializers,
  defaultDeSerializers,
  FunctionImportParameter
} from '@sap-cloud-sdk/odata-v4';
>>>>>>> e8ad5cf8
import { microsoftODataServiceSampleTrippinInMemoryModelsService } from './service';
import { Airports } from './Airports';
import { AirportsApi } from './AirportsApi';

/**
 * Type of the parameters to be passed to [[getNearestAirport]].
 */
export interface GetNearestAirportParameters<DeSerializersT extends DeSerializers> {
  /**
   * Lat.
   */
  lat: number;
  /**
   * Lon.
   */
  lon: number;
}

/**
 * Get Nearest Airport. 
 * @param parameters - Object containing all parameters for the function import.
 * @returns A request builder that allows to overwrite some of the values and execute the resulting request.
 */
export function getNearestAirport<DeSerializersT extends DeSerializers = DefaultDeSerializers>(parameters: GetNearestAirportParameters<DeSerializersT>, deSerializers: DeSerializersT = defaultDeSerializers as any): FunctionImportRequestBuilder<DeSerializersT, GetNearestAirportParameters<DeSerializersT>, Airports> {
  const params = {
    lat: new FunctionImportParameter('lat', 'Edm.Double', parameters.lat),
    lon: new FunctionImportParameter('lon', 'Edm.Double', parameters.lon)
  };


  return new FunctionImportRequestBuilder('V4/(S(duh2c3dgb1c5lzc0bqwgyekc))/TripPinServiceRW/', 'GetNearestAirport', (data) => transformReturnValueForEntity(data, microsoftODataServiceSampleTrippinInMemoryModelsService(deSerializers).airportsApi), params, deSerializers);
}

export const functionImports = {
  getNearestAirport
};<|MERGE_RESOLUTION|>--- conflicted
+++ resolved
@@ -3,10 +3,6 @@
  *
  * This is a generated file powered by the SAP Cloud SDK for JavaScript.
  */
-<<<<<<< HEAD
-import { FunctionImportParameter } from '@sap-cloud-sdk/odata-common/internal';
-import { FunctionImportRequestBuilder, DeSerializers, transformReturnValueForEntity, DefaultDeSerializers, defaultDeSerializers } from '@sap-cloud-sdk/odata-v4';
-=======
 import {
   FunctionImportRequestBuilder,
   DeSerializers,
@@ -15,7 +11,6 @@
   defaultDeSerializers,
   FunctionImportParameter
 } from '@sap-cloud-sdk/odata-v4';
->>>>>>> e8ad5cf8
 import { microsoftODataServiceSampleTrippinInMemoryModelsService } from './service';
 import { Airports } from './Airports';
 import { AirportsApi } from './AirportsApi';
@@ -23,7 +18,9 @@
 /**
  * Type of the parameters to be passed to [[getNearestAirport]].
  */
-export interface GetNearestAirportParameters<DeSerializersT extends DeSerializers> {
+export interface GetNearestAirportParameters<
+  DeSerializersT extends DeSerializers
+> {
   /**
    * Lat.
    */
@@ -35,18 +32,37 @@
 }
 
 /**
- * Get Nearest Airport. 
+ * Get Nearest Airport.
  * @param parameters - Object containing all parameters for the function import.
  * @returns A request builder that allows to overwrite some of the values and execute the resulting request.
  */
-export function getNearestAirport<DeSerializersT extends DeSerializers = DefaultDeSerializers>(parameters: GetNearestAirportParameters<DeSerializersT>, deSerializers: DeSerializersT = defaultDeSerializers as any): FunctionImportRequestBuilder<DeSerializersT, GetNearestAirportParameters<DeSerializersT>, Airports> {
+export function getNearestAirport<
+  DeSerializersT extends DeSerializers = DefaultDeSerializers
+>(
+  parameters: GetNearestAirportParameters<DeSerializersT>,
+  deSerializers: DeSerializersT = defaultDeSerializers as any
+): FunctionImportRequestBuilder<
+  DeSerializersT,
+  GetNearestAirportParameters<DeSerializersT>,
+  Airports
+> {
   const params = {
     lat: new FunctionImportParameter('lat', 'Edm.Double', parameters.lat),
     lon: new FunctionImportParameter('lon', 'Edm.Double', parameters.lon)
   };
 
-
-  return new FunctionImportRequestBuilder('V4/(S(duh2c3dgb1c5lzc0bqwgyekc))/TripPinServiceRW/', 'GetNearestAirport', (data) => transformReturnValueForEntity(data, microsoftODataServiceSampleTrippinInMemoryModelsService(deSerializers).airportsApi), params, deSerializers);
+  return new FunctionImportRequestBuilder(
+    'V4/(S(duh2c3dgb1c5lzc0bqwgyekc))/TripPinServiceRW/',
+    'GetNearestAirport',
+    data =>
+      transformReturnValueForEntity(
+        data,
+        microsoftODataServiceSampleTrippinInMemoryModelsService(deSerializers)
+          .airportsApi
+      ),
+    params,
+    deSerializers
+  );
 }
 
 export const functionImports = {
