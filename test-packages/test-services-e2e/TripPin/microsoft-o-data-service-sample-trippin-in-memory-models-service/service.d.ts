--- conflicted
+++ resolved
@@ -5,28 +5,7 @@
 import { GetNearestAirportParameters } from './function-imports';
 import { ResetDataSourceParameters } from './action-imports';
 import { BigNumber } from 'bignumber.js';
-import { batch } from './BatchRequest';
 import { Moment, Duration } from 'moment';
-<<<<<<< HEAD
-import { DeSerializers, DefaultDeSerializers } from '@sap-cloud-sdk/odata-v4';
-export declare function microsoftODataServiceSampleTrippinInMemoryModelsService<BinaryT = string, BooleanT = boolean, ByteT = number, DecimalT = BigNumber, DoubleT = number, FloatT = number, Int16T = number, Int32T = number, Int64T = BigNumber, GuidT = string, SByteT = number, SingleT = number, StringT = string, AnyT = any, DateTimeOffsetT = Moment, DateT = Moment, DurationT = Duration, TimeOfDayT = Time>(deSerializers?: Partial<DeSerializers<BinaryT, BooleanT, ByteT, DecimalT, DoubleT, FloatT, Int16T, Int32T, Int64T, GuidT, SByteT, SingleT, StringT, AnyT, DateTimeOffsetT, DateT, DurationT, TimeOfDayT>>): MicrosoftODataServiceSampleTrippinInMemoryModelsService<DeSerializers<BinaryT, BooleanT, ByteT, DecimalT, DoubleT, FloatT, Int16T, Int32T, Int64T, GuidT, SByteT, SingleT, StringT, AnyT, DateTimeOffsetT, DateT, DurationT, TimeOfDayT>>;
-export declare class MicrosoftODataServiceSampleTrippinInMemoryModelsService<DeSerializersT extends DeSerializers = DefaultDeSerializers> {
-    private apis;
-    private deSerializers;
-    constructor(deSerializers: DeSerializersT);
-    private initApi;
-    get photosApi(): PhotosApi<DeSerializersT>;
-    get peopleApi(): PeopleApi<DeSerializersT>;
-    get airlinesApi(): AirlinesApi<DeSerializersT>;
-    get airportsApi(): AirportsApi<DeSerializersT>;
-    get functionImports(): {
-        getNearestAirport: (parameter: GetNearestAirportParameters<DeSerializersT>) => import("@sap-cloud-sdk/odata-v4").FunctionImportRequestBuilder<DeSerializersT, GetNearestAirportParameters<DeSerializersT>, import("./Airports").Airports<DefaultDeSerializers>>;
-    };
-    get actionImports(): {
-        resetDataSource: (parameter: ResetDataSourceParameters<DeSerializersT>) => import("@sap-cloud-sdk/odata-v4").ActionImportRequestBuilder<DeSerializersT, ResetDataSourceParameters<DeSerializersT>, undefined>;
-    };
-    get batch(): typeof batch;
-=======
 import {
   DeSerializers,
   DefaultDeSerializers,
@@ -125,6 +104,5 @@
       undefined
     >;
   };
->>>>>>> e8ad5cf8
 }
 //# sourceMappingURL=service.d.ts.map