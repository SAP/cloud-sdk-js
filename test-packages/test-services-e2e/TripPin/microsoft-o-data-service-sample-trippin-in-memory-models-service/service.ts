/*
 * Copyright (c) 2022 SAP SE or an SAP affiliate company. All rights reserved.
 *
 * This is a generated file powered by the SAP Cloud SDK for JavaScript.
 */
import { PhotosApi } from './PhotosApi';
import { PeopleApi } from './PeopleApi';
import { AirlinesApi } from './AirlinesApi';
import { AirportsApi } from './AirportsApi';
<<<<<<< HEAD
=======
import {
  getNearestAirport,
  GetNearestAirportParameters
} from './function-imports';
import { resetDataSource, ResetDataSourceParameters } from './action-imports';
import { Time } from '@sap-cloud-sdk/odata-common/internal';
>>>>>>> d79e0a21
import { BigNumber } from 'bignumber.js';
import { Moment, Duration } from 'moment';
import {
  defaultDeSerializers,
  DeSerializers,
  DefaultDeSerializers,
  mergeDefaultDeSerializersWith,
  Time
} from '@sap-cloud-sdk/odata-v4';

export function microsoftODataServiceSampleTrippinInMemoryModelsService<
  BinaryT = string,
  BooleanT = boolean,
  ByteT = number,
  DecimalT = BigNumber,
  DoubleT = number,
  FloatT = number,
  Int16T = number,
  Int32T = number,
  Int64T = BigNumber,
  GuidT = string,
  SByteT = number,
  SingleT = number,
  StringT = string,
  AnyT = any,
  DateTimeOffsetT = Moment,
  DateT = Moment,
  DurationT = Duration,
  TimeOfDayT = Time
>(
  deSerializers: Partial<
    DeSerializers<
      BinaryT,
      BooleanT,
      ByteT,
      DecimalT,
      DoubleT,
      FloatT,
      Int16T,
      Int32T,
      Int64T,
      GuidT,
      SByteT,
      SingleT,
      StringT,
      AnyT,
      DateTimeOffsetT,
      DateT,
      DurationT,
      TimeOfDayT
    >
  > = defaultDeSerializers as any
): MicrosoftODataServiceSampleTrippinInMemoryModelsService<
  DeSerializers<
    BinaryT,
    BooleanT,
    ByteT,
    DecimalT,
    DoubleT,
    FloatT,
    Int16T,
    Int32T,
    Int64T,
    GuidT,
    SByteT,
    SingleT,
    StringT,
    AnyT,
    DateTimeOffsetT,
    DateT,
    DurationT,
    TimeOfDayT
  >
> {
  return new MicrosoftODataServiceSampleTrippinInMemoryModelsService(
    mergeDefaultDeSerializersWith(deSerializers)
  );
}
export class MicrosoftODataServiceSampleTrippinInMemoryModelsService<
  DeSerializersT extends DeSerializers = DefaultDeSerializers
> {
  private apis: Record<string, any> = {};
  private deSerializers: DeSerializersT;

  constructor(deSerializers: DeSerializersT) {
    this.deSerializers = deSerializers;
  }

  private initApi(key: string, ctor: new (...args: any[]) => any): any {
    if (!this.apis[key]) {
      this.apis[key] = new ctor(this.deSerializers);
    }
    return this.apis[key];
  }

  get photosApi(): PhotosApi<DeSerializersT> {
    return this.initApi('photosApi', PhotosApi);
  }

  get peopleApi(): PeopleApi<DeSerializersT> {
    const api = this.initApi('peopleApi', PeopleApi);
    const linkedApis = [
      this.initApi('peopleApi', PeopleApi),
      this.initApi('photosApi', PhotosApi)
    ];
    api._addNavigationProperties(linkedApis);
    return api;
  }

  get airlinesApi(): AirlinesApi<DeSerializersT> {
    return this.initApi('airlinesApi', AirlinesApi);
  }

  get airportsApi(): AirportsApi<DeSerializersT> {
    return this.initApi('airportsApi', AirportsApi);
  }

  get functionImports() {
    return {
      getNearestAirport: (
        parameter: GetNearestAirportParameters<DeSerializersT>
      ) => getNearestAirport(parameter, this.deSerializers)
    };
  }

  get actionImports() {
    return {
      resetDataSource: (parameter: ResetDataSourceParameters<DeSerializersT>) =>
        resetDataSource(parameter, this.deSerializers)
    };
  }
}<|MERGE_RESOLUTION|>--- conflicted
+++ resolved
@@ -7,15 +7,11 @@
 import { PeopleApi } from './PeopleApi';
 import { AirlinesApi } from './AirlinesApi';
 import { AirportsApi } from './AirportsApi';
-<<<<<<< HEAD
-=======
 import {
   getNearestAirport,
   GetNearestAirportParameters
 } from './function-imports';
 import { resetDataSource, ResetDataSourceParameters } from './action-imports';
-import { Time } from '@sap-cloud-sdk/odata-common/internal';
->>>>>>> d79e0a21
 import { BigNumber } from 'bignumber.js';
 import { Moment, Duration } from 'moment';
 import {
