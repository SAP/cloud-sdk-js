/*
 * Copyright (c) 2022 SAP SE or an SAP affiliate company. All rights reserved.
 *
 * This is a generated file powered by the SAP Cloud SDK for JavaScript.
 */
import { PhotosApi } from './PhotosApi';
import { PeopleApi } from './PeopleApi';
import { AirlinesApi } from './AirlinesApi';
import { AirportsApi } from './AirportsApi';
import { getNearestAirport, GetNearestAirportParameters } from './function-imports';
import { resetDataSource, ResetDataSourceParameters } from './action-imports';
import { BigNumber } from 'bignumber.js';
import { batch } from './BatchRequest';
import { Moment, Duration } from 'moment';
<<<<<<< HEAD
import { defaultDeSerializers, DeSerializers, DefaultDeSerializers, mergeDefaultDeSerializersWith } from '@sap-cloud-sdk/odata-v4';
  
  export function microsoftODataServiceSampleTrippinInMemoryModelsService<BinaryT = string,
BooleanT = boolean,
ByteT = number,
DecimalT = BigNumber,
DoubleT = number,
FloatT = number,
Int16T = number,
Int32T = number,
Int64T = BigNumber,
GuidT = string,
SByteT = number,
SingleT = number,
StringT = string,
AnyT = any,
DateTimeOffsetT = Moment,
DateT = Moment,
DurationT = Duration,
TimeOfDayT = Time>(
  deSerializers: Partial<DeSerializers<BinaryT,
BooleanT,
ByteT,
DecimalT,
DoubleT,
FloatT,
Int16T,
Int32T,
Int64T,
GuidT,
SByteT,
SingleT,
StringT,
AnyT,
DateTimeOffsetT,
DateT,
DurationT,
TimeOfDayT>> = defaultDeSerializers as any
  ):MicrosoftODataServiceSampleTrippinInMemoryModelsService<DeSerializers<BinaryT,
BooleanT,
ByteT,
DecimalT,
DoubleT,
FloatT,
Int16T,
Int32T,
Int64T,
GuidT,
SByteT,
SingleT,
StringT,
AnyT,
DateTimeOffsetT,
DateT,
DurationT,
TimeOfDayT>>  
  {
  return new MicrosoftODataServiceSampleTrippinInMemoryModelsService(mergeDefaultDeSerializersWith(deSerializers))
  } 
export class MicrosoftODataServiceSampleTrippinInMemoryModelsService<DeSerializersT extends DeSerializers = DefaultDeSerializers> {
    private apis: Record<string, any> = {};
    private deSerializers: DeSerializersT;
=======
import {
  defaultDeSerializers,
  DeSerializers,
  DefaultDeSerializers,
  mergeDefaultDeSerializersWith,
  Time
} from '@sap-cloud-sdk/odata-v4';
>>>>>>> e8ad5cf8

    constructor(deSerializers: DeSerializersT) {
      this.deSerializers = deSerializers;
    }

    private initApi(key: string, ctor: new (...args: any[]) => any): any {
      if (!this.apis[key]) {
        this.apis[key] = new ctor(this.deSerializers);
      }
      return this.apis[key];
    }

    get photosApi(): PhotosApi<DeSerializersT> { 
        return this.initApi('photosApi', PhotosApi)    
      }
    
    get peopleApi(): PeopleApi<DeSerializersT> { 
        const api = this.initApi('peopleApi', PeopleApi);
          const linkedApis = [
            this.initApi('peopleApi', PeopleApi),
        this.initApi('photosApi', PhotosApi)
          ];
          api._addNavigationProperties(linkedApis);
          return api    
      }
    
    get airlinesApi(): AirlinesApi<DeSerializersT> { 
        return this.initApi('airlinesApi', AirlinesApi)    
      }
    
    get airportsApi(): AirportsApi<DeSerializersT> { 
        return this.initApi('airportsApi', AirportsApi)    
      }
    
      get functionImports( ) {
        return {getNearestAirport:(parameter:GetNearestAirportParameters<DeSerializersT>)=>getNearestAirport(parameter,this.deSerializers)}
      }
    
      get actionImports( ) {
        return {resetDataSource:(parameter:ResetDataSourceParameters<DeSerializersT>)=>resetDataSource(parameter,this.deSerializers)}
      }
    
      get batch(): typeof batch {
        return batch;
      }
  }<|MERGE_RESOLUTION|>--- conflicted
+++ resolved
@@ -7,75 +7,13 @@
 import { PeopleApi } from './PeopleApi';
 import { AirlinesApi } from './AirlinesApi';
 import { AirportsApi } from './AirportsApi';
-import { getNearestAirport, GetNearestAirportParameters } from './function-imports';
+import {
+  getNearestAirport,
+  GetNearestAirportParameters
+} from './function-imports';
 import { resetDataSource, ResetDataSourceParameters } from './action-imports';
 import { BigNumber } from 'bignumber.js';
-import { batch } from './BatchRequest';
 import { Moment, Duration } from 'moment';
-<<<<<<< HEAD
-import { defaultDeSerializers, DeSerializers, DefaultDeSerializers, mergeDefaultDeSerializersWith } from '@sap-cloud-sdk/odata-v4';
-  
-  export function microsoftODataServiceSampleTrippinInMemoryModelsService<BinaryT = string,
-BooleanT = boolean,
-ByteT = number,
-DecimalT = BigNumber,
-DoubleT = number,
-FloatT = number,
-Int16T = number,
-Int32T = number,
-Int64T = BigNumber,
-GuidT = string,
-SByteT = number,
-SingleT = number,
-StringT = string,
-AnyT = any,
-DateTimeOffsetT = Moment,
-DateT = Moment,
-DurationT = Duration,
-TimeOfDayT = Time>(
-  deSerializers: Partial<DeSerializers<BinaryT,
-BooleanT,
-ByteT,
-DecimalT,
-DoubleT,
-FloatT,
-Int16T,
-Int32T,
-Int64T,
-GuidT,
-SByteT,
-SingleT,
-StringT,
-AnyT,
-DateTimeOffsetT,
-DateT,
-DurationT,
-TimeOfDayT>> = defaultDeSerializers as any
-  ):MicrosoftODataServiceSampleTrippinInMemoryModelsService<DeSerializers<BinaryT,
-BooleanT,
-ByteT,
-DecimalT,
-DoubleT,
-FloatT,
-Int16T,
-Int32T,
-Int64T,
-GuidT,
-SByteT,
-SingleT,
-StringT,
-AnyT,
-DateTimeOffsetT,
-DateT,
-DurationT,
-TimeOfDayT>>  
-  {
-  return new MicrosoftODataServiceSampleTrippinInMemoryModelsService(mergeDefaultDeSerializersWith(deSerializers))
-  } 
-export class MicrosoftODataServiceSampleTrippinInMemoryModelsService<DeSerializersT extends DeSerializers = DefaultDeSerializers> {
-    private apis: Record<string, any> = {};
-    private deSerializers: DeSerializersT;
-=======
 import {
   defaultDeSerializers,
   DeSerializers,
@@ -83,50 +21,126 @@
   mergeDefaultDeSerializersWith,
   Time
 } from '@sap-cloud-sdk/odata-v4';
->>>>>>> e8ad5cf8
 
-    constructor(deSerializers: DeSerializersT) {
-      this.deSerializers = deSerializers;
+export function microsoftODataServiceSampleTrippinInMemoryModelsService<
+  BinaryT = string,
+  BooleanT = boolean,
+  ByteT = number,
+  DecimalT = BigNumber,
+  DoubleT = number,
+  FloatT = number,
+  Int16T = number,
+  Int32T = number,
+  Int64T = BigNumber,
+  GuidT = string,
+  SByteT = number,
+  SingleT = number,
+  StringT = string,
+  AnyT = any,
+  DateTimeOffsetT = Moment,
+  DateT = Moment,
+  DurationT = Duration,
+  TimeOfDayT = Time
+>(
+  deSerializers: Partial<
+    DeSerializers<
+      BinaryT,
+      BooleanT,
+      ByteT,
+      DecimalT,
+      DoubleT,
+      FloatT,
+      Int16T,
+      Int32T,
+      Int64T,
+      GuidT,
+      SByteT,
+      SingleT,
+      StringT,
+      AnyT,
+      DateTimeOffsetT,
+      DateT,
+      DurationT,
+      TimeOfDayT
+    >
+  > = defaultDeSerializers as any
+): MicrosoftODataServiceSampleTrippinInMemoryModelsService<
+  DeSerializers<
+    BinaryT,
+    BooleanT,
+    ByteT,
+    DecimalT,
+    DoubleT,
+    FloatT,
+    Int16T,
+    Int32T,
+    Int64T,
+    GuidT,
+    SByteT,
+    SingleT,
+    StringT,
+    AnyT,
+    DateTimeOffsetT,
+    DateT,
+    DurationT,
+    TimeOfDayT
+  >
+> {
+  return new MicrosoftODataServiceSampleTrippinInMemoryModelsService(
+    mergeDefaultDeSerializersWith(deSerializers)
+  );
+}
+export class MicrosoftODataServiceSampleTrippinInMemoryModelsService<
+  DeSerializersT extends DeSerializers = DefaultDeSerializers
+> {
+  private apis: Record<string, any> = {};
+  private deSerializers: DeSerializersT;
+
+  constructor(deSerializers: DeSerializersT) {
+    this.deSerializers = deSerializers;
+  }
+
+  private initApi(key: string, ctor: new (...args: any[]) => any): any {
+    if (!this.apis[key]) {
+      this.apis[key] = new ctor(this.deSerializers);
     }
+    return this.apis[key];
+  }
 
-    private initApi(key: string, ctor: new (...args: any[]) => any): any {
-      if (!this.apis[key]) {
-        this.apis[key] = new ctor(this.deSerializers);
-      }
-      return this.apis[key];
-    }
+  get photosApi(): PhotosApi<DeSerializersT> {
+    return this.initApi('photosApi', PhotosApi);
+  }
 
-    get photosApi(): PhotosApi<DeSerializersT> { 
-        return this.initApi('photosApi', PhotosApi)    
-      }
-    
-    get peopleApi(): PeopleApi<DeSerializersT> { 
-        const api = this.initApi('peopleApi', PeopleApi);
-          const linkedApis = [
-            this.initApi('peopleApi', PeopleApi),
-        this.initApi('photosApi', PhotosApi)
-          ];
-          api._addNavigationProperties(linkedApis);
-          return api    
-      }
-    
-    get airlinesApi(): AirlinesApi<DeSerializersT> { 
-        return this.initApi('airlinesApi', AirlinesApi)    
-      }
-    
-    get airportsApi(): AirportsApi<DeSerializersT> { 
-        return this.initApi('airportsApi', AirportsApi)    
-      }
-    
-      get functionImports( ) {
-        return {getNearestAirport:(parameter:GetNearestAirportParameters<DeSerializersT>)=>getNearestAirport(parameter,this.deSerializers)}
-      }
-    
-      get actionImports( ) {
-        return {resetDataSource:(parameter:ResetDataSourceParameters<DeSerializersT>)=>resetDataSource(parameter,this.deSerializers)}
-      }
-    
-      get batch(): typeof batch {
-        return batch;
-      }
-  }+  get peopleApi(): PeopleApi<DeSerializersT> {
+    const api = this.initApi('peopleApi', PeopleApi);
+    const linkedApis = [
+      this.initApi('peopleApi', PeopleApi),
+      this.initApi('photosApi', PhotosApi)
+    ];
+    api._addNavigationProperties(linkedApis);
+    return api;
+  }
+
+  get airlinesApi(): AirlinesApi<DeSerializersT> {
+    return this.initApi('airlinesApi', AirlinesApi);
+  }
+
+  get airportsApi(): AirportsApi<DeSerializersT> {
+    return this.initApi('airportsApi', AirportsApi);
+  }
+
+  get functionImports() {
+    return {
+      getNearestAirport: (
+        parameter: GetNearestAirportParameters<DeSerializersT>
+      ) => getNearestAirport(parameter, this.deSerializers)
+    };
+  }
+
+  get actionImports() {
+    return {
+      resetDataSource: (parameter: ResetDataSourceParameters<DeSerializersT>) =>
+        resetDataSource(parameter, this.deSerializers)
+    };
+  }
+}