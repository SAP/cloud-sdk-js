<<<<<<< HEAD
import { Entity, DefaultDeSerializers, DeSerializers } from '@sap-cloud-sdk/odata-v4';
import { DeserializedType } from '@sap-cloud-sdk/odata-common/internal';
=======
import {
  Entity,
  DefaultDeSerializers,
  DeSerializers,
  DeserializedType
} from '@sap-cloud-sdk/odata-v4';
>>>>>>> e8ad5cf8
import { TestEntityLink, TestEntityLinkType } from './TestEntityLink';
/**
 * This class represents the entity "TestEntity" of service "TestService".
 */
export declare class TestEntity<T extends DeSerializers = DefaultDeSerializers> extends Entity implements TestEntityType<T> {
    /**
     * Technical entity name for TestEntity.
     */
    static _entityName: string;
    /**
     * Default url path for the according service.
     */
    static _defaultServicePath: string;
    /**
     * All key fields of the TestEntity entity
     */
    static _keys: string[];
    /**
     * Key Test Entity.
     */
    keyTestEntity: DeserializedType<T, 'Edm.Int32'>;
    /**
     * String Property.
     * Maximum length: 111.
     * @nullable
     */
    stringProperty?: DeserializedType<T, 'Edm.String'> | null;
    /**
     * Guid Property.
     * @nullable
     */
    guidProperty?: DeserializedType<T, 'Edm.Guid'> | null;
    /**
     * Boolean Property.
     * @nullable
     */
    booleanProperty?: DeserializedType<T, 'Edm.Boolean'> | null;
    /**
     * Int 64 Property.
     * @nullable
     */
    int64Property?: DeserializedType<T, 'Edm.Int64'> | null;
    /**
     * Double Property.
     * @nullable
     */
    doubleProperty?: DeserializedType<T, 'Edm.Double'> | null;
    /**
     * Decimal Property.
     * @nullable
     */
    decimalProperty?: DeserializedType<T, 'Edm.Decimal'> | null;
    /**
     * Date Property.
     * @nullable
     */
    dateProperty?: DeserializedType<T, 'Edm.Date'> | null;
    /**
     * Time Of Day Property.
     * @nullable
     */
    timeOfDayProperty?: DeserializedType<T, 'Edm.TimeOfDay'> | null;
    /**
     * Data Time Offset Data Time Property.
     * @nullable
     */
    dataTimeOffsetDataTimeProperty?: DeserializedType<T, 'Edm.DateTimeOffset'> | null;
    /**
     * Data Time Offset Timestamp Property.
     * @nullable
     */
    dataTimeOffsetTimestampProperty?: DeserializedType<T, 'Edm.DateTimeOffset'> | null;
    /**
     * One-to-many navigation property to the [[TestEntityLink]] entity.
     */
    toMultiLink: TestEntityLink<T>[];
}
export interface TestEntityType<T extends DeSerializers = DefaultDeSerializers> {
    keyTestEntity: DeserializedType<T, 'Edm.Int32'>;
    stringProperty?: DeserializedType<T, 'Edm.String'> | null;
    guidProperty?: DeserializedType<T, 'Edm.Guid'> | null;
    booleanProperty?: DeserializedType<T, 'Edm.Boolean'> | null;
    int64Property?: DeserializedType<T, 'Edm.Int64'> | null;
    doubleProperty?: DeserializedType<T, 'Edm.Double'> | null;
    decimalProperty?: DeserializedType<T, 'Edm.Decimal'> | null;
    dateProperty?: DeserializedType<T, 'Edm.Date'> | null;
    timeOfDayProperty?: DeserializedType<T, 'Edm.TimeOfDay'> | null;
    dataTimeOffsetDataTimeProperty?: DeserializedType<T, 'Edm.DateTimeOffset'> | null;
    dataTimeOffsetTimestampProperty?: DeserializedType<T, 'Edm.DateTimeOffset'> | null;
    toMultiLink: TestEntityLinkType<T>[];
}
//# sourceMappingURL=TestEntity.d.ts.map<|MERGE_RESOLUTION|>--- conflicted
+++ resolved
@@ -1,103 +1,115 @@
-<<<<<<< HEAD
-import { Entity, DefaultDeSerializers, DeSerializers } from '@sap-cloud-sdk/odata-v4';
-import { DeserializedType } from '@sap-cloud-sdk/odata-common/internal';
-=======
 import {
   Entity,
   DefaultDeSerializers,
   DeSerializers,
   DeserializedType
 } from '@sap-cloud-sdk/odata-v4';
->>>>>>> e8ad5cf8
 import { TestEntityLink, TestEntityLinkType } from './TestEntityLink';
 /**
  * This class represents the entity "TestEntity" of service "TestService".
  */
-export declare class TestEntity<T extends DeSerializers = DefaultDeSerializers> extends Entity implements TestEntityType<T> {
-    /**
-     * Technical entity name for TestEntity.
-     */
-    static _entityName: string;
-    /**
-     * Default url path for the according service.
-     */
-    static _defaultServicePath: string;
-    /**
-     * All key fields of the TestEntity entity
-     */
-    static _keys: string[];
-    /**
-     * Key Test Entity.
-     */
-    keyTestEntity: DeserializedType<T, 'Edm.Int32'>;
-    /**
-     * String Property.
-     * Maximum length: 111.
-     * @nullable
-     */
-    stringProperty?: DeserializedType<T, 'Edm.String'> | null;
-    /**
-     * Guid Property.
-     * @nullable
-     */
-    guidProperty?: DeserializedType<T, 'Edm.Guid'> | null;
-    /**
-     * Boolean Property.
-     * @nullable
-     */
-    booleanProperty?: DeserializedType<T, 'Edm.Boolean'> | null;
-    /**
-     * Int 64 Property.
-     * @nullable
-     */
-    int64Property?: DeserializedType<T, 'Edm.Int64'> | null;
-    /**
-     * Double Property.
-     * @nullable
-     */
-    doubleProperty?: DeserializedType<T, 'Edm.Double'> | null;
-    /**
-     * Decimal Property.
-     * @nullable
-     */
-    decimalProperty?: DeserializedType<T, 'Edm.Decimal'> | null;
-    /**
-     * Date Property.
-     * @nullable
-     */
-    dateProperty?: DeserializedType<T, 'Edm.Date'> | null;
-    /**
-     * Time Of Day Property.
-     * @nullable
-     */
-    timeOfDayProperty?: DeserializedType<T, 'Edm.TimeOfDay'> | null;
-    /**
-     * Data Time Offset Data Time Property.
-     * @nullable
-     */
-    dataTimeOffsetDataTimeProperty?: DeserializedType<T, 'Edm.DateTimeOffset'> | null;
-    /**
-     * Data Time Offset Timestamp Property.
-     * @nullable
-     */
-    dataTimeOffsetTimestampProperty?: DeserializedType<T, 'Edm.DateTimeOffset'> | null;
-    /**
-     * One-to-many navigation property to the [[TestEntityLink]] entity.
-     */
-    toMultiLink: TestEntityLink<T>[];
+export declare class TestEntity<T extends DeSerializers = DefaultDeSerializers>
+  extends Entity
+  implements TestEntityType<T>
+{
+  /**
+   * Technical entity name for TestEntity.
+   */
+  static _entityName: string;
+  /**
+   * Default url path for the according service.
+   */
+  static _defaultServicePath: string;
+  /**
+   * All key fields of the TestEntity entity
+   */
+  static _keys: string[];
+  /**
+   * Key Test Entity.
+   */
+  keyTestEntity: DeserializedType<T, 'Edm.Int32'>;
+  /**
+   * String Property.
+   * Maximum length: 111.
+   * @nullable
+   */
+  stringProperty?: DeserializedType<T, 'Edm.String'> | null;
+  /**
+   * Guid Property.
+   * @nullable
+   */
+  guidProperty?: DeserializedType<T, 'Edm.Guid'> | null;
+  /**
+   * Boolean Property.
+   * @nullable
+   */
+  booleanProperty?: DeserializedType<T, 'Edm.Boolean'> | null;
+  /**
+   * Int 64 Property.
+   * @nullable
+   */
+  int64Property?: DeserializedType<T, 'Edm.Int64'> | null;
+  /**
+   * Double Property.
+   * @nullable
+   */
+  doubleProperty?: DeserializedType<T, 'Edm.Double'> | null;
+  /**
+   * Decimal Property.
+   * @nullable
+   */
+  decimalProperty?: DeserializedType<T, 'Edm.Decimal'> | null;
+  /**
+   * Date Property.
+   * @nullable
+   */
+  dateProperty?: DeserializedType<T, 'Edm.Date'> | null;
+  /**
+   * Time Of Day Property.
+   * @nullable
+   */
+  timeOfDayProperty?: DeserializedType<T, 'Edm.TimeOfDay'> | null;
+  /**
+   * Data Time Offset Data Time Property.
+   * @nullable
+   */
+  dataTimeOffsetDataTimeProperty?: DeserializedType<
+    T,
+    'Edm.DateTimeOffset'
+  > | null;
+  /**
+   * Data Time Offset Timestamp Property.
+   * @nullable
+   */
+  dataTimeOffsetTimestampProperty?: DeserializedType<
+    T,
+    'Edm.DateTimeOffset'
+  > | null;
+  /**
+   * One-to-many navigation property to the [[TestEntityLink]] entity.
+   */
+  toMultiLink: TestEntityLink<T>[];
 }
-export interface TestEntityType<T extends DeSerializers = DefaultDeSerializers> {
-    keyTestEntity: DeserializedType<T, 'Edm.Int32'>;
-    stringProperty?: DeserializedType<T, 'Edm.String'> | null;
-    guidProperty?: DeserializedType<T, 'Edm.Guid'> | null;
-    booleanProperty?: DeserializedType<T, 'Edm.Boolean'> | null;
-    int64Property?: DeserializedType<T, 'Edm.Int64'> | null;
-    doubleProperty?: DeserializedType<T, 'Edm.Double'> | null;
-    decimalProperty?: DeserializedType<T, 'Edm.Decimal'> | null;
-    dateProperty?: DeserializedType<T, 'Edm.Date'> | null;
-    timeOfDayProperty?: DeserializedType<T, 'Edm.TimeOfDay'> | null;
-    dataTimeOffsetDataTimeProperty?: DeserializedType<T, 'Edm.DateTimeOffset'> | null;
-    dataTimeOffsetTimestampProperty?: DeserializedType<T, 'Edm.DateTimeOffset'> | null;
-    toMultiLink: TestEntityLinkType<T>[];
+export interface TestEntityType<
+  T extends DeSerializers = DefaultDeSerializers
+> {
+  keyTestEntity: DeserializedType<T, 'Edm.Int32'>;
+  stringProperty?: DeserializedType<T, 'Edm.String'> | null;
+  guidProperty?: DeserializedType<T, 'Edm.Guid'> | null;
+  booleanProperty?: DeserializedType<T, 'Edm.Boolean'> | null;
+  int64Property?: DeserializedType<T, 'Edm.Int64'> | null;
+  doubleProperty?: DeserializedType<T, 'Edm.Double'> | null;
+  decimalProperty?: DeserializedType<T, 'Edm.Decimal'> | null;
+  dateProperty?: DeserializedType<T, 'Edm.Date'> | null;
+  timeOfDayProperty?: DeserializedType<T, 'Edm.TimeOfDay'> | null;
+  dataTimeOffsetDataTimeProperty?: DeserializedType<
+    T,
+    'Edm.DateTimeOffset'
+  > | null;
+  dataTimeOffsetTimestampProperty?: DeserializedType<
+    T,
+    'Edm.DateTimeOffset'
+  > | null;
+  toMultiLink: TestEntityLinkType<T>[];
 }
 //# sourceMappingURL=TestEntity.d.ts.map