"use strict";
Object.defineProperty(exports, "__esModule", { value: true });
exports.TestEntity = void 0;
/*
 * Copyright (c) 2022 SAP SE or an SAP affiliate company. All rights reserved.
 *
 * This is a generated file powered by the SAP Cloud SDK for JavaScript.
 */
const odata_v4_1 = require("@sap-cloud-sdk/odata-v4");
/**
 * This class represents the entity "TestEntity" of service "TestService".
 */
class TestEntity extends odata_v4_1.Entity {
<<<<<<< HEAD
  constructor(_entityApi) {
    super(_entityApi);
    this._entityApi = _entityApi;
  }
  /**
   * Bound Function Without Arguments.
   * @param parameters - Object containing all parameters for the function.
   * @returns A request builder that allows to overwrite some of the values and execute the resulting request.
   */
  boundFunctionWithoutArguments(
    parameters,
    deSerializers = odata_v4_1.defaultDeSerializers
  ) {
    const params = {};
    return new odata_v4_1.BoundFunctionImportRequestBuilder(
      this._entityApi,
      this,
      'boundFunctionWithoutArguments',
      data =>
        (0, odata_v4_1.transformReturnValueForEdmType)(data, val =>
          (0, odata_v4_1.edmToTs)(val.value, 'Edm.String', deSerializers)
        ),
      params,
      deSerializers
    );
  }
  /**
   * Bound Action Without Arguments.
   * @param parameters - Object containing all parameters for the action.
   * @returns A request builder that allows to overwrite some of the values and execute the resulting request.
   */
  boundActionWithoutArguments(
    parameters,
    deSerializers = odata_v4_1.defaultDeSerializers
  ) {
    const params = {};
    return new odata_v4_1.BoundActionImportRequestBuilder(
      this._entityApi,
      this,
      'boundActionWithoutArguments',
      data =>
        (0, odata_v4_1.transformReturnValueForEdmType)(data, val =>
          (0, odata_v4_1.edmToTs)(val.value, 'Edm.String', deSerializers)
        ),
      params,
      deSerializers
    );
  }
=======
    constructor(_entityApi) {
        super(_entityApi);
        this._entityApi = _entityApi;
    }
>>>>>>> 7abb6985
}
exports.TestEntity = TestEntity;
/**
 * Technical entity name for TestEntity.
 */
TestEntity._entityName = 'TestEntity';
/**
 * Default url path for the according service.
 */
TestEntity._defaultServicePath = '/odata/test-service';
/**
 * All key fields of the TestEntity entity
 */
TestEntity._keys = ['KeyTestEntity'];
//# sourceMappingURL=TestEntity.js.map<|MERGE_RESOLUTION|>--- conflicted
+++ resolved
@@ -11,61 +11,10 @@
  * This class represents the entity "TestEntity" of service "TestService".
  */
 class TestEntity extends odata_v4_1.Entity {
-<<<<<<< HEAD
-  constructor(_entityApi) {
-    super(_entityApi);
-    this._entityApi = _entityApi;
-  }
-  /**
-   * Bound Function Without Arguments.
-   * @param parameters - Object containing all parameters for the function.
-   * @returns A request builder that allows to overwrite some of the values and execute the resulting request.
-   */
-  boundFunctionWithoutArguments(
-    parameters,
-    deSerializers = odata_v4_1.defaultDeSerializers
-  ) {
-    const params = {};
-    return new odata_v4_1.BoundFunctionImportRequestBuilder(
-      this._entityApi,
-      this,
-      'boundFunctionWithoutArguments',
-      data =>
-        (0, odata_v4_1.transformReturnValueForEdmType)(data, val =>
-          (0, odata_v4_1.edmToTs)(val.value, 'Edm.String', deSerializers)
-        ),
-      params,
-      deSerializers
-    );
-  }
-  /**
-   * Bound Action Without Arguments.
-   * @param parameters - Object containing all parameters for the action.
-   * @returns A request builder that allows to overwrite some of the values and execute the resulting request.
-   */
-  boundActionWithoutArguments(
-    parameters,
-    deSerializers = odata_v4_1.defaultDeSerializers
-  ) {
-    const params = {};
-    return new odata_v4_1.BoundActionImportRequestBuilder(
-      this._entityApi,
-      this,
-      'boundActionWithoutArguments',
-      data =>
-        (0, odata_v4_1.transformReturnValueForEdmType)(data, val =>
-          (0, odata_v4_1.edmToTs)(val.value, 'Edm.String', deSerializers)
-        ),
-      params,
-      deSerializers
-    );
-  }
-=======
     constructor(_entityApi) {
         super(_entityApi);
         this._entityApi = _entityApi;
     }
->>>>>>> 7abb6985
 }
 exports.TestEntity = TestEntity;
 /**
