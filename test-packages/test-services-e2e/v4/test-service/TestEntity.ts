/*
 * Copyright (c) 2022 SAP SE or an SAP affiliate company. All rights reserved.
 *
 * This is a generated file powered by the SAP Cloud SDK for JavaScript.
 */
<<<<<<< HEAD
import { Entity, DefaultDeSerializers, DeSerializers } from '@sap-cloud-sdk/odata-v4';
import { DeserializedType } from '@sap-cloud-sdk/odata-common/internal';
=======
import {
  Entity,
  DefaultDeSerializers,
  DeSerializers,
  DeserializedType
} from '@sap-cloud-sdk/odata-v4';
>>>>>>> e8ad5cf8
import { TestEntityLink, TestEntityLinkType } from './TestEntityLink';

/**
 * This class represents the entity "TestEntity" of service "TestService".
 */
export class TestEntity<T extends DeSerializers = DefaultDeSerializers> extends Entity implements TestEntityType<T> {
  /**
   * Technical entity name for TestEntity.
   */
  static _entityName = 'TestEntity';
  /**
   * Default url path for the according service.
   */
  static _defaultServicePath = '/odata/test-service';
  /**
   * All key fields of the TestEntity entity
   */
  static _keys = ['KeyTestEntity'];
  /**
   * Key Test Entity.
   */
  keyTestEntity!: DeserializedType<T, 'Edm.Int32'>;
  /**
   * String Property.
   * Maximum length: 111.
   * @nullable
   */
  stringProperty?: DeserializedType<T, 'Edm.String'> | null;
  /**
   * Guid Property.
   * @nullable
   */
  guidProperty?: DeserializedType<T, 'Edm.Guid'> | null;
  /**
   * Boolean Property.
   * @nullable
   */
  booleanProperty?: DeserializedType<T, 'Edm.Boolean'> | null;
  /**
   * Int 64 Property.
   * @nullable
   */
  int64Property?: DeserializedType<T, 'Edm.Int64'> | null;
  /**
   * Double Property.
   * @nullable
   */
  doubleProperty?: DeserializedType<T, 'Edm.Double'> | null;
  /**
   * Decimal Property.
   * @nullable
   */
  decimalProperty?: DeserializedType<T, 'Edm.Decimal'> | null;
  /**
   * Date Property.
   * @nullable
   */
  dateProperty?: DeserializedType<T, 'Edm.Date'> | null;
  /**
   * Time Of Day Property.
   * @nullable
   */
  timeOfDayProperty?: DeserializedType<T, 'Edm.TimeOfDay'> | null;
  /**
   * Data Time Offset Data Time Property.
   * @nullable
   */
  dataTimeOffsetDataTimeProperty?: DeserializedType<T, 'Edm.DateTimeOffset'> | null;
  /**
   * Data Time Offset Timestamp Property.
   * @nullable
   */
  dataTimeOffsetTimestampProperty?: DeserializedType<T, 'Edm.DateTimeOffset'> | null;
  /**
   * One-to-many navigation property to the [[TestEntityLink]] entity.
   */
  toMultiLink!: TestEntityLink<T>[];
}

export interface TestEntityType<T extends DeSerializers = DefaultDeSerializers> {
  keyTestEntity: DeserializedType<T, 'Edm.Int32'>;
  stringProperty?: DeserializedType<T, 'Edm.String'> | null;
  guidProperty?: DeserializedType<T, 'Edm.Guid'> | null;
  booleanProperty?: DeserializedType<T, 'Edm.Boolean'> | null;
  int64Property?: DeserializedType<T, 'Edm.Int64'> | null;
  doubleProperty?: DeserializedType<T, 'Edm.Double'> | null;
  decimalProperty?: DeserializedType<T, 'Edm.Decimal'> | null;
  dateProperty?: DeserializedType<T, 'Edm.Date'> | null;
  timeOfDayProperty?: DeserializedType<T, 'Edm.TimeOfDay'> | null;
  dataTimeOffsetDataTimeProperty?: DeserializedType<T, 'Edm.DateTimeOffset'> | null;
  dataTimeOffsetTimestampProperty?: DeserializedType<T, 'Edm.DateTimeOffset'> | null;
  toMultiLink: TestEntityLinkType<T>[];
}<|MERGE_RESOLUTION|>--- conflicted
+++ resolved
@@ -3,23 +3,21 @@
  *
  * This is a generated file powered by the SAP Cloud SDK for JavaScript.
  */
-<<<<<<< HEAD
-import { Entity, DefaultDeSerializers, DeSerializers } from '@sap-cloud-sdk/odata-v4';
-import { DeserializedType } from '@sap-cloud-sdk/odata-common/internal';
-=======
 import {
   Entity,
   DefaultDeSerializers,
   DeSerializers,
   DeserializedType
 } from '@sap-cloud-sdk/odata-v4';
->>>>>>> e8ad5cf8
 import { TestEntityLink, TestEntityLinkType } from './TestEntityLink';
 
 /**
  * This class represents the entity "TestEntity" of service "TestService".
  */
-export class TestEntity<T extends DeSerializers = DefaultDeSerializers> extends Entity implements TestEntityType<T> {
+export class TestEntity<T extends DeSerializers = DefaultDeSerializers>
+  extends Entity
+  implements TestEntityType<T>
+{
   /**
    * Technical entity name for TestEntity.
    */
@@ -81,19 +79,27 @@
    * Data Time Offset Data Time Property.
    * @nullable
    */
-  dataTimeOffsetDataTimeProperty?: DeserializedType<T, 'Edm.DateTimeOffset'> | null;
+  dataTimeOffsetDataTimeProperty?: DeserializedType<
+    T,
+    'Edm.DateTimeOffset'
+  > | null;
   /**
    * Data Time Offset Timestamp Property.
    * @nullable
    */
-  dataTimeOffsetTimestampProperty?: DeserializedType<T, 'Edm.DateTimeOffset'> | null;
+  dataTimeOffsetTimestampProperty?: DeserializedType<
+    T,
+    'Edm.DateTimeOffset'
+  > | null;
   /**
    * One-to-many navigation property to the [[TestEntityLink]] entity.
    */
   toMultiLink!: TestEntityLink<T>[];
 }
 
-export interface TestEntityType<T extends DeSerializers = DefaultDeSerializers> {
+export interface TestEntityType<
+  T extends DeSerializers = DefaultDeSerializers
+> {
   keyTestEntity: DeserializedType<T, 'Edm.Int32'>;
   stringProperty?: DeserializedType<T, 'Edm.String'> | null;
   guidProperty?: DeserializedType<T, 'Edm.Guid'> | null;
@@ -103,7 +109,13 @@
   decimalProperty?: DeserializedType<T, 'Edm.Decimal'> | null;
   dateProperty?: DeserializedType<T, 'Edm.Date'> | null;
   timeOfDayProperty?: DeserializedType<T, 'Edm.TimeOfDay'> | null;
-  dataTimeOffsetDataTimeProperty?: DeserializedType<T, 'Edm.DateTimeOffset'> | null;
-  dataTimeOffsetTimestampProperty?: DeserializedType<T, 'Edm.DateTimeOffset'> | null;
+  dataTimeOffsetDataTimeProperty?: DeserializedType<
+    T,
+    'Edm.DateTimeOffset'
+  > | null;
+  dataTimeOffsetTimestampProperty?: DeserializedType<
+    T,
+    'Edm.DateTimeOffset'
+  > | null;
   toMultiLink: TestEntityLinkType<T>[];
 }