import { TestEntity } from './TestEntity';
import { TestEntityRequestBuilder } from './TestEntityRequestBuilder';
import { TestEntityLink } from './TestEntityLink';
import { TestEntityLinkApi } from './TestEntityLinkApi';
<<<<<<< HEAD
import { CustomField, DefaultDeSerializers, DeSerializers } from '@sap-cloud-sdk/odata-v4';
import { OrderableEdmTypeField, EdmTypeField, OneToManyLink, AllFields, EntityBuilderType, EntityApi } from '@sap-cloud-sdk/odata-common/internal';
export declare class TestEntityApi<DeSerializersT extends DeSerializers = DefaultDeSerializers> implements EntityApi<TestEntity<DeSerializersT>, DeSerializersT> {
    deSerializers: DeSerializersT;
    constructor(deSerializers?: DeSerializersT);
    private navigationPropertyFields;
    _addNavigationProperties(linkedApis: [
        TestEntityLinkApi<DeSerializersT>
    ]): this;
    entityConstructor: typeof TestEntity;
    requestBuilder(): TestEntityRequestBuilder<DeSerializersT>;
    entityBuilder(): EntityBuilderType<TestEntity<DeSerializersT>, DeSerializersT>;
    customField<NullableT extends boolean = false>(fieldName: string, isNullable?: NullableT): CustomField<TestEntity<DeSerializersT>, DeSerializersT, NullableT>;
    get schema(): {
        /**
         *
         * All fields selector.
         */
        ALL_FIELDS: AllFields<TestEntity<DeSerializers<any, any, any, any, any, any, any, any, any, any, any, any, any, any, any, any, any, any, any>>>;
        /**
         * Static representation of the one-to-many navigation property [[toMultiLink]] for query construction.
         * Use to reference this property in query operations such as 'select' in the fluent request API.
         */
        TO_MULTI_LINK: OneToManyLink<TestEntity<DeSerializersT>, DeSerializersT, TestEntityLink<DeSerializersT>>;
        /**
=======
import {
  CustomField,
  DefaultDeSerializers,
  DeSerializers,
  AllFields,
  EntityBuilderType,
  EntityApi,
  OrderableEdmTypeField,
  EdmTypeField,
  OneToManyLink
} from '@sap-cloud-sdk/odata-v4';
export declare class TestEntityApi<
  DeSerializersT extends DeSerializers = DefaultDeSerializers
> implements EntityApi<TestEntity<DeSerializersT>, DeSerializersT>
{
  deSerializers: DeSerializersT;
  constructor(deSerializers?: DeSerializersT);
  private navigationPropertyFields;
  _addNavigationProperties(
    linkedApis: [TestEntityLinkApi<DeSerializersT>]
  ): this;
  entityConstructor: typeof TestEntity;
  requestBuilder(): TestEntityRequestBuilder<DeSerializersT>;
  entityBuilder(): EntityBuilderType<
    TestEntity<DeSerializersT>,
    DeSerializersT
  >;
  customField<NullableT extends boolean = false>(
    fieldName: string,
    isNullable?: NullableT
  ): CustomField<TestEntity<DeSerializersT>, DeSerializersT, NullableT>;
  get schema(): {
    /**
     *
     * All fields selector.
     */
    ALL_FIELDS: AllFields<
      TestEntity<
        DeSerializers<
          any,
          any,
          any,
          any,
          any,
          any,
          any,
          any,
          any,
          any,
          any,
          any,
          any,
          any,
          any,
          any,
          any,
          any,
          any
        >
      >
    >;
    /**
     * Static representation of the one-to-many navigation property [[toMultiLink]] for query construction.
     * Use to reference this property in query operations such as 'select' in the fluent request API.
     */
    TO_MULTI_LINK: OneToManyLink<
      TestEntity<DeSerializersT>,
      DeSerializersT,
      TestEntityLink<DeSerializersT>
    >;
    /**
>>>>>>> e8ad5cf8
     * Static representation of the [[keyTestEntity]] property for query construction.
     * Use to reference this property in query operations such as 'select' in the fluent request API.
     */
        KEY_TEST_ENTITY: OrderableEdmTypeField<TestEntity<DeSerializers<any, any, any, any, any, any, any, any, any, any, any, any, any, any, any, any, any, any, any>>, DeSerializersT, "Edm.Int32", false, true>;
        /**
         * Static representation of the [[stringProperty]] property for query construction.
         * Use to reference this property in query operations such as 'select' in the fluent request API.
         */
        STRING_PROPERTY: EdmTypeField<TestEntity<DeSerializers<any, any, any, any, any, any, any, any, any, any, any, any, any, any, any, any, any, any, any>>, DeSerializersT, "Edm.String", true, true>;
        /**
         * Static representation of the [[guidProperty]] property for query construction.
         * Use to reference this property in query operations such as 'select' in the fluent request API.
         */
        GUID_PROPERTY: EdmTypeField<TestEntity<DeSerializers<any, any, any, any, any, any, any, any, any, any, any, any, any, any, any, any, any, any, any>>, DeSerializersT, "Edm.Guid", true, true>;
        /**
         * Static representation of the [[booleanProperty]] property for query construction.
         * Use to reference this property in query operations such as 'select' in the fluent request API.
         */
        BOOLEAN_PROPERTY: EdmTypeField<TestEntity<DeSerializers<any, any, any, any, any, any, any, any, any, any, any, any, any, any, any, any, any, any, any>>, DeSerializersT, "Edm.Boolean", true, true>;
        /**
         * Static representation of the [[int64Property]] property for query construction.
         * Use to reference this property in query operations such as 'select' in the fluent request API.
         */
        INT_64_PROPERTY: OrderableEdmTypeField<TestEntity<DeSerializers<any, any, any, any, any, any, any, any, any, any, any, any, any, any, any, any, any, any, any>>, DeSerializersT, "Edm.Int64", true, true>;
        /**
         * Static representation of the [[doubleProperty]] property for query construction.
         * Use to reference this property in query operations such as 'select' in the fluent request API.
         */
        DOUBLE_PROPERTY: OrderableEdmTypeField<TestEntity<DeSerializers<any, any, any, any, any, any, any, any, any, any, any, any, any, any, any, any, any, any, any>>, DeSerializersT, "Edm.Double", true, true>;
        /**
         * Static representation of the [[decimalProperty]] property for query construction.
         * Use to reference this property in query operations such as 'select' in the fluent request API.
         */
        DECIMAL_PROPERTY: OrderableEdmTypeField<TestEntity<DeSerializers<any, any, any, any, any, any, any, any, any, any, any, any, any, any, any, any, any, any, any>>, DeSerializersT, "Edm.Decimal", true, true>;
        /**
         * Static representation of the [[dateProperty]] property for query construction.
         * Use to reference this property in query operations such as 'select' in the fluent request API.
         */
        DATE_PROPERTY: OrderableEdmTypeField<TestEntity<DeSerializers<any, any, any, any, any, any, any, any, any, any, any, any, any, any, any, any, any, any, any>>, DeSerializersT, "Edm.Date", true, true>;
        /**
         * Static representation of the [[timeOfDayProperty]] property for query construction.
         * Use to reference this property in query operations such as 'select' in the fluent request API.
         */
        TIME_OF_DAY_PROPERTY: OrderableEdmTypeField<TestEntity<DeSerializers<any, any, any, any, any, any, any, any, any, any, any, any, any, any, any, any, any, any, any>>, DeSerializersT, "Edm.TimeOfDay", true, true>;
        /**
         * Static representation of the [[dataTimeOffsetDataTimeProperty]] property for query construction.
         * Use to reference this property in query operations such as 'select' in the fluent request API.
         */
        DATA_TIME_OFFSET_DATA_TIME_PROPERTY: OrderableEdmTypeField<TestEntity<DeSerializers<any, any, any, any, any, any, any, any, any, any, any, any, any, any, any, any, any, any, any>>, DeSerializersT, "Edm.DateTimeOffset", true, true>;
        /**
         * Static representation of the [[dataTimeOffsetTimestampProperty]] property for query construction.
         * Use to reference this property in query operations such as 'select' in the fluent request API.
         */
        DATA_TIME_OFFSET_TIMESTAMP_PROPERTY: OrderableEdmTypeField<TestEntity<DeSerializers<any, any, any, any, any, any, any, any, any, any, any, any, any, any, any, any, any, any, any>>, DeSerializersT, "Edm.DateTimeOffset", true, true>;
    };
}
//# sourceMappingURL=TestEntityApi.d.ts.map<|MERGE_RESOLUTION|>--- conflicted
+++ resolved
@@ -2,33 +2,6 @@
 import { TestEntityRequestBuilder } from './TestEntityRequestBuilder';
 import { TestEntityLink } from './TestEntityLink';
 import { TestEntityLinkApi } from './TestEntityLinkApi';
-<<<<<<< HEAD
-import { CustomField, DefaultDeSerializers, DeSerializers } from '@sap-cloud-sdk/odata-v4';
-import { OrderableEdmTypeField, EdmTypeField, OneToManyLink, AllFields, EntityBuilderType, EntityApi } from '@sap-cloud-sdk/odata-common/internal';
-export declare class TestEntityApi<DeSerializersT extends DeSerializers = DefaultDeSerializers> implements EntityApi<TestEntity<DeSerializersT>, DeSerializersT> {
-    deSerializers: DeSerializersT;
-    constructor(deSerializers?: DeSerializersT);
-    private navigationPropertyFields;
-    _addNavigationProperties(linkedApis: [
-        TestEntityLinkApi<DeSerializersT>
-    ]): this;
-    entityConstructor: typeof TestEntity;
-    requestBuilder(): TestEntityRequestBuilder<DeSerializersT>;
-    entityBuilder(): EntityBuilderType<TestEntity<DeSerializersT>, DeSerializersT>;
-    customField<NullableT extends boolean = false>(fieldName: string, isNullable?: NullableT): CustomField<TestEntity<DeSerializersT>, DeSerializersT, NullableT>;
-    get schema(): {
-        /**
-         *
-         * All fields selector.
-         */
-        ALL_FIELDS: AllFields<TestEntity<DeSerializers<any, any, any, any, any, any, any, any, any, any, any, any, any, any, any, any, any, any, any>>>;
-        /**
-         * Static representation of the one-to-many navigation property [[toMultiLink]] for query construction.
-         * Use to reference this property in query operations such as 'select' in the fluent request API.
-         */
-        TO_MULTI_LINK: OneToManyLink<TestEntity<DeSerializersT>, DeSerializersT, TestEntityLink<DeSerializersT>>;
-        /**
-=======
 import {
   CustomField,
   DefaultDeSerializers,
@@ -100,61 +73,368 @@
       TestEntityLink<DeSerializersT>
     >;
     /**
->>>>>>> e8ad5cf8
      * Static representation of the [[keyTestEntity]] property for query construction.
      * Use to reference this property in query operations such as 'select' in the fluent request API.
      */
-        KEY_TEST_ENTITY: OrderableEdmTypeField<TestEntity<DeSerializers<any, any, any, any, any, any, any, any, any, any, any, any, any, any, any, any, any, any, any>>, DeSerializersT, "Edm.Int32", false, true>;
-        /**
-         * Static representation of the [[stringProperty]] property for query construction.
-         * Use to reference this property in query operations such as 'select' in the fluent request API.
-         */
-        STRING_PROPERTY: EdmTypeField<TestEntity<DeSerializers<any, any, any, any, any, any, any, any, any, any, any, any, any, any, any, any, any, any, any>>, DeSerializersT, "Edm.String", true, true>;
-        /**
-         * Static representation of the [[guidProperty]] property for query construction.
-         * Use to reference this property in query operations such as 'select' in the fluent request API.
-         */
-        GUID_PROPERTY: EdmTypeField<TestEntity<DeSerializers<any, any, any, any, any, any, any, any, any, any, any, any, any, any, any, any, any, any, any>>, DeSerializersT, "Edm.Guid", true, true>;
-        /**
-         * Static representation of the [[booleanProperty]] property for query construction.
-         * Use to reference this property in query operations such as 'select' in the fluent request API.
-         */
-        BOOLEAN_PROPERTY: EdmTypeField<TestEntity<DeSerializers<any, any, any, any, any, any, any, any, any, any, any, any, any, any, any, any, any, any, any>>, DeSerializersT, "Edm.Boolean", true, true>;
-        /**
-         * Static representation of the [[int64Property]] property for query construction.
-         * Use to reference this property in query operations such as 'select' in the fluent request API.
-         */
-        INT_64_PROPERTY: OrderableEdmTypeField<TestEntity<DeSerializers<any, any, any, any, any, any, any, any, any, any, any, any, any, any, any, any, any, any, any>>, DeSerializersT, "Edm.Int64", true, true>;
-        /**
-         * Static representation of the [[doubleProperty]] property for query construction.
-         * Use to reference this property in query operations such as 'select' in the fluent request API.
-         */
-        DOUBLE_PROPERTY: OrderableEdmTypeField<TestEntity<DeSerializers<any, any, any, any, any, any, any, any, any, any, any, any, any, any, any, any, any, any, any>>, DeSerializersT, "Edm.Double", true, true>;
-        /**
-         * Static representation of the [[decimalProperty]] property for query construction.
-         * Use to reference this property in query operations such as 'select' in the fluent request API.
-         */
-        DECIMAL_PROPERTY: OrderableEdmTypeField<TestEntity<DeSerializers<any, any, any, any, any, any, any, any, any, any, any, any, any, any, any, any, any, any, any>>, DeSerializersT, "Edm.Decimal", true, true>;
-        /**
-         * Static representation of the [[dateProperty]] property for query construction.
-         * Use to reference this property in query operations such as 'select' in the fluent request API.
-         */
-        DATE_PROPERTY: OrderableEdmTypeField<TestEntity<DeSerializers<any, any, any, any, any, any, any, any, any, any, any, any, any, any, any, any, any, any, any>>, DeSerializersT, "Edm.Date", true, true>;
-        /**
-         * Static representation of the [[timeOfDayProperty]] property for query construction.
-         * Use to reference this property in query operations such as 'select' in the fluent request API.
-         */
-        TIME_OF_DAY_PROPERTY: OrderableEdmTypeField<TestEntity<DeSerializers<any, any, any, any, any, any, any, any, any, any, any, any, any, any, any, any, any, any, any>>, DeSerializersT, "Edm.TimeOfDay", true, true>;
-        /**
-         * Static representation of the [[dataTimeOffsetDataTimeProperty]] property for query construction.
-         * Use to reference this property in query operations such as 'select' in the fluent request API.
-         */
-        DATA_TIME_OFFSET_DATA_TIME_PROPERTY: OrderableEdmTypeField<TestEntity<DeSerializers<any, any, any, any, any, any, any, any, any, any, any, any, any, any, any, any, any, any, any>>, DeSerializersT, "Edm.DateTimeOffset", true, true>;
-        /**
-         * Static representation of the [[dataTimeOffsetTimestampProperty]] property for query construction.
-         * Use to reference this property in query operations such as 'select' in the fluent request API.
-         */
-        DATA_TIME_OFFSET_TIMESTAMP_PROPERTY: OrderableEdmTypeField<TestEntity<DeSerializers<any, any, any, any, any, any, any, any, any, any, any, any, any, any, any, any, any, any, any>>, DeSerializersT, "Edm.DateTimeOffset", true, true>;
-    };
+    KEY_TEST_ENTITY: OrderableEdmTypeField<
+      TestEntity<
+        DeSerializers<
+          any,
+          any,
+          any,
+          any,
+          any,
+          any,
+          any,
+          any,
+          any,
+          any,
+          any,
+          any,
+          any,
+          any,
+          any,
+          any,
+          any,
+          any,
+          any
+        >
+      >,
+      DeSerializersT,
+      'Edm.Int32',
+      false,
+      true
+    >;
+    /**
+     * Static representation of the [[stringProperty]] property for query construction.
+     * Use to reference this property in query operations such as 'select' in the fluent request API.
+     */
+    STRING_PROPERTY: EdmTypeField<
+      TestEntity<
+        DeSerializers<
+          any,
+          any,
+          any,
+          any,
+          any,
+          any,
+          any,
+          any,
+          any,
+          any,
+          any,
+          any,
+          any,
+          any,
+          any,
+          any,
+          any,
+          any,
+          any
+        >
+      >,
+      DeSerializersT,
+      'Edm.String',
+      true,
+      true
+    >;
+    /**
+     * Static representation of the [[guidProperty]] property for query construction.
+     * Use to reference this property in query operations such as 'select' in the fluent request API.
+     */
+    GUID_PROPERTY: EdmTypeField<
+      TestEntity<
+        DeSerializers<
+          any,
+          any,
+          any,
+          any,
+          any,
+          any,
+          any,
+          any,
+          any,
+          any,
+          any,
+          any,
+          any,
+          any,
+          any,
+          any,
+          any,
+          any,
+          any
+        >
+      >,
+      DeSerializersT,
+      'Edm.Guid',
+      true,
+      true
+    >;
+    /**
+     * Static representation of the [[booleanProperty]] property for query construction.
+     * Use to reference this property in query operations such as 'select' in the fluent request API.
+     */
+    BOOLEAN_PROPERTY: EdmTypeField<
+      TestEntity<
+        DeSerializers<
+          any,
+          any,
+          any,
+          any,
+          any,
+          any,
+          any,
+          any,
+          any,
+          any,
+          any,
+          any,
+          any,
+          any,
+          any,
+          any,
+          any,
+          any,
+          any
+        >
+      >,
+      DeSerializersT,
+      'Edm.Boolean',
+      true,
+      true
+    >;
+    /**
+     * Static representation of the [[int64Property]] property for query construction.
+     * Use to reference this property in query operations such as 'select' in the fluent request API.
+     */
+    INT_64_PROPERTY: OrderableEdmTypeField<
+      TestEntity<
+        DeSerializers<
+          any,
+          any,
+          any,
+          any,
+          any,
+          any,
+          any,
+          any,
+          any,
+          any,
+          any,
+          any,
+          any,
+          any,
+          any,
+          any,
+          any,
+          any,
+          any
+        >
+      >,
+      DeSerializersT,
+      'Edm.Int64',
+      true,
+      true
+    >;
+    /**
+     * Static representation of the [[doubleProperty]] property for query construction.
+     * Use to reference this property in query operations such as 'select' in the fluent request API.
+     */
+    DOUBLE_PROPERTY: OrderableEdmTypeField<
+      TestEntity<
+        DeSerializers<
+          any,
+          any,
+          any,
+          any,
+          any,
+          any,
+          any,
+          any,
+          any,
+          any,
+          any,
+          any,
+          any,
+          any,
+          any,
+          any,
+          any,
+          any,
+          any
+        >
+      >,
+      DeSerializersT,
+      'Edm.Double',
+      true,
+      true
+    >;
+    /**
+     * Static representation of the [[decimalProperty]] property for query construction.
+     * Use to reference this property in query operations such as 'select' in the fluent request API.
+     */
+    DECIMAL_PROPERTY: OrderableEdmTypeField<
+      TestEntity<
+        DeSerializers<
+          any,
+          any,
+          any,
+          any,
+          any,
+          any,
+          any,
+          any,
+          any,
+          any,
+          any,
+          any,
+          any,
+          any,
+          any,
+          any,
+          any,
+          any,
+          any
+        >
+      >,
+      DeSerializersT,
+      'Edm.Decimal',
+      true,
+      true
+    >;
+    /**
+     * Static representation of the [[dateProperty]] property for query construction.
+     * Use to reference this property in query operations such as 'select' in the fluent request API.
+     */
+    DATE_PROPERTY: OrderableEdmTypeField<
+      TestEntity<
+        DeSerializers<
+          any,
+          any,
+          any,
+          any,
+          any,
+          any,
+          any,
+          any,
+          any,
+          any,
+          any,
+          any,
+          any,
+          any,
+          any,
+          any,
+          any,
+          any,
+          any
+        >
+      >,
+      DeSerializersT,
+      'Edm.Date',
+      true,
+      true
+    >;
+    /**
+     * Static representation of the [[timeOfDayProperty]] property for query construction.
+     * Use to reference this property in query operations such as 'select' in the fluent request API.
+     */
+    TIME_OF_DAY_PROPERTY: OrderableEdmTypeField<
+      TestEntity<
+        DeSerializers<
+          any,
+          any,
+          any,
+          any,
+          any,
+          any,
+          any,
+          any,
+          any,
+          any,
+          any,
+          any,
+          any,
+          any,
+          any,
+          any,
+          any,
+          any,
+          any
+        >
+      >,
+      DeSerializersT,
+      'Edm.TimeOfDay',
+      true,
+      true
+    >;
+    /**
+     * Static representation of the [[dataTimeOffsetDataTimeProperty]] property for query construction.
+     * Use to reference this property in query operations such as 'select' in the fluent request API.
+     */
+    DATA_TIME_OFFSET_DATA_TIME_PROPERTY: OrderableEdmTypeField<
+      TestEntity<
+        DeSerializers<
+          any,
+          any,
+          any,
+          any,
+          any,
+          any,
+          any,
+          any,
+          any,
+          any,
+          any,
+          any,
+          any,
+          any,
+          any,
+          any,
+          any,
+          any,
+          any
+        >
+      >,
+      DeSerializersT,
+      'Edm.DateTimeOffset',
+      true,
+      true
+    >;
+    /**
+     * Static representation of the [[dataTimeOffsetTimestampProperty]] property for query construction.
+     * Use to reference this property in query operations such as 'select' in the fluent request API.
+     */
+    DATA_TIME_OFFSET_TIMESTAMP_PROPERTY: OrderableEdmTypeField<
+      TestEntity<
+        DeSerializers<
+          any,
+          any,
+          any,
+          any,
+          any,
+          any,
+          any,
+          any,
+          any,
+          any,
+          any,
+          any,
+          any,
+          any,
+          any,
+          any,
+          any,
+          any,
+          any
+        >
+      >,
+      DeSerializersT,
+      'Edm.DateTimeOffset',
+      true,
+      true
+    >;
+  };
 }
 //# sourceMappingURL=TestEntityApi.d.ts.map