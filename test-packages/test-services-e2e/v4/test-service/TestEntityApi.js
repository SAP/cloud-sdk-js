"use strict";
Object.defineProperty(exports, "__esModule", { value: true });
exports.TestEntityApi = void 0;
/*
 * Copyright (c) 2022 SAP SE or an SAP affiliate company. All rights reserved.
 *
 * This is a generated file powered by the SAP Cloud SDK for JavaScript.
 */
<<<<<<< HEAD
const TestEntity_1 = require("./TestEntity");
const TestEntityRequestBuilder_1 = require("./TestEntityRequestBuilder");
const odata_v4_1 = require("@sap-cloud-sdk/odata-v4");
const internal_1 = require("@sap-cloud-sdk/odata-common/internal");
class TestEntityApi {
    constructor(deSerializers = odata_v4_1.defaultDeSerializers) {
        this.entityConstructor = TestEntity_1.TestEntity;
        this.deSerializers = deSerializers;
    }
    _addNavigationProperties(linkedApis) {
        this.navigationPropertyFields = {
            TO_MULTI_LINK: new internal_1.OneToManyLink('ToMultiLink', this, linkedApis[0])
        };
        return this;
    }
    requestBuilder() {
        return new TestEntityRequestBuilder_1.TestEntityRequestBuilder(this);
    }
    entityBuilder() {
        return (0, internal_1.entityBuilder)(this);
    }
    customField(fieldName, isNullable = false) {
        return new odata_v4_1.CustomField(fieldName, this.entityConstructor, this.deSerializers, isNullable);
    }
    get schema() {
        const fieldBuilder = new internal_1.FieldBuilder(TestEntity_1.TestEntity, this.deSerializers);
        return {
            /**
         * Static representation of the [[keyTestEntity]] property for query construction.
         * Use to reference this property in query operations such as 'select' in the fluent request API.
         */
            KEY_TEST_ENTITY: fieldBuilder.buildEdmTypeField('KeyTestEntity', 'Edm.Int32', false),
            /**
             * Static representation of the [[stringProperty]] property for query construction.
             * Use to reference this property in query operations such as 'select' in the fluent request API.
             */
            STRING_PROPERTY: fieldBuilder.buildEdmTypeField('StringProperty', 'Edm.String', true),
            /**
             * Static representation of the [[guidProperty]] property for query construction.
             * Use to reference this property in query operations such as 'select' in the fluent request API.
             */
            GUID_PROPERTY: fieldBuilder.buildEdmTypeField('GuidProperty', 'Edm.Guid', true),
            /**
             * Static representation of the [[booleanProperty]] property for query construction.
             * Use to reference this property in query operations such as 'select' in the fluent request API.
             */
            BOOLEAN_PROPERTY: fieldBuilder.buildEdmTypeField('BooleanProperty', 'Edm.Boolean', true),
            /**
             * Static representation of the [[int64Property]] property for query construction.
             * Use to reference this property in query operations such as 'select' in the fluent request API.
             */
            INT_64_PROPERTY: fieldBuilder.buildEdmTypeField('Int64Property', 'Edm.Int64', true),
            /**
             * Static representation of the [[doubleProperty]] property for query construction.
             * Use to reference this property in query operations such as 'select' in the fluent request API.
             */
            DOUBLE_PROPERTY: fieldBuilder.buildEdmTypeField('DoubleProperty', 'Edm.Double', true),
            /**
             * Static representation of the [[decimalProperty]] property for query construction.
             * Use to reference this property in query operations such as 'select' in the fluent request API.
             */
            DECIMAL_PROPERTY: fieldBuilder.buildEdmTypeField('DecimalProperty', 'Edm.Decimal', true),
            /**
             * Static representation of the [[dateProperty]] property for query construction.
             * Use to reference this property in query operations such as 'select' in the fluent request API.
             */
            DATE_PROPERTY: fieldBuilder.buildEdmTypeField('DateProperty', 'Edm.Date', true),
            /**
             * Static representation of the [[timeOfDayProperty]] property for query construction.
             * Use to reference this property in query operations such as 'select' in the fluent request API.
             */
            TIME_OF_DAY_PROPERTY: fieldBuilder.buildEdmTypeField('TimeOfDayProperty', 'Edm.TimeOfDay', true),
            /**
             * Static representation of the [[dataTimeOffsetDataTimeProperty]] property for query construction.
             * Use to reference this property in query operations such as 'select' in the fluent request API.
             */
            DATA_TIME_OFFSET_DATA_TIME_PROPERTY: fieldBuilder.buildEdmTypeField('DataTimeOffsetDataTimeProperty', 'Edm.DateTimeOffset', true),
            /**
             * Static representation of the [[dataTimeOffsetTimestampProperty]] property for query construction.
             * Use to reference this property in query operations such as 'select' in the fluent request API.
             */
            DATA_TIME_OFFSET_TIMESTAMP_PROPERTY: fieldBuilder.buildEdmTypeField('DataTimeOffsetTimestampProperty', 'Edm.DateTimeOffset', true),
            ...this.navigationPropertyFields,
            /**
             *
             * All fields selector.
             */
            ALL_FIELDS: new internal_1.AllFields('*', TestEntity_1.TestEntity)
        };
    }
=======
const TestEntity_1 = require('./TestEntity');
const TestEntityRequestBuilder_1 = require('./TestEntityRequestBuilder');
const odata_v4_1 = require('@sap-cloud-sdk/odata-v4');
class TestEntityApi {
  constructor(deSerializers = odata_v4_1.defaultDeSerializers) {
    this.entityConstructor = TestEntity_1.TestEntity;
    this.deSerializers = deSerializers;
  }
  _addNavigationProperties(linkedApis) {
    this.navigationPropertyFields = {
      TO_MULTI_LINK: new odata_v4_1.OneToManyLink(
        'ToMultiLink',
        this,
        linkedApis[0]
      )
    };
    return this;
  }
  requestBuilder() {
    return new TestEntityRequestBuilder_1.TestEntityRequestBuilder(this);
  }
  entityBuilder() {
    return (0, odata_v4_1.entityBuilder)(this);
  }
  customField(fieldName, isNullable = false) {
    return new odata_v4_1.CustomField(
      fieldName,
      this.entityConstructor,
      this.deSerializers,
      isNullable
    );
  }
  get schema() {
    const fieldBuilder = new odata_v4_1.FieldBuilder(
      TestEntity_1.TestEntity,
      this.deSerializers
    );
    return {
      /**
       * Static representation of the [[keyTestEntity]] property for query construction.
       * Use to reference this property in query operations such as 'select' in the fluent request API.
       */
      KEY_TEST_ENTITY: fieldBuilder.buildEdmTypeField(
        'KeyTestEntity',
        'Edm.Int32',
        false
      ),
      /**
       * Static representation of the [[stringProperty]] property for query construction.
       * Use to reference this property in query operations such as 'select' in the fluent request API.
       */
      STRING_PROPERTY: fieldBuilder.buildEdmTypeField(
        'StringProperty',
        'Edm.String',
        true
      ),
      /**
       * Static representation of the [[guidProperty]] property for query construction.
       * Use to reference this property in query operations such as 'select' in the fluent request API.
       */
      GUID_PROPERTY: fieldBuilder.buildEdmTypeField(
        'GuidProperty',
        'Edm.Guid',
        true
      ),
      /**
       * Static representation of the [[booleanProperty]] property for query construction.
       * Use to reference this property in query operations such as 'select' in the fluent request API.
       */
      BOOLEAN_PROPERTY: fieldBuilder.buildEdmTypeField(
        'BooleanProperty',
        'Edm.Boolean',
        true
      ),
      /**
       * Static representation of the [[int64Property]] property for query construction.
       * Use to reference this property in query operations such as 'select' in the fluent request API.
       */
      INT_64_PROPERTY: fieldBuilder.buildEdmTypeField(
        'Int64Property',
        'Edm.Int64',
        true
      ),
      /**
       * Static representation of the [[doubleProperty]] property for query construction.
       * Use to reference this property in query operations such as 'select' in the fluent request API.
       */
      DOUBLE_PROPERTY: fieldBuilder.buildEdmTypeField(
        'DoubleProperty',
        'Edm.Double',
        true
      ),
      /**
       * Static representation of the [[decimalProperty]] property for query construction.
       * Use to reference this property in query operations such as 'select' in the fluent request API.
       */
      DECIMAL_PROPERTY: fieldBuilder.buildEdmTypeField(
        'DecimalProperty',
        'Edm.Decimal',
        true
      ),
      /**
       * Static representation of the [[dateProperty]] property for query construction.
       * Use to reference this property in query operations such as 'select' in the fluent request API.
       */
      DATE_PROPERTY: fieldBuilder.buildEdmTypeField(
        'DateProperty',
        'Edm.Date',
        true
      ),
      /**
       * Static representation of the [[timeOfDayProperty]] property for query construction.
       * Use to reference this property in query operations such as 'select' in the fluent request API.
       */
      TIME_OF_DAY_PROPERTY: fieldBuilder.buildEdmTypeField(
        'TimeOfDayProperty',
        'Edm.TimeOfDay',
        true
      ),
      /**
       * Static representation of the [[dataTimeOffsetDataTimeProperty]] property for query construction.
       * Use to reference this property in query operations such as 'select' in the fluent request API.
       */
      DATA_TIME_OFFSET_DATA_TIME_PROPERTY: fieldBuilder.buildEdmTypeField(
        'DataTimeOffsetDataTimeProperty',
        'Edm.DateTimeOffset',
        true
      ),
      /**
       * Static representation of the [[dataTimeOffsetTimestampProperty]] property for query construction.
       * Use to reference this property in query operations such as 'select' in the fluent request API.
       */
      DATA_TIME_OFFSET_TIMESTAMP_PROPERTY: fieldBuilder.buildEdmTypeField(
        'DataTimeOffsetTimestampProperty',
        'Edm.DateTimeOffset',
        true
      ),
      ...this.navigationPropertyFields,
      /**
       *
       * All fields selector.
       */
      ALL_FIELDS: new odata_v4_1.AllFields('*', TestEntity_1.TestEntity)
    };
  }
>>>>>>> e8ad5cf8
}
exports.TestEntityApi = TestEntityApi;
//# sourceMappingURL=TestEntityApi.js.map<|MERGE_RESOLUTION|>--- conflicted
+++ resolved
@@ -1,103 +1,11 @@
-"use strict";
-Object.defineProperty(exports, "__esModule", { value: true });
+'use strict';
+Object.defineProperty(exports, '__esModule', { value: true });
 exports.TestEntityApi = void 0;
 /*
  * Copyright (c) 2022 SAP SE or an SAP affiliate company. All rights reserved.
  *
  * This is a generated file powered by the SAP Cloud SDK for JavaScript.
  */
-<<<<<<< HEAD
-const TestEntity_1 = require("./TestEntity");
-const TestEntityRequestBuilder_1 = require("./TestEntityRequestBuilder");
-const odata_v4_1 = require("@sap-cloud-sdk/odata-v4");
-const internal_1 = require("@sap-cloud-sdk/odata-common/internal");
-class TestEntityApi {
-    constructor(deSerializers = odata_v4_1.defaultDeSerializers) {
-        this.entityConstructor = TestEntity_1.TestEntity;
-        this.deSerializers = deSerializers;
-    }
-    _addNavigationProperties(linkedApis) {
-        this.navigationPropertyFields = {
-            TO_MULTI_LINK: new internal_1.OneToManyLink('ToMultiLink', this, linkedApis[0])
-        };
-        return this;
-    }
-    requestBuilder() {
-        return new TestEntityRequestBuilder_1.TestEntityRequestBuilder(this);
-    }
-    entityBuilder() {
-        return (0, internal_1.entityBuilder)(this);
-    }
-    customField(fieldName, isNullable = false) {
-        return new odata_v4_1.CustomField(fieldName, this.entityConstructor, this.deSerializers, isNullable);
-    }
-    get schema() {
-        const fieldBuilder = new internal_1.FieldBuilder(TestEntity_1.TestEntity, this.deSerializers);
-        return {
-            /**
-         * Static representation of the [[keyTestEntity]] property for query construction.
-         * Use to reference this property in query operations such as 'select' in the fluent request API.
-         */
-            KEY_TEST_ENTITY: fieldBuilder.buildEdmTypeField('KeyTestEntity', 'Edm.Int32', false),
-            /**
-             * Static representation of the [[stringProperty]] property for query construction.
-             * Use to reference this property in query operations such as 'select' in the fluent request API.
-             */
-            STRING_PROPERTY: fieldBuilder.buildEdmTypeField('StringProperty', 'Edm.String', true),
-            /**
-             * Static representation of the [[guidProperty]] property for query construction.
-             * Use to reference this property in query operations such as 'select' in the fluent request API.
-             */
-            GUID_PROPERTY: fieldBuilder.buildEdmTypeField('GuidProperty', 'Edm.Guid', true),
-            /**
-             * Static representation of the [[booleanProperty]] property for query construction.
-             * Use to reference this property in query operations such as 'select' in the fluent request API.
-             */
-            BOOLEAN_PROPERTY: fieldBuilder.buildEdmTypeField('BooleanProperty', 'Edm.Boolean', true),
-            /**
-             * Static representation of the [[int64Property]] property for query construction.
-             * Use to reference this property in query operations such as 'select' in the fluent request API.
-             */
-            INT_64_PROPERTY: fieldBuilder.buildEdmTypeField('Int64Property', 'Edm.Int64', true),
-            /**
-             * Static representation of the [[doubleProperty]] property for query construction.
-             * Use to reference this property in query operations such as 'select' in the fluent request API.
-             */
-            DOUBLE_PROPERTY: fieldBuilder.buildEdmTypeField('DoubleProperty', 'Edm.Double', true),
-            /**
-             * Static representation of the [[decimalProperty]] property for query construction.
-             * Use to reference this property in query operations such as 'select' in the fluent request API.
-             */
-            DECIMAL_PROPERTY: fieldBuilder.buildEdmTypeField('DecimalProperty', 'Edm.Decimal', true),
-            /**
-             * Static representation of the [[dateProperty]] property for query construction.
-             * Use to reference this property in query operations such as 'select' in the fluent request API.
-             */
-            DATE_PROPERTY: fieldBuilder.buildEdmTypeField('DateProperty', 'Edm.Date', true),
-            /**
-             * Static representation of the [[timeOfDayProperty]] property for query construction.
-             * Use to reference this property in query operations such as 'select' in the fluent request API.
-             */
-            TIME_OF_DAY_PROPERTY: fieldBuilder.buildEdmTypeField('TimeOfDayProperty', 'Edm.TimeOfDay', true),
-            /**
-             * Static representation of the [[dataTimeOffsetDataTimeProperty]] property for query construction.
-             * Use to reference this property in query operations such as 'select' in the fluent request API.
-             */
-            DATA_TIME_OFFSET_DATA_TIME_PROPERTY: fieldBuilder.buildEdmTypeField('DataTimeOffsetDataTimeProperty', 'Edm.DateTimeOffset', true),
-            /**
-             * Static representation of the [[dataTimeOffsetTimestampProperty]] property for query construction.
-             * Use to reference this property in query operations such as 'select' in the fluent request API.
-             */
-            DATA_TIME_OFFSET_TIMESTAMP_PROPERTY: fieldBuilder.buildEdmTypeField('DataTimeOffsetTimestampProperty', 'Edm.DateTimeOffset', true),
-            ...this.navigationPropertyFields,
-            /**
-             *
-             * All fields selector.
-             */
-            ALL_FIELDS: new internal_1.AllFields('*', TestEntity_1.TestEntity)
-        };
-    }
-=======
 const TestEntity_1 = require('./TestEntity');
 const TestEntityRequestBuilder_1 = require('./TestEntityRequestBuilder');
 const odata_v4_1 = require('@sap-cloud-sdk/odata-v4');
@@ -243,7 +151,6 @@
       ALL_FIELDS: new odata_v4_1.AllFields('*', TestEntity_1.TestEntity)
     };
   }
->>>>>>> e8ad5cf8
 }
 exports.TestEntityApi = TestEntityApi;
 //# sourceMappingURL=TestEntityApi.js.map