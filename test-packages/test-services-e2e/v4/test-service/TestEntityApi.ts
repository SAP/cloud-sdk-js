/*
 * Copyright (c) 2022 SAP SE or an SAP affiliate company. All rights reserved.
 *
 * This is a generated file powered by the SAP Cloud SDK for JavaScript.
 */
import { TestEntity } from './TestEntity';
import { TestEntityRequestBuilder } from './TestEntityRequestBuilder';
import { TestEntityLink } from './TestEntityLink';
import { TestEntityLinkApi } from './TestEntityLinkApi';
<<<<<<< HEAD
import { CustomField, defaultDeSerializers, DefaultDeSerializers, DeSerializers, mergeDefaultDeSerializersWith } from '@sap-cloud-sdk/odata-v4';
import { Time, OrderableEdmTypeField, EdmTypeField, OneToManyLink, AllFields, entityBuilder, EntityBuilderType, EntityApi, FieldBuilder } from '@sap-cloud-sdk/odata-common/internal';
=======
import {
  CustomField,
  defaultDeSerializers,
  DefaultDeSerializers,
  DeSerializers,
  mergeDefaultDeSerializersWith,
  AllFields,
  entityBuilder,
  EntityBuilderType,
  EntityApi,
  FieldBuilder,
  Time,
  OrderableEdmTypeField,
  EdmTypeField,
  OneToManyLink
} from '@sap-cloud-sdk/odata-v4';
>>>>>>> e8ad5cf8
import { BigNumber } from 'bignumber.js';
import { Moment, Duration } from 'moment';
export class TestEntityApi<DeSerializersT extends DeSerializers = DefaultDeSerializers> implements 
    EntityApi<
      TestEntity<
        DeSerializersT
      >, 
      DeSerializersT
    > {
  public deSerializers: DeSerializersT;

  constructor(
    deSerializers: DeSerializersT = defaultDeSerializers as any) {
    this.deSerializers = deSerializers;
  }

  private navigationPropertyFields!: {
      /**
       * Static representation of the one-to-many navigation property [[toMultiLink]] for query construction.
       * Use to reference this property in query operations such as 'select' in the fluent request API.
       */
      TO_MULTI_LINK: OneToManyLink<
            TestEntity<DeSerializersT>,
            DeSerializersT,
            TestEntityLink<DeSerializersT>
          >
    };

  _addNavigationProperties(
      linkedApis: [
        TestEntityLinkApi<DeSerializersT>
      ]): this {
        this.navigationPropertyFields = {
          TO_MULTI_LINK: new OneToManyLink(
              'ToMultiLink',
              this,
              linkedApis[0]
            )
        };
        return this;
      }
  
  entityConstructor = TestEntity;
  
  requestBuilder(): TestEntityRequestBuilder<
    DeSerializersT
  > {
    return new TestEntityRequestBuilder<DeSerializersT>(this);
  }
  
  entityBuilder(): EntityBuilderType<
    TestEntity<
      DeSerializersT
    >,
    DeSerializersT
  > {
    return entityBuilder(this);
  }

  customField<NullableT extends boolean = false>(
    fieldName: string,
    isNullable: NullableT = false as NullableT
  ): CustomField<
  TestEntity<
      DeSerializersT>,
    DeSerializersT,
    NullableT
  > {
    return new CustomField(
      fieldName,
      this.entityConstructor,
      this.deSerializers,
      isNullable
    ) as any;
  }

  get schema() {
    const fieldBuilder = new FieldBuilder(TestEntity, this.deSerializers);
    return { 
    /**
 * Static representation of the [[keyTestEntity]] property for query construction.
 * Use to reference this property in query operations such as 'select' in the fluent request API.
 */
KEY_TEST_ENTITY: fieldBuilder.buildEdmTypeField('KeyTestEntity', 'Edm.Int32', false),
/**
 * Static representation of the [[stringProperty]] property for query construction.
 * Use to reference this property in query operations such as 'select' in the fluent request API.
 */
STRING_PROPERTY: fieldBuilder.buildEdmTypeField('StringProperty', 'Edm.String', true),
/**
 * Static representation of the [[guidProperty]] property for query construction.
 * Use to reference this property in query operations such as 'select' in the fluent request API.
 */
GUID_PROPERTY: fieldBuilder.buildEdmTypeField('GuidProperty', 'Edm.Guid', true),
/**
 * Static representation of the [[booleanProperty]] property for query construction.
 * Use to reference this property in query operations such as 'select' in the fluent request API.
 */
BOOLEAN_PROPERTY: fieldBuilder.buildEdmTypeField('BooleanProperty', 'Edm.Boolean', true),
/**
 * Static representation of the [[int64Property]] property for query construction.
 * Use to reference this property in query operations such as 'select' in the fluent request API.
 */
INT_64_PROPERTY: fieldBuilder.buildEdmTypeField('Int64Property', 'Edm.Int64', true),
/**
 * Static representation of the [[doubleProperty]] property for query construction.
 * Use to reference this property in query operations such as 'select' in the fluent request API.
 */
DOUBLE_PROPERTY: fieldBuilder.buildEdmTypeField('DoubleProperty', 'Edm.Double', true),
/**
 * Static representation of the [[decimalProperty]] property for query construction.
 * Use to reference this property in query operations such as 'select' in the fluent request API.
 */
DECIMAL_PROPERTY: fieldBuilder.buildEdmTypeField('DecimalProperty', 'Edm.Decimal', true),
/**
 * Static representation of the [[dateProperty]] property for query construction.
 * Use to reference this property in query operations such as 'select' in the fluent request API.
 */
DATE_PROPERTY: fieldBuilder.buildEdmTypeField('DateProperty', 'Edm.Date', true),
/**
 * Static representation of the [[timeOfDayProperty]] property for query construction.
 * Use to reference this property in query operations such as 'select' in the fluent request API.
 */
TIME_OF_DAY_PROPERTY: fieldBuilder.buildEdmTypeField('TimeOfDayProperty', 'Edm.TimeOfDay', true),
/**
 * Static representation of the [[dataTimeOffsetDataTimeProperty]] property for query construction.
 * Use to reference this property in query operations such as 'select' in the fluent request API.
 */
DATA_TIME_OFFSET_DATA_TIME_PROPERTY: fieldBuilder.buildEdmTypeField('DataTimeOffsetDataTimeProperty', 'Edm.DateTimeOffset', true),
/**
 * Static representation of the [[dataTimeOffsetTimestampProperty]] property for query construction.
 * Use to reference this property in query operations such as 'select' in the fluent request API.
 */
DATA_TIME_OFFSET_TIMESTAMP_PROPERTY: fieldBuilder.buildEdmTypeField('DataTimeOffsetTimestampProperty', 'Edm.DateTimeOffset', true),
...this.navigationPropertyFields,
/**
 * 
 * All fields selector.
 */
ALL_FIELDS: new AllFields('*', TestEntity) 
  };
  }
}<|MERGE_RESOLUTION|>--- conflicted
+++ resolved
@@ -7,10 +7,6 @@
 import { TestEntityRequestBuilder } from './TestEntityRequestBuilder';
 import { TestEntityLink } from './TestEntityLink';
 import { TestEntityLinkApi } from './TestEntityLinkApi';
-<<<<<<< HEAD
-import { CustomField, defaultDeSerializers, DefaultDeSerializers, DeSerializers, mergeDefaultDeSerializersWith } from '@sap-cloud-sdk/odata-v4';
-import { Time, OrderableEdmTypeField, EdmTypeField, OneToManyLink, AllFields, entityBuilder, EntityBuilderType, EntityApi, FieldBuilder } from '@sap-cloud-sdk/odata-common/internal';
-=======
 import {
   CustomField,
   defaultDeSerializers,
@@ -27,61 +23,47 @@
   EdmTypeField,
   OneToManyLink
 } from '@sap-cloud-sdk/odata-v4';
->>>>>>> e8ad5cf8
 import { BigNumber } from 'bignumber.js';
 import { Moment, Duration } from 'moment';
-export class TestEntityApi<DeSerializersT extends DeSerializers = DefaultDeSerializers> implements 
-    EntityApi<
-      TestEntity<
-        DeSerializersT
-      >, 
-      DeSerializersT
-    > {
+export class TestEntityApi<
+  DeSerializersT extends DeSerializers = DefaultDeSerializers
+> implements EntityApi<TestEntity<DeSerializersT>, DeSerializersT>
+{
   public deSerializers: DeSerializersT;
 
-  constructor(
-    deSerializers: DeSerializersT = defaultDeSerializers as any) {
+  constructor(deSerializers: DeSerializersT = defaultDeSerializers as any) {
     this.deSerializers = deSerializers;
   }
 
   private navigationPropertyFields!: {
-      /**
-       * Static representation of the one-to-many navigation property [[toMultiLink]] for query construction.
-       * Use to reference this property in query operations such as 'select' in the fluent request API.
-       */
-      TO_MULTI_LINK: OneToManyLink<
-            TestEntity<DeSerializersT>,
-            DeSerializersT,
-            TestEntityLink<DeSerializersT>
-          >
-    };
+    /**
+     * Static representation of the one-to-many navigation property [[toMultiLink]] for query construction.
+     * Use to reference this property in query operations such as 'select' in the fluent request API.
+     */
+    TO_MULTI_LINK: OneToManyLink<
+      TestEntity<DeSerializersT>,
+      DeSerializersT,
+      TestEntityLink<DeSerializersT>
+    >;
+  };
 
   _addNavigationProperties(
-      linkedApis: [
-        TestEntityLinkApi<DeSerializersT>
-      ]): this {
-        this.navigationPropertyFields = {
-          TO_MULTI_LINK: new OneToManyLink(
-              'ToMultiLink',
-              this,
-              linkedApis[0]
-            )
-        };
-        return this;
-      }
-  
+    linkedApis: [TestEntityLinkApi<DeSerializersT>]
+  ): this {
+    this.navigationPropertyFields = {
+      TO_MULTI_LINK: new OneToManyLink('ToMultiLink', this, linkedApis[0])
+    };
+    return this;
+  }
+
   entityConstructor = TestEntity;
-  
-  requestBuilder(): TestEntityRequestBuilder<
-    DeSerializersT
-  > {
+
+  requestBuilder(): TestEntityRequestBuilder<DeSerializersT> {
     return new TestEntityRequestBuilder<DeSerializersT>(this);
   }
-  
+
   entityBuilder(): EntityBuilderType<
-    TestEntity<
-      DeSerializersT
-    >,
+    TestEntity<DeSerializersT>,
     DeSerializersT
   > {
     return entityBuilder(this);
@@ -90,12 +72,7 @@
   customField<NullableT extends boolean = false>(
     fieldName: string,
     isNullable: NullableT = false as NullableT
-  ): CustomField<
-  TestEntity<
-      DeSerializersT>,
-    DeSerializersT,
-    NullableT
-  > {
+  ): CustomField<TestEntity<DeSerializersT>, DeSerializersT, NullableT> {
     return new CustomField(
       fieldName,
       this.entityConstructor,
@@ -106,68 +83,112 @@
 
   get schema() {
     const fieldBuilder = new FieldBuilder(TestEntity, this.deSerializers);
-    return { 
-    /**
- * Static representation of the [[keyTestEntity]] property for query construction.
- * Use to reference this property in query operations such as 'select' in the fluent request API.
- */
-KEY_TEST_ENTITY: fieldBuilder.buildEdmTypeField('KeyTestEntity', 'Edm.Int32', false),
-/**
- * Static representation of the [[stringProperty]] property for query construction.
- * Use to reference this property in query operations such as 'select' in the fluent request API.
- */
-STRING_PROPERTY: fieldBuilder.buildEdmTypeField('StringProperty', 'Edm.String', true),
-/**
- * Static representation of the [[guidProperty]] property for query construction.
- * Use to reference this property in query operations such as 'select' in the fluent request API.
- */
-GUID_PROPERTY: fieldBuilder.buildEdmTypeField('GuidProperty', 'Edm.Guid', true),
-/**
- * Static representation of the [[booleanProperty]] property for query construction.
- * Use to reference this property in query operations such as 'select' in the fluent request API.
- */
-BOOLEAN_PROPERTY: fieldBuilder.buildEdmTypeField('BooleanProperty', 'Edm.Boolean', true),
-/**
- * Static representation of the [[int64Property]] property for query construction.
- * Use to reference this property in query operations such as 'select' in the fluent request API.
- */
-INT_64_PROPERTY: fieldBuilder.buildEdmTypeField('Int64Property', 'Edm.Int64', true),
-/**
- * Static representation of the [[doubleProperty]] property for query construction.
- * Use to reference this property in query operations such as 'select' in the fluent request API.
- */
-DOUBLE_PROPERTY: fieldBuilder.buildEdmTypeField('DoubleProperty', 'Edm.Double', true),
-/**
- * Static representation of the [[decimalProperty]] property for query construction.
- * Use to reference this property in query operations such as 'select' in the fluent request API.
- */
-DECIMAL_PROPERTY: fieldBuilder.buildEdmTypeField('DecimalProperty', 'Edm.Decimal', true),
-/**
- * Static representation of the [[dateProperty]] property for query construction.
- * Use to reference this property in query operations such as 'select' in the fluent request API.
- */
-DATE_PROPERTY: fieldBuilder.buildEdmTypeField('DateProperty', 'Edm.Date', true),
-/**
- * Static representation of the [[timeOfDayProperty]] property for query construction.
- * Use to reference this property in query operations such as 'select' in the fluent request API.
- */
-TIME_OF_DAY_PROPERTY: fieldBuilder.buildEdmTypeField('TimeOfDayProperty', 'Edm.TimeOfDay', true),
-/**
- * Static representation of the [[dataTimeOffsetDataTimeProperty]] property for query construction.
- * Use to reference this property in query operations such as 'select' in the fluent request API.
- */
-DATA_TIME_OFFSET_DATA_TIME_PROPERTY: fieldBuilder.buildEdmTypeField('DataTimeOffsetDataTimeProperty', 'Edm.DateTimeOffset', true),
-/**
- * Static representation of the [[dataTimeOffsetTimestampProperty]] property for query construction.
- * Use to reference this property in query operations such as 'select' in the fluent request API.
- */
-DATA_TIME_OFFSET_TIMESTAMP_PROPERTY: fieldBuilder.buildEdmTypeField('DataTimeOffsetTimestampProperty', 'Edm.DateTimeOffset', true),
-...this.navigationPropertyFields,
-/**
- * 
- * All fields selector.
- */
-ALL_FIELDS: new AllFields('*', TestEntity) 
-  };
+    return {
+      /**
+       * Static representation of the [[keyTestEntity]] property for query construction.
+       * Use to reference this property in query operations such as 'select' in the fluent request API.
+       */
+      KEY_TEST_ENTITY: fieldBuilder.buildEdmTypeField(
+        'KeyTestEntity',
+        'Edm.Int32',
+        false
+      ),
+      /**
+       * Static representation of the [[stringProperty]] property for query construction.
+       * Use to reference this property in query operations such as 'select' in the fluent request API.
+       */
+      STRING_PROPERTY: fieldBuilder.buildEdmTypeField(
+        'StringProperty',
+        'Edm.String',
+        true
+      ),
+      /**
+       * Static representation of the [[guidProperty]] property for query construction.
+       * Use to reference this property in query operations such as 'select' in the fluent request API.
+       */
+      GUID_PROPERTY: fieldBuilder.buildEdmTypeField(
+        'GuidProperty',
+        'Edm.Guid',
+        true
+      ),
+      /**
+       * Static representation of the [[booleanProperty]] property for query construction.
+       * Use to reference this property in query operations such as 'select' in the fluent request API.
+       */
+      BOOLEAN_PROPERTY: fieldBuilder.buildEdmTypeField(
+        'BooleanProperty',
+        'Edm.Boolean',
+        true
+      ),
+      /**
+       * Static representation of the [[int64Property]] property for query construction.
+       * Use to reference this property in query operations such as 'select' in the fluent request API.
+       */
+      INT_64_PROPERTY: fieldBuilder.buildEdmTypeField(
+        'Int64Property',
+        'Edm.Int64',
+        true
+      ),
+      /**
+       * Static representation of the [[doubleProperty]] property for query construction.
+       * Use to reference this property in query operations such as 'select' in the fluent request API.
+       */
+      DOUBLE_PROPERTY: fieldBuilder.buildEdmTypeField(
+        'DoubleProperty',
+        'Edm.Double',
+        true
+      ),
+      /**
+       * Static representation of the [[decimalProperty]] property for query construction.
+       * Use to reference this property in query operations such as 'select' in the fluent request API.
+       */
+      DECIMAL_PROPERTY: fieldBuilder.buildEdmTypeField(
+        'DecimalProperty',
+        'Edm.Decimal',
+        true
+      ),
+      /**
+       * Static representation of the [[dateProperty]] property for query construction.
+       * Use to reference this property in query operations such as 'select' in the fluent request API.
+       */
+      DATE_PROPERTY: fieldBuilder.buildEdmTypeField(
+        'DateProperty',
+        'Edm.Date',
+        true
+      ),
+      /**
+       * Static representation of the [[timeOfDayProperty]] property for query construction.
+       * Use to reference this property in query operations such as 'select' in the fluent request API.
+       */
+      TIME_OF_DAY_PROPERTY: fieldBuilder.buildEdmTypeField(
+        'TimeOfDayProperty',
+        'Edm.TimeOfDay',
+        true
+      ),
+      /**
+       * Static representation of the [[dataTimeOffsetDataTimeProperty]] property for query construction.
+       * Use to reference this property in query operations such as 'select' in the fluent request API.
+       */
+      DATA_TIME_OFFSET_DATA_TIME_PROPERTY: fieldBuilder.buildEdmTypeField(
+        'DataTimeOffsetDataTimeProperty',
+        'Edm.DateTimeOffset',
+        true
+      ),
+      /**
+       * Static representation of the [[dataTimeOffsetTimestampProperty]] property for query construction.
+       * Use to reference this property in query operations such as 'select' in the fluent request API.
+       */
+      DATA_TIME_OFFSET_TIMESTAMP_PROPERTY: fieldBuilder.buildEdmTypeField(
+        'DataTimeOffsetTimestampProperty',
+        'Edm.DateTimeOffset',
+        true
+      ),
+      ...this.navigationPropertyFields,
+      /**
+       *
+       * All fields selector.
+       */
+      ALL_FIELDS: new AllFields('*', TestEntity)
+    };
   }
 }