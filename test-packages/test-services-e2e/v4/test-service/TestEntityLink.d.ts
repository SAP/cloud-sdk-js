--- conflicted
+++ resolved
@@ -1,48 +1,50 @@
-<<<<<<< HEAD
-import { Entity, DefaultDeSerializers, DeSerializers } from '@sap-cloud-sdk/odata-v4';
-import { DeserializedType } from '@sap-cloud-sdk/odata-common/internal';
-=======
 import {
   Entity,
   DefaultDeSerializers,
   DeSerializers,
   DeserializedType
 } from '@sap-cloud-sdk/odata-v4';
->>>>>>> e8ad5cf8
 /**
  * This class represents the entity "TestEntityLink" of service "TestService".
  */
-export declare class TestEntityLink<T extends DeSerializers = DefaultDeSerializers> extends Entity implements TestEntityLinkType<T> {
-    /**
-     * Technical entity name for TestEntityLink.
-     */
-    static _entityName: string;
-    /**
-     * Default url path for the according service.
-     */
-    static _defaultServicePath: string;
-    /**
-     * All key fields of the TestEntityLink entity
-     */
-    static _keys: string[];
-    /**
-     * Key Test Entity Link.
-     */
-    keyTestEntityLink: DeserializedType<T, 'Edm.Int32'>;
-    /**
-     * Key To Test Entity.
-     */
-    keyToTestEntity: DeserializedType<T, 'Edm.Int32'>;
-    /**
-     * String Property.
-     * Maximum length: 111.
-     * @nullable
-     */
-    stringProperty?: DeserializedType<T, 'Edm.String'> | null;
+export declare class TestEntityLink<
+    T extends DeSerializers = DefaultDeSerializers
+  >
+  extends Entity
+  implements TestEntityLinkType<T>
+{
+  /**
+   * Technical entity name for TestEntityLink.
+   */
+  static _entityName: string;
+  /**
+   * Default url path for the according service.
+   */
+  static _defaultServicePath: string;
+  /**
+   * All key fields of the TestEntityLink entity
+   */
+  static _keys: string[];
+  /**
+   * Key Test Entity Link.
+   */
+  keyTestEntityLink: DeserializedType<T, 'Edm.Int32'>;
+  /**
+   * Key To Test Entity.
+   */
+  keyToTestEntity: DeserializedType<T, 'Edm.Int32'>;
+  /**
+   * String Property.
+   * Maximum length: 111.
+   * @nullable
+   */
+  stringProperty?: DeserializedType<T, 'Edm.String'> | null;
 }
-export interface TestEntityLinkType<T extends DeSerializers = DefaultDeSerializers> {
-    keyTestEntityLink: DeserializedType<T, 'Edm.Int32'>;
-    keyToTestEntity: DeserializedType<T, 'Edm.Int32'>;
-    stringProperty?: DeserializedType<T, 'Edm.String'> | null;
+export interface TestEntityLinkType<
+  T extends DeSerializers = DefaultDeSerializers
+> {
+  keyTestEntityLink: DeserializedType<T, 'Edm.Int32'>;
+  keyToTestEntity: DeserializedType<T, 'Edm.Int32'>;
+  stringProperty?: DeserializedType<T, 'Edm.String'> | null;
 }
 //# sourceMappingURL=TestEntityLink.d.ts.map