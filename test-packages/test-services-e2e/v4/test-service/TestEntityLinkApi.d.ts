--- conflicted
+++ resolved
@@ -1,26 +1,5 @@
 import { TestEntityLink } from './TestEntityLink';
 import { TestEntityLinkRequestBuilder } from './TestEntityLinkRequestBuilder';
-<<<<<<< HEAD
-import { CustomField, DefaultDeSerializers, DeSerializers } from '@sap-cloud-sdk/odata-v4';
-import { OrderableEdmTypeField, EdmTypeField, AllFields, EntityBuilderType, EntityApi } from '@sap-cloud-sdk/odata-common/internal';
-export declare class TestEntityLinkApi<DeSerializersT extends DeSerializers = DefaultDeSerializers> implements EntityApi<TestEntityLink<DeSerializersT>, DeSerializersT> {
-    deSerializers: DeSerializersT;
-    constructor(deSerializers?: DeSerializersT);
-    private navigationPropertyFields;
-    _addNavigationProperties(linkedApis: [
-    ]): this;
-    entityConstructor: typeof TestEntityLink;
-    requestBuilder(): TestEntityLinkRequestBuilder<DeSerializersT>;
-    entityBuilder(): EntityBuilderType<TestEntityLink<DeSerializersT>, DeSerializersT>;
-    customField<NullableT extends boolean = false>(fieldName: string, isNullable?: NullableT): CustomField<TestEntityLink<DeSerializersT>, DeSerializersT, NullableT>;
-    get schema(): {
-        /**
-         *
-         * All fields selector.
-         */
-        ALL_FIELDS: AllFields<TestEntityLink<DeSerializers<any, any, any, any, any, any, any, any, any, any, any, any, any, any, any, any, any, any, any>>>;
-        /**
-=======
 import {
   CustomField,
   DefaultDeSerializers,
@@ -80,21 +59,104 @@
       >
     >;
     /**
->>>>>>> e8ad5cf8
      * Static representation of the [[keyTestEntityLink]] property for query construction.
      * Use to reference this property in query operations such as 'select' in the fluent request API.
      */
-        KEY_TEST_ENTITY_LINK: OrderableEdmTypeField<TestEntityLink<DeSerializers<any, any, any, any, any, any, any, any, any, any, any, any, any, any, any, any, any, any, any>>, DeSerializersT, "Edm.Int32", false, true>;
-        /**
-         * Static representation of the [[keyToTestEntity]] property for query construction.
-         * Use to reference this property in query operations such as 'select' in the fluent request API.
-         */
-        KEY_TO_TEST_ENTITY: OrderableEdmTypeField<TestEntityLink<DeSerializers<any, any, any, any, any, any, any, any, any, any, any, any, any, any, any, any, any, any, any>>, DeSerializersT, "Edm.Int32", false, true>;
-        /**
-         * Static representation of the [[stringProperty]] property for query construction.
-         * Use to reference this property in query operations such as 'select' in the fluent request API.
-         */
-        STRING_PROPERTY: EdmTypeField<TestEntityLink<DeSerializers<any, any, any, any, any, any, any, any, any, any, any, any, any, any, any, any, any, any, any>>, DeSerializersT, "Edm.String", true, true>;
-    };
+    KEY_TEST_ENTITY_LINK: OrderableEdmTypeField<
+      TestEntityLink<
+        DeSerializers<
+          any,
+          any,
+          any,
+          any,
+          any,
+          any,
+          any,
+          any,
+          any,
+          any,
+          any,
+          any,
+          any,
+          any,
+          any,
+          any,
+          any,
+          any,
+          any
+        >
+      >,
+      DeSerializersT,
+      'Edm.Int32',
+      false,
+      true
+    >;
+    /**
+     * Static representation of the [[keyToTestEntity]] property for query construction.
+     * Use to reference this property in query operations such as 'select' in the fluent request API.
+     */
+    KEY_TO_TEST_ENTITY: OrderableEdmTypeField<
+      TestEntityLink<
+        DeSerializers<
+          any,
+          any,
+          any,
+          any,
+          any,
+          any,
+          any,
+          any,
+          any,
+          any,
+          any,
+          any,
+          any,
+          any,
+          any,
+          any,
+          any,
+          any,
+          any
+        >
+      >,
+      DeSerializersT,
+      'Edm.Int32',
+      false,
+      true
+    >;
+    /**
+     * Static representation of the [[stringProperty]] property for query construction.
+     * Use to reference this property in query operations such as 'select' in the fluent request API.
+     */
+    STRING_PROPERTY: EdmTypeField<
+      TestEntityLink<
+        DeSerializers<
+          any,
+          any,
+          any,
+          any,
+          any,
+          any,
+          any,
+          any,
+          any,
+          any,
+          any,
+          any,
+          any,
+          any,
+          any,
+          any,
+          any,
+          any,
+          any
+        >
+      >,
+      DeSerializersT,
+      'Edm.String',
+      true,
+      true
+    >;
+  };
 }
 //# sourceMappingURL=TestEntityLinkApi.d.ts.map