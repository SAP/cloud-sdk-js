/*
 * Copyright (c) 2022 SAP SE or an SAP affiliate company. All rights reserved.
 *
 * This is a generated file powered by the SAP Cloud SDK for JavaScript.
 */
import { TestEntityLink } from './TestEntityLink';
import { TestEntityLinkRequestBuilder } from './TestEntityLinkRequestBuilder';
<<<<<<< HEAD
import { CustomField, defaultDeSerializers, DefaultDeSerializers, DeSerializers, mergeDefaultDeSerializersWith } from '@sap-cloud-sdk/odata-v4';
import { OrderableEdmTypeField, EdmTypeField, AllFields, entityBuilder, EntityBuilderType, EntityApi, FieldBuilder, Time } from '@sap-cloud-sdk/odata-common/internal';
=======
import {
  CustomField,
  defaultDeSerializers,
  DefaultDeSerializers,
  DeSerializers,
  mergeDefaultDeSerializersWith,
  AllFields,
  entityBuilder,
  EntityBuilderType,
  EntityApi,
  FieldBuilder,
  Time,
  OrderableEdmTypeField,
  EdmTypeField
} from '@sap-cloud-sdk/odata-v4';
>>>>>>> e8ad5cf8
import { BigNumber } from 'bignumber.js';
import { Moment, Duration } from 'moment';
export class TestEntityLinkApi<DeSerializersT extends DeSerializers = DefaultDeSerializers> implements 
    EntityApi<
      TestEntityLink<
        DeSerializersT
      >, 
      DeSerializersT
    > {
  public deSerializers: DeSerializersT;

  constructor(
    deSerializers: DeSerializersT = defaultDeSerializers as any) {
    this.deSerializers = deSerializers;
  }

  private navigationPropertyFields!: {
      
    };

  _addNavigationProperties(
      linkedApis: [
        
      ]): this {
        this.navigationPropertyFields = {
          
        };
        return this;
      }
  
  entityConstructor = TestEntityLink;
  
  requestBuilder(): TestEntityLinkRequestBuilder<
    DeSerializersT
  > {
    return new TestEntityLinkRequestBuilder<DeSerializersT>(this);
  }
  
  entityBuilder(): EntityBuilderType<
    TestEntityLink<
      DeSerializersT
    >,
    DeSerializersT
  > {
    return entityBuilder(this);
  }

  customField<NullableT extends boolean = false>(
    fieldName: string,
    isNullable: NullableT = false as NullableT
  ): CustomField<
  TestEntityLink<
      DeSerializersT>,
    DeSerializersT,
    NullableT
  > {
    return new CustomField(
      fieldName,
      this.entityConstructor,
      this.deSerializers,
      isNullable
    ) as any;
  }

  get schema() {
    const fieldBuilder = new FieldBuilder(TestEntityLink, this.deSerializers);
    return { 
    /**
 * Static representation of the [[keyTestEntityLink]] property for query construction.
 * Use to reference this property in query operations such as 'select' in the fluent request API.
 */
KEY_TEST_ENTITY_LINK: fieldBuilder.buildEdmTypeField('KeyTestEntityLink', 'Edm.Int32', false),
/**
 * Static representation of the [[keyToTestEntity]] property for query construction.
 * Use to reference this property in query operations such as 'select' in the fluent request API.
 */
KEY_TO_TEST_ENTITY: fieldBuilder.buildEdmTypeField('KeyToTestEntity', 'Edm.Int32', false),
/**
 * Static representation of the [[stringProperty]] property for query construction.
 * Use to reference this property in query operations such as 'select' in the fluent request API.
 */
STRING_PROPERTY: fieldBuilder.buildEdmTypeField('StringProperty', 'Edm.String', true),
...this.navigationPropertyFields,
/**
 * 
 * All fields selector.
 */
ALL_FIELDS: new AllFields('*', TestEntityLink) 
  };
  }
}<|MERGE_RESOLUTION|>--- conflicted
+++ resolved
@@ -5,10 +5,6 @@
  */
 import { TestEntityLink } from './TestEntityLink';
 import { TestEntityLinkRequestBuilder } from './TestEntityLinkRequestBuilder';
-<<<<<<< HEAD
-import { CustomField, defaultDeSerializers, DefaultDeSerializers, DeSerializers, mergeDefaultDeSerializersWith } from '@sap-cloud-sdk/odata-v4';
-import { OrderableEdmTypeField, EdmTypeField, AllFields, entityBuilder, EntityBuilderType, EntityApi, FieldBuilder, Time } from '@sap-cloud-sdk/odata-common/internal';
-=======
 import {
   CustomField,
   defaultDeSerializers,
@@ -24,49 +20,33 @@
   OrderableEdmTypeField,
   EdmTypeField
 } from '@sap-cloud-sdk/odata-v4';
->>>>>>> e8ad5cf8
 import { BigNumber } from 'bignumber.js';
 import { Moment, Duration } from 'moment';
-export class TestEntityLinkApi<DeSerializersT extends DeSerializers = DefaultDeSerializers> implements 
-    EntityApi<
-      TestEntityLink<
-        DeSerializersT
-      >, 
-      DeSerializersT
-    > {
+export class TestEntityLinkApi<
+  DeSerializersT extends DeSerializers = DefaultDeSerializers
+> implements EntityApi<TestEntityLink<DeSerializersT>, DeSerializersT>
+{
   public deSerializers: DeSerializersT;
 
-  constructor(
-    deSerializers: DeSerializersT = defaultDeSerializers as any) {
+  constructor(deSerializers: DeSerializersT = defaultDeSerializers as any) {
     this.deSerializers = deSerializers;
   }
 
-  private navigationPropertyFields!: {
-      
-    };
+  private navigationPropertyFields!: {};
 
-  _addNavigationProperties(
-      linkedApis: [
-        
-      ]): this {
-        this.navigationPropertyFields = {
-          
-        };
-        return this;
-      }
-  
+  _addNavigationProperties(linkedApis: []): this {
+    this.navigationPropertyFields = {};
+    return this;
+  }
+
   entityConstructor = TestEntityLink;
-  
-  requestBuilder(): TestEntityLinkRequestBuilder<
-    DeSerializersT
-  > {
+
+  requestBuilder(): TestEntityLinkRequestBuilder<DeSerializersT> {
     return new TestEntityLinkRequestBuilder<DeSerializersT>(this);
   }
-  
+
   entityBuilder(): EntityBuilderType<
-    TestEntityLink<
-      DeSerializersT
-    >,
+    TestEntityLink<DeSerializersT>,
     DeSerializersT
   > {
     return entityBuilder(this);
@@ -75,12 +55,7 @@
   customField<NullableT extends boolean = false>(
     fieldName: string,
     isNullable: NullableT = false as NullableT
-  ): CustomField<
-  TestEntityLink<
-      DeSerializersT>,
-    DeSerializersT,
-    NullableT
-  > {
+  ): CustomField<TestEntityLink<DeSerializersT>, DeSerializersT, NullableT> {
     return new CustomField(
       fieldName,
       this.entityConstructor,
@@ -91,28 +66,40 @@
 
   get schema() {
     const fieldBuilder = new FieldBuilder(TestEntityLink, this.deSerializers);
-    return { 
-    /**
- * Static representation of the [[keyTestEntityLink]] property for query construction.
- * Use to reference this property in query operations such as 'select' in the fluent request API.
- */
-KEY_TEST_ENTITY_LINK: fieldBuilder.buildEdmTypeField('KeyTestEntityLink', 'Edm.Int32', false),
-/**
- * Static representation of the [[keyToTestEntity]] property for query construction.
- * Use to reference this property in query operations such as 'select' in the fluent request API.
- */
-KEY_TO_TEST_ENTITY: fieldBuilder.buildEdmTypeField('KeyToTestEntity', 'Edm.Int32', false),
-/**
- * Static representation of the [[stringProperty]] property for query construction.
- * Use to reference this property in query operations such as 'select' in the fluent request API.
- */
-STRING_PROPERTY: fieldBuilder.buildEdmTypeField('StringProperty', 'Edm.String', true),
-...this.navigationPropertyFields,
-/**
- * 
- * All fields selector.
- */
-ALL_FIELDS: new AllFields('*', TestEntityLink) 
-  };
+    return {
+      /**
+       * Static representation of the [[keyTestEntityLink]] property for query construction.
+       * Use to reference this property in query operations such as 'select' in the fluent request API.
+       */
+      KEY_TEST_ENTITY_LINK: fieldBuilder.buildEdmTypeField(
+        'KeyTestEntityLink',
+        'Edm.Int32',
+        false
+      ),
+      /**
+       * Static representation of the [[keyToTestEntity]] property for query construction.
+       * Use to reference this property in query operations such as 'select' in the fluent request API.
+       */
+      KEY_TO_TEST_ENTITY: fieldBuilder.buildEdmTypeField(
+        'KeyToTestEntity',
+        'Edm.Int32',
+        false
+      ),
+      /**
+       * Static representation of the [[stringProperty]] property for query construction.
+       * Use to reference this property in query operations such as 'select' in the fluent request API.
+       */
+      STRING_PROPERTY: fieldBuilder.buildEdmTypeField(
+        'StringProperty',
+        'Edm.String',
+        true
+      ),
+      ...this.navigationPropertyFields,
+      /**
+       *
+       * All fields selector.
+       */
+      ALL_FIELDS: new AllFields('*', TestEntityLink)
+    };
   }
 }