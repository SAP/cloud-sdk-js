/*
 * Copyright (c) 2022 SAP SE or an SAP affiliate company. All rights reserved.
 *
 * This is a generated file powered by the SAP Cloud SDK for JavaScript.
 */
<<<<<<< HEAD
import { DeserializedType, RequestBuilder } from '@sap-cloud-sdk/odata-common/internal';
import { DefaultDeSerializers, DeSerializers, GetAllRequestBuilder, GetByKeyRequestBuilder, CreateRequestBuilder, UpdateRequestBuilder, DeleteRequestBuilder } from '@sap-cloud-sdk/odata-v4';
=======
import {
  DefaultDeSerializers,
  DeSerializers,
  GetAllRequestBuilder,
  GetByKeyRequestBuilder,
  CreateRequestBuilder,
  UpdateRequestBuilder,
  DeleteRequestBuilder,
  DeserializedType,
  RequestBuilder
} from '@sap-cloud-sdk/odata-v4';
>>>>>>> e8ad5cf8
import { TestEntityLink } from './TestEntityLink';

/**
 * Request builder class for operations supported on the [[TestEntityLink]] entity.
 */
export class TestEntityLinkRequestBuilder<T extends DeSerializers = DefaultDeSerializers> extends RequestBuilder<TestEntityLink<T>, T> {
  /**
   * Returns a request builder for retrieving one `TestEntityLink` entity based on its keys.
   * @param keyTestEntityLink Key property. See [[TestEntityLink.keyTestEntityLink]].
   * @param keyToTestEntity Key property. See [[TestEntityLink.keyToTestEntity]].
   * @returns A request builder for creating requests to retrieve one `TestEntityLink` entity based on its keys.
   */
  getByKey(keyTestEntityLink: DeserializedType<T, 'Edm.Int32'>, keyToTestEntity: DeserializedType<T, 'Edm.Int32'>): GetByKeyRequestBuilder<TestEntityLink<T>, T> {
    return new GetByKeyRequestBuilder<TestEntityLink<T>, T>(this.entityApi, {
      KeyTestEntityLink: keyTestEntityLink,
      KeyToTestEntity: keyToTestEntity
    });
  }

  /**
   * Returns a request builder for querying all `TestEntityLink` entities.
   * @returns A request builder for creating requests to retrieve all `TestEntityLink` entities.
   */
  getAll(): GetAllRequestBuilder<TestEntityLink<T>, T> {
    return new GetAllRequestBuilder<TestEntityLink<T>, T>(this.entityApi);
  }

  /**
   * Returns a request builder for creating a `TestEntityLink` entity.
   * @param entity The entity to be created
   * @returns A request builder for creating requests that create an entity of type `TestEntityLink`.
   */
  create(entity: TestEntityLink<T>): CreateRequestBuilder<TestEntityLink<T>, T> {
    return new CreateRequestBuilder<TestEntityLink<T>, T>(this.entityApi, entity);
  }

  /**
   * Returns a request builder for updating an entity of type `TestEntityLink`.
   * @param entity The entity to be updated
   * @returns A request builder for creating requests that update an entity of type `TestEntityLink`.
   */
  update(entity: TestEntityLink<T>): UpdateRequestBuilder<TestEntityLink<T>, T> {
    return new UpdateRequestBuilder<TestEntityLink<T>, T>(this.entityApi, entity);
  }

  /**
   * Returns a request builder for deleting an entity of type `TestEntityLink`.
   * @param keyTestEntityLink Key property. See [[TestEntityLink.keyTestEntityLink]].
   * @param keyToTestEntity Key property. See [[TestEntityLink.keyToTestEntity]].
   * @returns A request builder for creating requests that delete an entity of type `TestEntityLink`.
   */
  delete(keyTestEntityLink: number, keyToTestEntity: number): DeleteRequestBuilder<TestEntityLink<T>, T>;
  /**
   * Returns a request builder for deleting an entity of type `TestEntityLink`.
   * @param entity Pass the entity to be deleted.
   * @returns A request builder for creating requests that delete an entity of type `TestEntityLink` by taking the entity as a parameter.
   */
  delete(entity: TestEntityLink<T>): DeleteRequestBuilder<TestEntityLink<T>, T>;
  delete(keyTestEntityLinkOrEntity: any, keyToTestEntity?: number): DeleteRequestBuilder<TestEntityLink<T>, T> {
    return new DeleteRequestBuilder<TestEntityLink<T>, T>(this.entityApi, keyTestEntityLinkOrEntity instanceof TestEntityLink ? keyTestEntityLinkOrEntity : {
      KeyTestEntityLink: keyTestEntityLinkOrEntity!,
      KeyToTestEntity: keyToTestEntity!
    });
  }
}<|MERGE_RESOLUTION|>--- conflicted
+++ resolved
@@ -3,10 +3,6 @@
  *
  * This is a generated file powered by the SAP Cloud SDK for JavaScript.
  */
-<<<<<<< HEAD
-import { DeserializedType, RequestBuilder } from '@sap-cloud-sdk/odata-common/internal';
-import { DefaultDeSerializers, DeSerializers, GetAllRequestBuilder, GetByKeyRequestBuilder, CreateRequestBuilder, UpdateRequestBuilder, DeleteRequestBuilder } from '@sap-cloud-sdk/odata-v4';
-=======
 import {
   DefaultDeSerializers,
   DeSerializers,
@@ -18,20 +14,24 @@
   DeserializedType,
   RequestBuilder
 } from '@sap-cloud-sdk/odata-v4';
->>>>>>> e8ad5cf8
 import { TestEntityLink } from './TestEntityLink';
 
 /**
  * Request builder class for operations supported on the [[TestEntityLink]] entity.
  */
-export class TestEntityLinkRequestBuilder<T extends DeSerializers = DefaultDeSerializers> extends RequestBuilder<TestEntityLink<T>, T> {
+export class TestEntityLinkRequestBuilder<
+  T extends DeSerializers = DefaultDeSerializers
+> extends RequestBuilder<TestEntityLink<T>, T> {
   /**
    * Returns a request builder for retrieving one `TestEntityLink` entity based on its keys.
    * @param keyTestEntityLink Key property. See [[TestEntityLink.keyTestEntityLink]].
    * @param keyToTestEntity Key property. See [[TestEntityLink.keyToTestEntity]].
    * @returns A request builder for creating requests to retrieve one `TestEntityLink` entity based on its keys.
    */
-  getByKey(keyTestEntityLink: DeserializedType<T, 'Edm.Int32'>, keyToTestEntity: DeserializedType<T, 'Edm.Int32'>): GetByKeyRequestBuilder<TestEntityLink<T>, T> {
+  getByKey(
+    keyTestEntityLink: DeserializedType<T, 'Edm.Int32'>,
+    keyToTestEntity: DeserializedType<T, 'Edm.Int32'>
+  ): GetByKeyRequestBuilder<TestEntityLink<T>, T> {
     return new GetByKeyRequestBuilder<TestEntityLink<T>, T>(this.entityApi, {
       KeyTestEntityLink: keyTestEntityLink,
       KeyToTestEntity: keyToTestEntity
@@ -51,8 +51,13 @@
    * @param entity The entity to be created
    * @returns A request builder for creating requests that create an entity of type `TestEntityLink`.
    */
-  create(entity: TestEntityLink<T>): CreateRequestBuilder<TestEntityLink<T>, T> {
-    return new CreateRequestBuilder<TestEntityLink<T>, T>(this.entityApi, entity);
+  create(
+    entity: TestEntityLink<T>
+  ): CreateRequestBuilder<TestEntityLink<T>, T> {
+    return new CreateRequestBuilder<TestEntityLink<T>, T>(
+      this.entityApi,
+      entity
+    );
   }
 
   /**
@@ -60,8 +65,13 @@
    * @param entity The entity to be updated
    * @returns A request builder for creating requests that update an entity of type `TestEntityLink`.
    */
-  update(entity: TestEntityLink<T>): UpdateRequestBuilder<TestEntityLink<T>, T> {
-    return new UpdateRequestBuilder<TestEntityLink<T>, T>(this.entityApi, entity);
+  update(
+    entity: TestEntityLink<T>
+  ): UpdateRequestBuilder<TestEntityLink<T>, T> {
+    return new UpdateRequestBuilder<TestEntityLink<T>, T>(
+      this.entityApi,
+      entity
+    );
   }
 
   /**
@@ -70,17 +80,28 @@
    * @param keyToTestEntity Key property. See [[TestEntityLink.keyToTestEntity]].
    * @returns A request builder for creating requests that delete an entity of type `TestEntityLink`.
    */
-  delete(keyTestEntityLink: number, keyToTestEntity: number): DeleteRequestBuilder<TestEntityLink<T>, T>;
+  delete(
+    keyTestEntityLink: number,
+    keyToTestEntity: number
+  ): DeleteRequestBuilder<TestEntityLink<T>, T>;
   /**
    * Returns a request builder for deleting an entity of type `TestEntityLink`.
    * @param entity Pass the entity to be deleted.
    * @returns A request builder for creating requests that delete an entity of type `TestEntityLink` by taking the entity as a parameter.
    */
   delete(entity: TestEntityLink<T>): DeleteRequestBuilder<TestEntityLink<T>, T>;
-  delete(keyTestEntityLinkOrEntity: any, keyToTestEntity?: number): DeleteRequestBuilder<TestEntityLink<T>, T> {
-    return new DeleteRequestBuilder<TestEntityLink<T>, T>(this.entityApi, keyTestEntityLinkOrEntity instanceof TestEntityLink ? keyTestEntityLinkOrEntity : {
-      KeyTestEntityLink: keyTestEntityLinkOrEntity!,
-      KeyToTestEntity: keyToTestEntity!
-    });
+  delete(
+    keyTestEntityLinkOrEntity: any,
+    keyToTestEntity?: number
+  ): DeleteRequestBuilder<TestEntityLink<T>, T> {
+    return new DeleteRequestBuilder<TestEntityLink<T>, T>(
+      this.entityApi,
+      keyTestEntityLinkOrEntity instanceof TestEntityLink
+        ? keyTestEntityLinkOrEntity
+        : {
+            KeyTestEntityLink: keyTestEntityLinkOrEntity!,
+            KeyToTestEntity: keyToTestEntity!
+          }
+    );
   }
 }