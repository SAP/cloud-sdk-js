--- conflicted
+++ resolved
@@ -1,7 +1,3 @@
-<<<<<<< HEAD
-import { DeserializedType, RequestBuilder } from '@sap-cloud-sdk/odata-common/internal';
-import { DefaultDeSerializers, DeSerializers, GetAllRequestBuilder, GetByKeyRequestBuilder, CreateRequestBuilder, UpdateRequestBuilder, DeleteRequestBuilder } from '@sap-cloud-sdk/odata-v4';
-=======
 import {
   DefaultDeSerializers,
   DeSerializers,
@@ -13,46 +9,49 @@
   DeserializedType,
   RequestBuilder
 } from '@sap-cloud-sdk/odata-v4';
->>>>>>> e8ad5cf8
 import { TestEntity } from './TestEntity';
 /**
  * Request builder class for operations supported on the [[TestEntity]] entity.
  */
-export declare class TestEntityRequestBuilder<T extends DeSerializers = DefaultDeSerializers> extends RequestBuilder<TestEntity<T>, T> {
-    /**
-     * Returns a request builder for retrieving one `TestEntity` entity based on its keys.
-     * @param keyTestEntity Key property. See [[TestEntity.keyTestEntity]].
-     * @returns A request builder for creating requests to retrieve one `TestEntity` entity based on its keys.
-     */
-    getByKey(keyTestEntity: DeserializedType<T, 'Edm.Int32'>): GetByKeyRequestBuilder<TestEntity<T>, T>;
-    /**
-     * Returns a request builder for querying all `TestEntity` entities.
-     * @returns A request builder for creating requests to retrieve all `TestEntity` entities.
-     */
-    getAll(): GetAllRequestBuilder<TestEntity<T>, T>;
-    /**
-     * Returns a request builder for creating a `TestEntity` entity.
-     * @param entity The entity to be created
-     * @returns A request builder for creating requests that create an entity of type `TestEntity`.
-     */
-    create(entity: TestEntity<T>): CreateRequestBuilder<TestEntity<T>, T>;
-    /**
-     * Returns a request builder for updating an entity of type `TestEntity`.
-     * @param entity The entity to be updated
-     * @returns A request builder for creating requests that update an entity of type `TestEntity`.
-     */
-    update(entity: TestEntity<T>): UpdateRequestBuilder<TestEntity<T>, T>;
-    /**
-     * Returns a request builder for deleting an entity of type `TestEntity`.
-     * @param keyTestEntity Key property. See [[TestEntity.keyTestEntity]].
-     * @returns A request builder for creating requests that delete an entity of type `TestEntity`.
-     */
-    delete(keyTestEntity: number): DeleteRequestBuilder<TestEntity<T>, T>;
-    /**
-     * Returns a request builder for deleting an entity of type `TestEntity`.
-     * @param entity Pass the entity to be deleted.
-     * @returns A request builder for creating requests that delete an entity of type `TestEntity` by taking the entity as a parameter.
-     */
-    delete(entity: TestEntity<T>): DeleteRequestBuilder<TestEntity<T>, T>;
+export declare class TestEntityRequestBuilder<
+  T extends DeSerializers = DefaultDeSerializers
+> extends RequestBuilder<TestEntity<T>, T> {
+  /**
+   * Returns a request builder for retrieving one `TestEntity` entity based on its keys.
+   * @param keyTestEntity Key property. See [[TestEntity.keyTestEntity]].
+   * @returns A request builder for creating requests to retrieve one `TestEntity` entity based on its keys.
+   */
+  getByKey(
+    keyTestEntity: DeserializedType<T, 'Edm.Int32'>
+  ): GetByKeyRequestBuilder<TestEntity<T>, T>;
+  /**
+   * Returns a request builder for querying all `TestEntity` entities.
+   * @returns A request builder for creating requests to retrieve all `TestEntity` entities.
+   */
+  getAll(): GetAllRequestBuilder<TestEntity<T>, T>;
+  /**
+   * Returns a request builder for creating a `TestEntity` entity.
+   * @param entity The entity to be created
+   * @returns A request builder for creating requests that create an entity of type `TestEntity`.
+   */
+  create(entity: TestEntity<T>): CreateRequestBuilder<TestEntity<T>, T>;
+  /**
+   * Returns a request builder for updating an entity of type `TestEntity`.
+   * @param entity The entity to be updated
+   * @returns A request builder for creating requests that update an entity of type `TestEntity`.
+   */
+  update(entity: TestEntity<T>): UpdateRequestBuilder<TestEntity<T>, T>;
+  /**
+   * Returns a request builder for deleting an entity of type `TestEntity`.
+   * @param keyTestEntity Key property. See [[TestEntity.keyTestEntity]].
+   * @returns A request builder for creating requests that delete an entity of type `TestEntity`.
+   */
+  delete(keyTestEntity: number): DeleteRequestBuilder<TestEntity<T>, T>;
+  /**
+   * Returns a request builder for deleting an entity of type `TestEntity`.
+   * @param entity Pass the entity to be deleted.
+   * @returns A request builder for creating requests that delete an entity of type `TestEntity` by taking the entity as a parameter.
+   */
+  delete(entity: TestEntity<T>): DeleteRequestBuilder<TestEntity<T>, T>;
 }
 //# sourceMappingURL=TestEntityRequestBuilder.d.ts.map