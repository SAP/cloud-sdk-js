/*
 * Copyright (c) 2022 SAP SE or an SAP affiliate company. All rights reserved.
 *
 * This is a generated file powered by the SAP Cloud SDK for JavaScript.
 */
<<<<<<< HEAD
import { DeserializedType, RequestBuilder } from '@sap-cloud-sdk/odata-common/internal';
import { DefaultDeSerializers, DeSerializers, GetAllRequestBuilder, GetByKeyRequestBuilder, CreateRequestBuilder, UpdateRequestBuilder, DeleteRequestBuilder } from '@sap-cloud-sdk/odata-v4';
=======
import {
  DefaultDeSerializers,
  DeSerializers,
  GetAllRequestBuilder,
  GetByKeyRequestBuilder,
  CreateRequestBuilder,
  UpdateRequestBuilder,
  DeleteRequestBuilder,
  DeserializedType,
  RequestBuilder
} from '@sap-cloud-sdk/odata-v4';
>>>>>>> e8ad5cf8
import { TestEntity } from './TestEntity';

/**
 * Request builder class for operations supported on the [[TestEntity]] entity.
 */
export class TestEntityRequestBuilder<T extends DeSerializers = DefaultDeSerializers> extends RequestBuilder<TestEntity<T>, T> {
  /**
   * Returns a request builder for retrieving one `TestEntity` entity based on its keys.
   * @param keyTestEntity Key property. See [[TestEntity.keyTestEntity]].
   * @returns A request builder for creating requests to retrieve one `TestEntity` entity based on its keys.
   */
  getByKey(keyTestEntity: DeserializedType<T, 'Edm.Int32'>): GetByKeyRequestBuilder<TestEntity<T>, T> {
    return new GetByKeyRequestBuilder<TestEntity<T>, T>(this.entityApi, { KeyTestEntity: keyTestEntity });
  }

  /**
   * Returns a request builder for querying all `TestEntity` entities.
   * @returns A request builder for creating requests to retrieve all `TestEntity` entities.
   */
  getAll(): GetAllRequestBuilder<TestEntity<T>, T> {
    return new GetAllRequestBuilder<TestEntity<T>, T>(this.entityApi);
  }

  /**
   * Returns a request builder for creating a `TestEntity` entity.
   * @param entity The entity to be created
   * @returns A request builder for creating requests that create an entity of type `TestEntity`.
   */
  create(entity: TestEntity<T>): CreateRequestBuilder<TestEntity<T>, T> {
    return new CreateRequestBuilder<TestEntity<T>, T>(this.entityApi, entity);
  }

  /**
   * Returns a request builder for updating an entity of type `TestEntity`.
   * @param entity The entity to be updated
   * @returns A request builder for creating requests that update an entity of type `TestEntity`.
   */
  update(entity: TestEntity<T>): UpdateRequestBuilder<TestEntity<T>, T> {
    return new UpdateRequestBuilder<TestEntity<T>, T>(this.entityApi, entity);
  }

  /**
   * Returns a request builder for deleting an entity of type `TestEntity`.
   * @param keyTestEntity Key property. See [[TestEntity.keyTestEntity]].
   * @returns A request builder for creating requests that delete an entity of type `TestEntity`.
   */
  delete(keyTestEntity: number): DeleteRequestBuilder<TestEntity<T>, T>;
  /**
   * Returns a request builder for deleting an entity of type `TestEntity`.
   * @param entity Pass the entity to be deleted.
   * @returns A request builder for creating requests that delete an entity of type `TestEntity` by taking the entity as a parameter.
   */
  delete(entity: TestEntity<T>): DeleteRequestBuilder<TestEntity<T>, T>;
  delete(keyTestEntityOrEntity: any): DeleteRequestBuilder<TestEntity<T>, T> {
    return new DeleteRequestBuilder<TestEntity<T>, T>(this.entityApi, keyTestEntityOrEntity instanceof TestEntity ? keyTestEntityOrEntity : { KeyTestEntity: keyTestEntityOrEntity! });
  }
}<|MERGE_RESOLUTION|>--- conflicted
+++ resolved
@@ -3,10 +3,6 @@
  *
  * This is a generated file powered by the SAP Cloud SDK for JavaScript.
  */
-<<<<<<< HEAD
-import { DeserializedType, RequestBuilder } from '@sap-cloud-sdk/odata-common/internal';
-import { DefaultDeSerializers, DeSerializers, GetAllRequestBuilder, GetByKeyRequestBuilder, CreateRequestBuilder, UpdateRequestBuilder, DeleteRequestBuilder } from '@sap-cloud-sdk/odata-v4';
-=======
 import {
   DefaultDeSerializers,
   DeSerializers,
@@ -18,20 +14,25 @@
   DeserializedType,
   RequestBuilder
 } from '@sap-cloud-sdk/odata-v4';
->>>>>>> e8ad5cf8
 import { TestEntity } from './TestEntity';
 
 /**
  * Request builder class for operations supported on the [[TestEntity]] entity.
  */
-export class TestEntityRequestBuilder<T extends DeSerializers = DefaultDeSerializers> extends RequestBuilder<TestEntity<T>, T> {
+export class TestEntityRequestBuilder<
+  T extends DeSerializers = DefaultDeSerializers
+> extends RequestBuilder<TestEntity<T>, T> {
   /**
    * Returns a request builder for retrieving one `TestEntity` entity based on its keys.
    * @param keyTestEntity Key property. See [[TestEntity.keyTestEntity]].
    * @returns A request builder for creating requests to retrieve one `TestEntity` entity based on its keys.
    */
-  getByKey(keyTestEntity: DeserializedType<T, 'Edm.Int32'>): GetByKeyRequestBuilder<TestEntity<T>, T> {
-    return new GetByKeyRequestBuilder<TestEntity<T>, T>(this.entityApi, { KeyTestEntity: keyTestEntity });
+  getByKey(
+    keyTestEntity: DeserializedType<T, 'Edm.Int32'>
+  ): GetByKeyRequestBuilder<TestEntity<T>, T> {
+    return new GetByKeyRequestBuilder<TestEntity<T>, T>(this.entityApi, {
+      KeyTestEntity: keyTestEntity
+    });
   }
 
   /**
@@ -73,6 +74,11 @@
    */
   delete(entity: TestEntity<T>): DeleteRequestBuilder<TestEntity<T>, T>;
   delete(keyTestEntityOrEntity: any): DeleteRequestBuilder<TestEntity<T>, T> {
-    return new DeleteRequestBuilder<TestEntity<T>, T>(this.entityApi, keyTestEntityOrEntity instanceof TestEntity ? keyTestEntityOrEntity : { KeyTestEntity: keyTestEntityOrEntity! });
+    return new DeleteRequestBuilder<TestEntity<T>, T>(
+      this.entityApi,
+      keyTestEntityOrEntity instanceof TestEntity
+        ? keyTestEntityOrEntity
+        : { KeyTestEntity: keyTestEntityOrEntity! }
+    );
   }
 }