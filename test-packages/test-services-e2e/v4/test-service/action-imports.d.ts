--- conflicted
+++ resolved
@@ -1,21 +1,19 @@
-<<<<<<< HEAD
-import { ActionImportRequestBuilder, DeSerializers, DefaultDeSerializers } from '@sap-cloud-sdk/odata-v4';
-=======
 import {
   DeSerializers,
   DefaultDeSerializers,
   ActionImportRequestBuilder
 } from '@sap-cloud-sdk/odata-v4';
->>>>>>> e8c5956a
 import { TestEntity } from './TestEntity';
 /**
  * Type of the parameters to be passed to {@link createTestEntityById}.
  */
-export interface CreateTestEntityByIdParameters<DeSerializersT extends DeSerializers> {
-    /**
-     * Id.
-     */
-    id: number;
+export interface CreateTestEntityByIdParameters<
+  DeSerializersT extends DeSerializers
+> {
+  /**
+   * Id.
+   */
+  id: number;
 }
 /**
  * Create Test Entity By Id.
@@ -23,15 +21,26 @@
  * @param parameters - Object containing all parameters for the action import.
  * @returns A request builder that allows to overwrite some of the values and execute the resulting request.
  */
-export declare function createTestEntityById<DeSerializersT extends DeSerializers = DefaultDeSerializers>(parameters: CreateTestEntityByIdParameters<DeSerializersT>, deSerializers?: DeSerializersT): ActionImportRequestBuilder<DeSerializersT, CreateTestEntityByIdParameters<DeSerializersT>, TestEntity>;
+export declare function createTestEntityById<
+  DeSerializersT extends DeSerializers = DefaultDeSerializers
+>(
+  parameters: CreateTestEntityByIdParameters<DeSerializersT>,
+  deSerializers?: DeSerializersT
+): ActionImportRequestBuilder<
+  DeSerializersT,
+  CreateTestEntityByIdParameters<DeSerializersT>,
+  TestEntity
+>;
 /**
  * Type of the parameters to be passed to {@link createTestEntityByIdReturnId}.
  */
-export interface CreateTestEntityByIdReturnIdParameters<DeSerializersT extends DeSerializers> {
-    /**
-     * Id.
-     */
-    id: number;
+export interface CreateTestEntityByIdReturnIdParameters<
+  DeSerializersT extends DeSerializers
+> {
+  /**
+   * Id.
+   */
+  id: number;
 }
 /**
  * Create Test Entity By Id Return Id.
@@ -39,9 +48,18 @@
  * @param parameters - Object containing all parameters for the action import.
  * @returns A request builder that allows to overwrite some of the values and execute the resulting request.
  */
-export declare function createTestEntityByIdReturnId<DeSerializersT extends DeSerializers = DefaultDeSerializers>(parameters: CreateTestEntityByIdReturnIdParameters<DeSerializersT>, deSerializers?: DeSerializersT): ActionImportRequestBuilder<DeSerializersT, CreateTestEntityByIdReturnIdParameters<DeSerializersT>, number>;
+export declare function createTestEntityByIdReturnId<
+  DeSerializersT extends DeSerializers = DefaultDeSerializers
+>(
+  parameters: CreateTestEntityByIdReturnIdParameters<DeSerializersT>,
+  deSerializers?: DeSerializersT
+): ActionImportRequestBuilder<
+  DeSerializersT,
+  CreateTestEntityByIdReturnIdParameters<DeSerializersT>,
+  number
+>;
 export declare const actionImports: {
-    createTestEntityById: typeof createTestEntityById;
-    createTestEntityByIdReturnId: typeof createTestEntityByIdReturnId;
+  createTestEntityById: typeof createTestEntityById;
+  createTestEntityByIdReturnId: typeof createTestEntityByIdReturnId;
 };
 //# sourceMappingURL=action-imports.d.ts.map