--- conflicted
+++ resolved
@@ -9,14 +9,9 @@
  *
  * This is a generated file powered by the SAP Cloud SDK for JavaScript.
  */
-<<<<<<< HEAD
-const core_1 = require('@sap-cloud-sdk/core');
+require('@sap-cloud-sdk/odata-common');
+const odata_v4_1 = require('@sap-cloud-sdk/odata-v4');
 const TestEntity_1 = require('./TestEntity');
-=======
-require('@sap-cloud-sdk/odata-common');
-var odata_v4_1 = require('@sap-cloud-sdk/odata-v4');
-var TestEntity_1 = require('./TestEntity');
->>>>>>> 52cb1c8d
 /**
  * Create Test Entity By Id.
  *
@@ -24,24 +19,14 @@
  * @returns A request builder that allows to overwrite some of the values and execute the resulting request.
  */
 function createTestEntityById(parameters) {
-<<<<<<< HEAD
   const params = {
-    id: new core_1.ActionImportParameter('id', 'Edm.Int32', parameters.id)
-=======
-  var params = {
     id: new odata_v4_1.ActionImportParameter('id', 'Edm.Int32', parameters.id)
->>>>>>> 52cb1c8d
   };
   return new odata_v4_1.ActionImportRequestBuilder(
     '/odata/test-service',
     'createTestEntityById',
-<<<<<<< HEAD
     data =>
-      (0, core_1.transformReturnValueForEntityV4)(
-=======
-    function (data) {
-      return (0, odata_v4_1.transformReturnValueForEntity)(
->>>>>>> 52cb1c8d
+      (0, odata_v4_1.transformReturnValueForEntity)(
         data,
         TestEntity_1.TestEntity
       ),
@@ -56,32 +41,16 @@
  * @returns A request builder that allows to overwrite some of the values and execute the resulting request.
  */
 function createTestEntityByIdReturnId(parameters) {
-<<<<<<< HEAD
   const params = {
-    id: new core_1.ActionImportParameter('id', 'Edm.Int32', parameters.id)
-=======
-  var params = {
     id: new odata_v4_1.ActionImportParameter('id', 'Edm.Int32', parameters.id)
->>>>>>> 52cb1c8d
   };
   return new odata_v4_1.ActionImportRequestBuilder(
     '/odata/test-service',
     'createTestEntityByIdReturnId',
-<<<<<<< HEAD
     data =>
-      (0, core_1.transformReturnValueForEdmTypeV4)(data, val =>
-        (0, core_1.edmToTsV4)(val.value, 'Edm.Int32')
+      (0, odata_v4_1.transformReturnValueForEdmType)(data, val =>
+        (0, odata_v4_1.edmToTs)(val.value, 'Edm.Int32')
       ),
-=======
-    function (data) {
-      return (0, odata_v4_1.transformReturnValueForEdmType)(
-        data,
-        function (val) {
-          return (0, odata_v4_1.edmToTs)(val.value, 'Edm.Int32');
-        }
-      );
-    },
->>>>>>> 52cb1c8d
     params
   );
 }
