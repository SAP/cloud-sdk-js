/*
 * Copyright (c) 2022 SAP SE or an SAP affiliate company. All rights reserved.
 *
 * This is a generated file powered by the SAP Cloud SDK for JavaScript.
 */
<<<<<<< HEAD
import '@sap-cloud-sdk/odata-common/internal';
import { edmToTs, ActionImportRequestBuilder, ActionImportParameter, transformReturnValueForEntity, transformReturnValueForEdmType, DeSerializers, DefaultDeSerializers, defaultDeSerializers } from '@sap-cloud-sdk/odata-v4';
=======
import {
  edmToTs,
  ActionImportRequestBuilder,
  ActionImportParameter,
  transformReturnValueForEntity,
  transformReturnValueForEdmType,
  DeSerializers,
  DefaultDeSerializers,
  defaultDeSerializers
} from '@sap-cloud-sdk/odata-v4';
>>>>>>> e8ad5cf8
import { testService } from './service';
import { TestEntity } from './TestEntity';
import { TestEntityApi } from './TestEntityApi';

/**
 * Type of the parameters to be passed to [[createTestEntityById]].
 */
export interface CreateTestEntityByIdParameters<DeSerializersT extends DeSerializers> {
  /**
   * Id.
   */
  id: number;
}

/**
 * Create Test Entity By Id. 
 *
 * @param parameters - Object containing all parameters for the action import.
 * @returns A request builder that allows to overwrite some of the values and execute the resulting request.
 */
export function createTestEntityById<DeSerializersT extends DeSerializers = DefaultDeSerializers>(parameters: CreateTestEntityByIdParameters<DeSerializersT>, deSerializers: DeSerializersT = defaultDeSerializers as any): ActionImportRequestBuilder<DeSerializersT, CreateTestEntityByIdParameters<DeSerializersT>, TestEntity> {
  const params = {
    id: new ActionImportParameter('id', 'Edm.Int32', parameters.id)
  }

  return new ActionImportRequestBuilder('/odata/test-service', 'createTestEntityById', (data) => transformReturnValueForEntity(data, testService(deSerializers).testEntityApi), params, deSerializers);
}

/**
 * Type of the parameters to be passed to [[createTestEntityByIdReturnId]].
 */
export interface CreateTestEntityByIdReturnIdParameters<DeSerializersT extends DeSerializers> {
  /**
   * Id.
   */
  id: number;
}

/**
 * Create Test Entity By Id Return Id. 
 *
 * @param parameters - Object containing all parameters for the action import.
 * @returns A request builder that allows to overwrite some of the values and execute the resulting request.
 */
export function createTestEntityByIdReturnId<DeSerializersT extends DeSerializers = DefaultDeSerializers>(parameters: CreateTestEntityByIdReturnIdParameters<DeSerializersT>, deSerializers: DeSerializersT = defaultDeSerializers as any): ActionImportRequestBuilder<DeSerializersT, CreateTestEntityByIdReturnIdParameters<DeSerializersT>, number> {
  const params = {
    id: new ActionImportParameter('id', 'Edm.Int32', parameters.id)
  }

  return new ActionImportRequestBuilder('/odata/test-service', 'createTestEntityByIdReturnId', (data) => transformReturnValueForEdmType(data, (val) => edmToTs(val.value, 'Edm.Int32', deSerializers)), params, deSerializers);
}

export const actionImports = {
  createTestEntityById,
  createTestEntityByIdReturnId
};<|MERGE_RESOLUTION|>--- conflicted
+++ resolved
@@ -3,10 +3,6 @@
  *
  * This is a generated file powered by the SAP Cloud SDK for JavaScript.
  */
-<<<<<<< HEAD
-import '@sap-cloud-sdk/odata-common/internal';
-import { edmToTs, ActionImportRequestBuilder, ActionImportParameter, transformReturnValueForEntity, transformReturnValueForEdmType, DeSerializers, DefaultDeSerializers, defaultDeSerializers } from '@sap-cloud-sdk/odata-v4';
-=======
 import {
   edmToTs,
   ActionImportRequestBuilder,
@@ -17,7 +13,6 @@
   DefaultDeSerializers,
   defaultDeSerializers
 } from '@sap-cloud-sdk/odata-v4';
->>>>>>> e8ad5cf8
 import { testService } from './service';
 import { TestEntity } from './TestEntity';
 import { TestEntityApi } from './TestEntityApi';
@@ -25,7 +20,9 @@
 /**
  * Type of the parameters to be passed to [[createTestEntityById]].
  */
-export interface CreateTestEntityByIdParameters<DeSerializersT extends DeSerializers> {
+export interface CreateTestEntityByIdParameters<
+  DeSerializersT extends DeSerializers
+> {
   /**
    * Id.
    */
@@ -33,23 +30,44 @@
 }
 
 /**
- * Create Test Entity By Id. 
+ * Create Test Entity By Id.
  *
  * @param parameters - Object containing all parameters for the action import.
  * @returns A request builder that allows to overwrite some of the values and execute the resulting request.
  */
-export function createTestEntityById<DeSerializersT extends DeSerializers = DefaultDeSerializers>(parameters: CreateTestEntityByIdParameters<DeSerializersT>, deSerializers: DeSerializersT = defaultDeSerializers as any): ActionImportRequestBuilder<DeSerializersT, CreateTestEntityByIdParameters<DeSerializersT>, TestEntity> {
+export function createTestEntityById<
+  DeSerializersT extends DeSerializers = DefaultDeSerializers
+>(
+  parameters: CreateTestEntityByIdParameters<DeSerializersT>,
+  deSerializers: DeSerializersT = defaultDeSerializers as any
+): ActionImportRequestBuilder<
+  DeSerializersT,
+  CreateTestEntityByIdParameters<DeSerializersT>,
+  TestEntity
+> {
   const params = {
     id: new ActionImportParameter('id', 'Edm.Int32', parameters.id)
-  }
+  };
 
-  return new ActionImportRequestBuilder('/odata/test-service', 'createTestEntityById', (data) => transformReturnValueForEntity(data, testService(deSerializers).testEntityApi), params, deSerializers);
+  return new ActionImportRequestBuilder(
+    '/odata/test-service',
+    'createTestEntityById',
+    data =>
+      transformReturnValueForEntity(
+        data,
+        testService(deSerializers).testEntityApi
+      ),
+    params,
+    deSerializers
+  );
 }
 
 /**
  * Type of the parameters to be passed to [[createTestEntityByIdReturnId]].
  */
-export interface CreateTestEntityByIdReturnIdParameters<DeSerializersT extends DeSerializers> {
+export interface CreateTestEntityByIdReturnIdParameters<
+  DeSerializersT extends DeSerializers
+> {
   /**
    * Id.
    */
@@ -57,17 +75,35 @@
 }
 
 /**
- * Create Test Entity By Id Return Id. 
+ * Create Test Entity By Id Return Id.
  *
  * @param parameters - Object containing all parameters for the action import.
  * @returns A request builder that allows to overwrite some of the values and execute the resulting request.
  */
-export function createTestEntityByIdReturnId<DeSerializersT extends DeSerializers = DefaultDeSerializers>(parameters: CreateTestEntityByIdReturnIdParameters<DeSerializersT>, deSerializers: DeSerializersT = defaultDeSerializers as any): ActionImportRequestBuilder<DeSerializersT, CreateTestEntityByIdReturnIdParameters<DeSerializersT>, number> {
+export function createTestEntityByIdReturnId<
+  DeSerializersT extends DeSerializers = DefaultDeSerializers
+>(
+  parameters: CreateTestEntityByIdReturnIdParameters<DeSerializersT>,
+  deSerializers: DeSerializersT = defaultDeSerializers as any
+): ActionImportRequestBuilder<
+  DeSerializersT,
+  CreateTestEntityByIdReturnIdParameters<DeSerializersT>,
+  number
+> {
   const params = {
     id: new ActionImportParameter('id', 'Edm.Int32', parameters.id)
-  }
+  };
 
-  return new ActionImportRequestBuilder('/odata/test-service', 'createTestEntityByIdReturnId', (data) => transformReturnValueForEdmType(data, (val) => edmToTs(val.value, 'Edm.Int32', deSerializers)), params, deSerializers);
+  return new ActionImportRequestBuilder(
+    '/odata/test-service',
+    'createTestEntityByIdReturnId',
+    data =>
+      transformReturnValueForEdmType(data, val =>
+        edmToTs(val.value, 'Edm.Int32', deSerializers)
+      ),
+    params,
+    deSerializers
+  );
 }
 
 export const actionImports = {
