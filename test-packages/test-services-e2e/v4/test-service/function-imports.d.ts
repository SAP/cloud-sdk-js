--- conflicted
+++ resolved
@@ -1,105 +1,157 @@
-<<<<<<< HEAD
-import { FunctionImportRequestBuilder, DeSerializers, DefaultDeSerializers } from '@sap-cloud-sdk/odata-v4';
-=======
 import {
   DeSerializers,
   DefaultDeSerializers,
   FunctionImportRequestBuilder
 } from '@sap-cloud-sdk/odata-v4';
->>>>>>> e8c5956a
 import { TestEntity } from './TestEntity';
 /**
  * Type of the parameters to be passed to {@link concatStrings}.
  */
 export interface ConcatStringsParameters<DeSerializersT extends DeSerializers> {
-    /**
-     * Str 1.
-     */
-    str1: string;
-    /**
-     * Str 2.
-     */
-    str2: string;
+  /**
+   * Str 1.
+   */
+  str1: string;
+  /**
+   * Str 2.
+   */
+  str2: string;
 }
 /**
  * Concat Strings.
  * @param parameters - Object containing all parameters for the function import.
  * @returns A request builder that allows to overwrite some of the values and execute the resulting request.
  */
-export declare function concatStrings<DeSerializersT extends DeSerializers = DefaultDeSerializers>(parameters: ConcatStringsParameters<DeSerializersT>, deSerializers?: DeSerializersT): FunctionImportRequestBuilder<DeSerializersT, ConcatStringsParameters<DeSerializersT>, string>;
+export declare function concatStrings<
+  DeSerializersT extends DeSerializers = DefaultDeSerializers
+>(
+  parameters: ConcatStringsParameters<DeSerializersT>,
+  deSerializers?: DeSerializersT
+): FunctionImportRequestBuilder<
+  DeSerializersT,
+  ConcatStringsParameters<DeSerializersT>,
+  string
+>;
 /**
  * Type of the parameters to be passed to {@link getAll}.
  */
-export interface GetAllParameters<DeSerializersT extends DeSerializers> {
-}
+export interface GetAllParameters<DeSerializersT extends DeSerializers> {}
 /**
  * Get All.
  * @param parameters - Object containing all parameters for the function import.
  * @returns A request builder that allows to overwrite some of the values and execute the resulting request.
  */
-export declare function getAll<DeSerializersT extends DeSerializers = DefaultDeSerializers>(parameters: GetAllParameters<DeSerializersT>, deSerializers?: DeSerializersT): FunctionImportRequestBuilder<DeSerializersT, GetAllParameters<DeSerializersT>, TestEntity[]>;
+export declare function getAll<
+  DeSerializersT extends DeSerializers = DefaultDeSerializers
+>(
+  parameters: GetAllParameters<DeSerializersT>,
+  deSerializers?: DeSerializersT
+): FunctionImportRequestBuilder<
+  DeSerializersT,
+  GetAllParameters<DeSerializersT>,
+  TestEntity[]
+>;
 /**
  * Type of the parameters to be passed to {@link getByKey}.
  */
 export interface GetByKeyParameters<DeSerializersT extends DeSerializers> {
-    /**
-     * Param.
-     */
-    param: number;
+  /**
+   * Param.
+   */
+  param: number;
 }
 /**
  * Get By Key.
  * @param parameters - Object containing all parameters for the function import.
  * @returns A request builder that allows to overwrite some of the values and execute the resulting request.
  */
-export declare function getByKey<DeSerializersT extends DeSerializers = DefaultDeSerializers>(parameters: GetByKeyParameters<DeSerializersT>, deSerializers?: DeSerializersT): FunctionImportRequestBuilder<DeSerializersT, GetByKeyParameters<DeSerializersT>, TestEntity>;
+export declare function getByKey<
+  DeSerializersT extends DeSerializers = DefaultDeSerializers
+>(
+  parameters: GetByKeyParameters<DeSerializersT>,
+  deSerializers?: DeSerializersT
+): FunctionImportRequestBuilder<
+  DeSerializersT,
+  GetByKeyParameters<DeSerializersT>,
+  TestEntity
+>;
 /**
  * Type of the parameters to be passed to {@link returnCollection}.
  */
-export interface ReturnCollectionParameters<DeSerializersT extends DeSerializers> {
-    /**
-     * Param.
-     */
-    param: number;
+export interface ReturnCollectionParameters<
+  DeSerializersT extends DeSerializers
+> {
+  /**
+   * Param.
+   */
+  param: number;
 }
 /**
  * Return Collection.
  * @param parameters - Object containing all parameters for the function import.
  * @returns A request builder that allows to overwrite some of the values and execute the resulting request.
  */
-export declare function returnCollection<DeSerializersT extends DeSerializers = DefaultDeSerializers>(parameters: ReturnCollectionParameters<DeSerializersT>, deSerializers?: DeSerializersT): FunctionImportRequestBuilder<DeSerializersT, ReturnCollectionParameters<DeSerializersT>, number[]>;
+export declare function returnCollection<
+  DeSerializersT extends DeSerializers = DefaultDeSerializers
+>(
+  parameters: ReturnCollectionParameters<DeSerializersT>,
+  deSerializers?: DeSerializersT
+): FunctionImportRequestBuilder<
+  DeSerializersT,
+  ReturnCollectionParameters<DeSerializersT>,
+  number[]
+>;
 /**
  * Type of the parameters to be passed to {@link returnInt}.
  */
 export interface ReturnIntParameters<DeSerializersT extends DeSerializers> {
-    /**
-     * Param.
-     */
-    param: number;
+  /**
+   * Param.
+   */
+  param: number;
 }
 /**
  * Return Int.
  * @param parameters - Object containing all parameters for the function import.
  * @returns A request builder that allows to overwrite some of the values and execute the resulting request.
  */
-export declare function returnInt<DeSerializersT extends DeSerializers = DefaultDeSerializers>(parameters: ReturnIntParameters<DeSerializersT>, deSerializers?: DeSerializersT): FunctionImportRequestBuilder<DeSerializersT, ReturnIntParameters<DeSerializersT>, number>;
+export declare function returnInt<
+  DeSerializersT extends DeSerializers = DefaultDeSerializers
+>(
+  parameters: ReturnIntParameters<DeSerializersT>,
+  deSerializers?: DeSerializersT
+): FunctionImportRequestBuilder<
+  DeSerializersT,
+  ReturnIntParameters<DeSerializersT>,
+  number
+>;
 /**
  * Type of the parameters to be passed to {@link returnSapCloudSdk}.
  */
-export interface ReturnSapCloudSdkParameters<DeSerializersT extends DeSerializers> {
-}
+export interface ReturnSapCloudSdkParameters<
+  DeSerializersT extends DeSerializers
+> {}
 /**
  * Return Sap Cloud Sdk.
  * @param parameters - Object containing all parameters for the function import.
  * @returns A request builder that allows to overwrite some of the values and execute the resulting request.
  */
-export declare function returnSapCloudSdk<DeSerializersT extends DeSerializers = DefaultDeSerializers>(parameters: ReturnSapCloudSdkParameters<DeSerializersT>, deSerializers?: DeSerializersT): FunctionImportRequestBuilder<DeSerializersT, ReturnSapCloudSdkParameters<DeSerializersT>, string>;
+export declare function returnSapCloudSdk<
+  DeSerializersT extends DeSerializers = DefaultDeSerializers
+>(
+  parameters: ReturnSapCloudSdkParameters<DeSerializersT>,
+  deSerializers?: DeSerializersT
+): FunctionImportRequestBuilder<
+  DeSerializersT,
+  ReturnSapCloudSdkParameters<DeSerializersT>,
+  string
+>;
 export declare const functionImports: {
-    concatStrings: typeof concatStrings;
-    getAll: typeof getAll;
-    getByKey: typeof getByKey;
-    returnCollection: typeof returnCollection;
-    returnInt: typeof returnInt;
-    returnSapCloudSdk: typeof returnSapCloudSdk;
+  concatStrings: typeof concatStrings;
+  getAll: typeof getAll;
+  getByKey: typeof getByKey;
+  returnCollection: typeof returnCollection;
+  returnInt: typeof returnInt;
+  returnSapCloudSdk: typeof returnSapCloudSdk;
 };
 //# sourceMappingURL=function-imports.d.ts.map