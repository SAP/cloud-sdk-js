"use strict";
Object.defineProperty(exports, "__esModule", { value: true });
exports.functionImports = exports.returnSapCloudSdk = exports.returnInt = exports.returnCollection = exports.getByKey = exports.getAll = exports.concatStrings = void 0;
/*
 * Copyright (c) 2022 SAP SE or an SAP affiliate company. All rights reserved.
 *
 * This is a generated file powered by the SAP Cloud SDK for JavaScript.
 */
<<<<<<< HEAD
const internal_1 = require("@sap-cloud-sdk/odata-common/internal");
const odata_v4_1 = require("@sap-cloud-sdk/odata-v4");
const service_1 = require("./service");
=======
const odata_v4_1 = require('@sap-cloud-sdk/odata-v4');
const service_1 = require('./service');
>>>>>>> e8ad5cf8
/**
 * Concat Strings.
 * @param parameters - Object containing all parameters for the function import.
 * @returns A request builder that allows to overwrite some of the values and execute the resulting request.
 */
<<<<<<< HEAD
function concatStrings(parameters, deSerializers = odata_v4_1.defaultDeSerializers) {
    const params = {
        str1: new internal_1.FunctionImportParameter('Str1', 'Edm.String', parameters.str1),
        str2: new internal_1.FunctionImportParameter('Str2', 'Edm.String', parameters.str2)
    };
    return new odata_v4_1.FunctionImportRequestBuilder('/odata/test-service', 'concatStrings', (data) => (0, odata_v4_1.transformReturnValueForEdmType)(data, (val) => (0, odata_v4_1.edmToTs)(val.value, 'Edm.String', deSerializers)), params, deSerializers);
=======
function concatStrings(
  parameters,
  deSerializers = odata_v4_1.defaultDeSerializers
) {
  const params = {
    str1: new odata_v4_1.FunctionImportParameter(
      'Str1',
      'Edm.String',
      parameters.str1
    ),
    str2: new odata_v4_1.FunctionImportParameter(
      'Str2',
      'Edm.String',
      parameters.str2
    )
  };
  return new odata_v4_1.FunctionImportRequestBuilder(
    '/odata/test-service',
    'concatStrings',
    data =>
      (0, odata_v4_1.transformReturnValueForEdmType)(data, val =>
        (0, odata_v4_1.edmToTs)(val.value, 'Edm.String', deSerializers)
      ),
    params,
    deSerializers
  );
>>>>>>> e8ad5cf8
}
exports.concatStrings = concatStrings;
/**
 * Get All.
 * @param parameters - Object containing all parameters for the function import.
 * @returns A request builder that allows to overwrite some of the values and execute the resulting request.
 */
function getAll(parameters, deSerializers = odata_v4_1.defaultDeSerializers) {
    const params = {};
    return new odata_v4_1.FunctionImportRequestBuilder('/odata/test-service', 'getAll', (data) => (0, odata_v4_1.transformReturnValueForEntityList)(data, (0, service_1.testService)(deSerializers).testEntityApi), params, deSerializers);
}
exports.getAll = getAll;
/**
 * Get By Key.
 * @param parameters - Object containing all parameters for the function import.
 * @returns A request builder that allows to overwrite some of the values and execute the resulting request.
 */
function getByKey(parameters, deSerializers = odata_v4_1.defaultDeSerializers) {
<<<<<<< HEAD
    const params = {
        param: new internal_1.FunctionImportParameter('param', 'Edm.Int32', parameters.param)
    };
    return new odata_v4_1.FunctionImportRequestBuilder('/odata/test-service', 'getByKey', (data) => (0, odata_v4_1.transformReturnValueForEntity)(data, (0, service_1.testService)(deSerializers).testEntityApi), params, deSerializers);
=======
  const params = {
    param: new odata_v4_1.FunctionImportParameter(
      'param',
      'Edm.Int32',
      parameters.param
    )
  };
  return new odata_v4_1.FunctionImportRequestBuilder(
    '/odata/test-service',
    'getByKey',
    data =>
      (0, odata_v4_1.transformReturnValueForEntity)(
        data,
        (0, service_1.testService)(deSerializers).testEntityApi
      ),
    params,
    deSerializers
  );
>>>>>>> e8ad5cf8
}
exports.getByKey = getByKey;
/**
 * Return Collection.
 * @param parameters - Object containing all parameters for the function import.
 * @returns A request builder that allows to overwrite some of the values and execute the resulting request.
 */
<<<<<<< HEAD
function returnCollection(parameters, deSerializers = odata_v4_1.defaultDeSerializers) {
    const params = {
        param: new internal_1.FunctionImportParameter('param', 'Edm.Int32', parameters.param)
    };
    return new odata_v4_1.FunctionImportRequestBuilder('/odata/test-service', 'returnCollection', (data) => (0, odata_v4_1.transformReturnValueForEdmTypeList)(data, (val) => (0, odata_v4_1.edmToTs)(val, 'Edm.Int32', deSerializers)), params, deSerializers);
=======
function returnCollection(
  parameters,
  deSerializers = odata_v4_1.defaultDeSerializers
) {
  const params = {
    param: new odata_v4_1.FunctionImportParameter(
      'param',
      'Edm.Int32',
      parameters.param
    )
  };
  return new odata_v4_1.FunctionImportRequestBuilder(
    '/odata/test-service',
    'returnCollection',
    data =>
      (0, odata_v4_1.transformReturnValueForEdmTypeList)(data, val =>
        (0, odata_v4_1.edmToTs)(val, 'Edm.Int32', deSerializers)
      ),
    params,
    deSerializers
  );
>>>>>>> e8ad5cf8
}
exports.returnCollection = returnCollection;
/**
 * Return Int.
 * @param parameters - Object containing all parameters for the function import.
 * @returns A request builder that allows to overwrite some of the values and execute the resulting request.
 */
<<<<<<< HEAD
function returnInt(parameters, deSerializers = odata_v4_1.defaultDeSerializers) {
    const params = {
        param: new internal_1.FunctionImportParameter('param', 'Edm.Int32', parameters.param)
    };
    return new odata_v4_1.FunctionImportRequestBuilder('/odata/test-service', 'returnInt', (data) => (0, odata_v4_1.transformReturnValueForEdmType)(data, (val) => (0, odata_v4_1.edmToTs)(val.value, 'Edm.Int32', deSerializers)), params, deSerializers);
=======
function returnInt(
  parameters,
  deSerializers = odata_v4_1.defaultDeSerializers
) {
  const params = {
    param: new odata_v4_1.FunctionImportParameter(
      'param',
      'Edm.Int32',
      parameters.param
    )
  };
  return new odata_v4_1.FunctionImportRequestBuilder(
    '/odata/test-service',
    'returnInt',
    data =>
      (0, odata_v4_1.transformReturnValueForEdmType)(data, val =>
        (0, odata_v4_1.edmToTs)(val.value, 'Edm.Int32', deSerializers)
      ),
    params,
    deSerializers
  );
>>>>>>> e8ad5cf8
}
exports.returnInt = returnInt;
/**
 * Return Sap Cloud Sdk.
 * @param parameters - Object containing all parameters for the function import.
 * @returns A request builder that allows to overwrite some of the values and execute the resulting request.
 */
function returnSapCloudSdk(parameters, deSerializers = odata_v4_1.defaultDeSerializers) {
    const params = {};
    return new odata_v4_1.FunctionImportRequestBuilder('/odata/test-service', 'returnSapCloudSdk', (data) => (0, odata_v4_1.transformReturnValueForEdmType)(data, (val) => (0, odata_v4_1.edmToTs)(val.value, 'Edm.String', deSerializers)), params, deSerializers);
}
exports.returnSapCloudSdk = returnSapCloudSdk;
exports.functionImports = {
    concatStrings,
    getAll,
    getByKey,
    returnCollection,
    returnInt,
    returnSapCloudSdk
};
//# sourceMappingURL=function-imports.js.map<|MERGE_RESOLUTION|>--- conflicted
+++ resolved
@@ -1,32 +1,25 @@
-"use strict";
-Object.defineProperty(exports, "__esModule", { value: true });
-exports.functionImports = exports.returnSapCloudSdk = exports.returnInt = exports.returnCollection = exports.getByKey = exports.getAll = exports.concatStrings = void 0;
+'use strict';
+Object.defineProperty(exports, '__esModule', { value: true });
+exports.functionImports =
+  exports.returnSapCloudSdk =
+  exports.returnInt =
+  exports.returnCollection =
+  exports.getByKey =
+  exports.getAll =
+  exports.concatStrings =
+    void 0;
 /*
  * Copyright (c) 2022 SAP SE or an SAP affiliate company. All rights reserved.
  *
  * This is a generated file powered by the SAP Cloud SDK for JavaScript.
  */
-<<<<<<< HEAD
-const internal_1 = require("@sap-cloud-sdk/odata-common/internal");
-const odata_v4_1 = require("@sap-cloud-sdk/odata-v4");
-const service_1 = require("./service");
-=======
 const odata_v4_1 = require('@sap-cloud-sdk/odata-v4');
 const service_1 = require('./service');
->>>>>>> e8ad5cf8
 /**
  * Concat Strings.
  * @param parameters - Object containing all parameters for the function import.
  * @returns A request builder that allows to overwrite some of the values and execute the resulting request.
  */
-<<<<<<< HEAD
-function concatStrings(parameters, deSerializers = odata_v4_1.defaultDeSerializers) {
-    const params = {
-        str1: new internal_1.FunctionImportParameter('Str1', 'Edm.String', parameters.str1),
-        str2: new internal_1.FunctionImportParameter('Str2', 'Edm.String', parameters.str2)
-    };
-    return new odata_v4_1.FunctionImportRequestBuilder('/odata/test-service', 'concatStrings', (data) => (0, odata_v4_1.transformReturnValueForEdmType)(data, (val) => (0, odata_v4_1.edmToTs)(val.value, 'Edm.String', deSerializers)), params, deSerializers);
-=======
 function concatStrings(
   parameters,
   deSerializers = odata_v4_1.defaultDeSerializers
@@ -53,7 +46,6 @@
     params,
     deSerializers
   );
->>>>>>> e8ad5cf8
 }
 exports.concatStrings = concatStrings;
 /**
@@ -62,8 +54,18 @@
  * @returns A request builder that allows to overwrite some of the values and execute the resulting request.
  */
 function getAll(parameters, deSerializers = odata_v4_1.defaultDeSerializers) {
-    const params = {};
-    return new odata_v4_1.FunctionImportRequestBuilder('/odata/test-service', 'getAll', (data) => (0, odata_v4_1.transformReturnValueForEntityList)(data, (0, service_1.testService)(deSerializers).testEntityApi), params, deSerializers);
+  const params = {};
+  return new odata_v4_1.FunctionImportRequestBuilder(
+    '/odata/test-service',
+    'getAll',
+    data =>
+      (0, odata_v4_1.transformReturnValueForEntityList)(
+        data,
+        (0, service_1.testService)(deSerializers).testEntityApi
+      ),
+    params,
+    deSerializers
+  );
 }
 exports.getAll = getAll;
 /**
@@ -72,12 +74,6 @@
  * @returns A request builder that allows to overwrite some of the values and execute the resulting request.
  */
 function getByKey(parameters, deSerializers = odata_v4_1.defaultDeSerializers) {
-<<<<<<< HEAD
-    const params = {
-        param: new internal_1.FunctionImportParameter('param', 'Edm.Int32', parameters.param)
-    };
-    return new odata_v4_1.FunctionImportRequestBuilder('/odata/test-service', 'getByKey', (data) => (0, odata_v4_1.transformReturnValueForEntity)(data, (0, service_1.testService)(deSerializers).testEntityApi), params, deSerializers);
-=======
   const params = {
     param: new odata_v4_1.FunctionImportParameter(
       'param',
@@ -96,7 +92,6 @@
     params,
     deSerializers
   );
->>>>>>> e8ad5cf8
 }
 exports.getByKey = getByKey;
 /**
@@ -104,13 +99,6 @@
  * @param parameters - Object containing all parameters for the function import.
  * @returns A request builder that allows to overwrite some of the values and execute the resulting request.
  */
-<<<<<<< HEAD
-function returnCollection(parameters, deSerializers = odata_v4_1.defaultDeSerializers) {
-    const params = {
-        param: new internal_1.FunctionImportParameter('param', 'Edm.Int32', parameters.param)
-    };
-    return new odata_v4_1.FunctionImportRequestBuilder('/odata/test-service', 'returnCollection', (data) => (0, odata_v4_1.transformReturnValueForEdmTypeList)(data, (val) => (0, odata_v4_1.edmToTs)(val, 'Edm.Int32', deSerializers)), params, deSerializers);
-=======
 function returnCollection(
   parameters,
   deSerializers = odata_v4_1.defaultDeSerializers
@@ -132,7 +120,6 @@
     params,
     deSerializers
   );
->>>>>>> e8ad5cf8
 }
 exports.returnCollection = returnCollection;
 /**
@@ -140,13 +127,6 @@
  * @param parameters - Object containing all parameters for the function import.
  * @returns A request builder that allows to overwrite some of the values and execute the resulting request.
  */
-<<<<<<< HEAD
-function returnInt(parameters, deSerializers = odata_v4_1.defaultDeSerializers) {
-    const params = {
-        param: new internal_1.FunctionImportParameter('param', 'Edm.Int32', parameters.param)
-    };
-    return new odata_v4_1.FunctionImportRequestBuilder('/odata/test-service', 'returnInt', (data) => (0, odata_v4_1.transformReturnValueForEdmType)(data, (val) => (0, odata_v4_1.edmToTs)(val.value, 'Edm.Int32', deSerializers)), params, deSerializers);
-=======
 function returnInt(
   parameters,
   deSerializers = odata_v4_1.defaultDeSerializers
@@ -168,7 +148,6 @@
     params,
     deSerializers
   );
->>>>>>> e8ad5cf8
 }
 exports.returnInt = returnInt;
 /**
@@ -176,17 +155,29 @@
  * @param parameters - Object containing all parameters for the function import.
  * @returns A request builder that allows to overwrite some of the values and execute the resulting request.
  */
-function returnSapCloudSdk(parameters, deSerializers = odata_v4_1.defaultDeSerializers) {
-    const params = {};
-    return new odata_v4_1.FunctionImportRequestBuilder('/odata/test-service', 'returnSapCloudSdk', (data) => (0, odata_v4_1.transformReturnValueForEdmType)(data, (val) => (0, odata_v4_1.edmToTs)(val.value, 'Edm.String', deSerializers)), params, deSerializers);
+function returnSapCloudSdk(
+  parameters,
+  deSerializers = odata_v4_1.defaultDeSerializers
+) {
+  const params = {};
+  return new odata_v4_1.FunctionImportRequestBuilder(
+    '/odata/test-service',
+    'returnSapCloudSdk',
+    data =>
+      (0, odata_v4_1.transformReturnValueForEdmType)(data, val =>
+        (0, odata_v4_1.edmToTs)(val.value, 'Edm.String', deSerializers)
+      ),
+    params,
+    deSerializers
+  );
 }
 exports.returnSapCloudSdk = returnSapCloudSdk;
 exports.functionImports = {
-    concatStrings,
-    getAll,
-    getByKey,
-    returnCollection,
-    returnInt,
-    returnSapCloudSdk
+  concatStrings,
+  getAll,
+  getByKey,
+  returnCollection,
+  returnInt,
+  returnSapCloudSdk
 };
 //# sourceMappingURL=function-imports.js.map