--- conflicted
+++ resolved
@@ -3,10 +3,6 @@
  *
  * This is a generated file powered by the SAP Cloud SDK for JavaScript.
  */
-<<<<<<< HEAD
-import { FunctionImportParameter } from '@sap-cloud-sdk/odata-common/internal';
-import { edmToTs, FunctionImportRequestBuilder, DeSerializers, transformReturnValueForEdmType, transformReturnValueForEntityList, transformReturnValueForEntity, transformReturnValueForEdmTypeList, DefaultDeSerializers, defaultDeSerializers } from '@sap-cloud-sdk/odata-v4';
-=======
 import {
   edmToTs,
   FunctionImportRequestBuilder,
@@ -19,7 +15,6 @@
   defaultDeSerializers,
   FunctionImportParameter
 } from '@sap-cloud-sdk/odata-v4';
->>>>>>> e8ad5cf8
 import { testService } from './service';
 import { TestEntity } from './TestEntity';
 import { TestEntityApi } from './TestEntityApi';
@@ -39,38 +34,70 @@
 }
 
 /**
- * Concat Strings. 
- * @param parameters - Object containing all parameters for the function import.
- * @returns A request builder that allows to overwrite some of the values and execute the resulting request.
- */
-export function concatStrings<DeSerializersT extends DeSerializers = DefaultDeSerializers>(parameters: ConcatStringsParameters<DeSerializersT>, deSerializers: DeSerializersT = defaultDeSerializers as any): FunctionImportRequestBuilder<DeSerializersT, ConcatStringsParameters<DeSerializersT>, string> {
+ * Concat Strings.
+ * @param parameters - Object containing all parameters for the function import.
+ * @returns A request builder that allows to overwrite some of the values and execute the resulting request.
+ */
+export function concatStrings<
+  DeSerializersT extends DeSerializers = DefaultDeSerializers
+>(
+  parameters: ConcatStringsParameters<DeSerializersT>,
+  deSerializers: DeSerializersT = defaultDeSerializers as any
+): FunctionImportRequestBuilder<
+  DeSerializersT,
+  ConcatStringsParameters<DeSerializersT>,
+  string
+> {
   const params = {
     str1: new FunctionImportParameter('Str1', 'Edm.String', parameters.str1),
     str2: new FunctionImportParameter('Str2', 'Edm.String', parameters.str2)
   };
 
-
-  return new FunctionImportRequestBuilder('/odata/test-service', 'concatStrings', (data) => transformReturnValueForEdmType(data, (val) => edmToTs(val.value, 'Edm.String', deSerializers)), params, deSerializers);
+  return new FunctionImportRequestBuilder(
+    '/odata/test-service',
+    'concatStrings',
+    data =>
+      transformReturnValueForEdmType(data, val =>
+        edmToTs(val.value, 'Edm.String', deSerializers)
+      ),
+    params,
+    deSerializers
+  );
 }
 
 /**
  * Type of the parameters to be passed to [[getAll]].
  */
-export interface GetAllParameters<DeSerializersT extends DeSerializers> {
-}
-
-/**
- * Get All. 
- * @param parameters - Object containing all parameters for the function import.
- * @returns A request builder that allows to overwrite some of the values and execute the resulting request.
- */
-export function getAll<DeSerializersT extends DeSerializers = DefaultDeSerializers>(parameters: GetAllParameters<DeSerializersT>, deSerializers: DeSerializersT = defaultDeSerializers as any): FunctionImportRequestBuilder<DeSerializersT, GetAllParameters<DeSerializersT>, TestEntity[]> {
-  const params = {
-
-  };
-
-
-  return new FunctionImportRequestBuilder('/odata/test-service', 'getAll', (data) => transformReturnValueForEntityList(data, testService(deSerializers).testEntityApi), params, deSerializers);
+export interface GetAllParameters<DeSerializersT extends DeSerializers> {}
+
+/**
+ * Get All.
+ * @param parameters - Object containing all parameters for the function import.
+ * @returns A request builder that allows to overwrite some of the values and execute the resulting request.
+ */
+export function getAll<
+  DeSerializersT extends DeSerializers = DefaultDeSerializers
+>(
+  parameters: GetAllParameters<DeSerializersT>,
+  deSerializers: DeSerializersT = defaultDeSerializers as any
+): FunctionImportRequestBuilder<
+  DeSerializersT,
+  GetAllParameters<DeSerializersT>,
+  TestEntity[]
+> {
+  const params = {};
+
+  return new FunctionImportRequestBuilder(
+    '/odata/test-service',
+    'getAll',
+    data =>
+      transformReturnValueForEntityList(
+        data,
+        testService(deSerializers).testEntityApi
+      ),
+    params,
+    deSerializers
+  );
 }
 
 /**
@@ -84,23 +111,43 @@
 }
 
 /**
- * Get By Key. 
- * @param parameters - Object containing all parameters for the function import.
- * @returns A request builder that allows to overwrite some of the values and execute the resulting request.
- */
-export function getByKey<DeSerializersT extends DeSerializers = DefaultDeSerializers>(parameters: GetByKeyParameters<DeSerializersT>, deSerializers: DeSerializersT = defaultDeSerializers as any): FunctionImportRequestBuilder<DeSerializersT, GetByKeyParameters<DeSerializersT>, TestEntity> {
+ * Get By Key.
+ * @param parameters - Object containing all parameters for the function import.
+ * @returns A request builder that allows to overwrite some of the values and execute the resulting request.
+ */
+export function getByKey<
+  DeSerializersT extends DeSerializers = DefaultDeSerializers
+>(
+  parameters: GetByKeyParameters<DeSerializersT>,
+  deSerializers: DeSerializersT = defaultDeSerializers as any
+): FunctionImportRequestBuilder<
+  DeSerializersT,
+  GetByKeyParameters<DeSerializersT>,
+  TestEntity
+> {
   const params = {
     param: new FunctionImportParameter('param', 'Edm.Int32', parameters.param)
   };
 
-
-  return new FunctionImportRequestBuilder('/odata/test-service', 'getByKey', (data) => transformReturnValueForEntity(data, testService(deSerializers).testEntityApi), params, deSerializers);
+  return new FunctionImportRequestBuilder(
+    '/odata/test-service',
+    'getByKey',
+    data =>
+      transformReturnValueForEntity(
+        data,
+        testService(deSerializers).testEntityApi
+      ),
+    params,
+    deSerializers
+  );
 }
 
 /**
  * Type of the parameters to be passed to [[returnCollection]].
  */
-export interface ReturnCollectionParameters<DeSerializersT extends DeSerializers> {
+export interface ReturnCollectionParameters<
+  DeSerializersT extends DeSerializers
+> {
   /**
    * Param.
    */
@@ -108,17 +155,34 @@
 }
 
 /**
- * Return Collection. 
- * @param parameters - Object containing all parameters for the function import.
- * @returns A request builder that allows to overwrite some of the values and execute the resulting request.
- */
-export function returnCollection<DeSerializersT extends DeSerializers = DefaultDeSerializers>(parameters: ReturnCollectionParameters<DeSerializersT>, deSerializers: DeSerializersT = defaultDeSerializers as any): FunctionImportRequestBuilder<DeSerializersT, ReturnCollectionParameters<DeSerializersT>, number[]> {
+ * Return Collection.
+ * @param parameters - Object containing all parameters for the function import.
+ * @returns A request builder that allows to overwrite some of the values and execute the resulting request.
+ */
+export function returnCollection<
+  DeSerializersT extends DeSerializers = DefaultDeSerializers
+>(
+  parameters: ReturnCollectionParameters<DeSerializersT>,
+  deSerializers: DeSerializersT = defaultDeSerializers as any
+): FunctionImportRequestBuilder<
+  DeSerializersT,
+  ReturnCollectionParameters<DeSerializersT>,
+  number[]
+> {
   const params = {
     param: new FunctionImportParameter('param', 'Edm.Int32', parameters.param)
   };
 
-
-  return new FunctionImportRequestBuilder('/odata/test-service', 'returnCollection', (data) => transformReturnValueForEdmTypeList(data, (val) => edmToTs(val, 'Edm.Int32', deSerializers)), params, deSerializers);
+  return new FunctionImportRequestBuilder(
+    '/odata/test-service',
+    'returnCollection',
+    data =>
+      transformReturnValueForEdmTypeList(data, val =>
+        edmToTs(val, 'Edm.Int32', deSerializers)
+      ),
+    params,
+    deSerializers
+  );
 }
 
 /**
@@ -132,37 +196,70 @@
 }
 
 /**
- * Return Int. 
- * @param parameters - Object containing all parameters for the function import.
- * @returns A request builder that allows to overwrite some of the values and execute the resulting request.
- */
-export function returnInt<DeSerializersT extends DeSerializers = DefaultDeSerializers>(parameters: ReturnIntParameters<DeSerializersT>, deSerializers: DeSerializersT = defaultDeSerializers as any): FunctionImportRequestBuilder<DeSerializersT, ReturnIntParameters<DeSerializersT>, number> {
+ * Return Int.
+ * @param parameters - Object containing all parameters for the function import.
+ * @returns A request builder that allows to overwrite some of the values and execute the resulting request.
+ */
+export function returnInt<
+  DeSerializersT extends DeSerializers = DefaultDeSerializers
+>(
+  parameters: ReturnIntParameters<DeSerializersT>,
+  deSerializers: DeSerializersT = defaultDeSerializers as any
+): FunctionImportRequestBuilder<
+  DeSerializersT,
+  ReturnIntParameters<DeSerializersT>,
+  number
+> {
   const params = {
     param: new FunctionImportParameter('param', 'Edm.Int32', parameters.param)
   };
 
-
-  return new FunctionImportRequestBuilder('/odata/test-service', 'returnInt', (data) => transformReturnValueForEdmType(data, (val) => edmToTs(val.value, 'Edm.Int32', deSerializers)), params, deSerializers);
+  return new FunctionImportRequestBuilder(
+    '/odata/test-service',
+    'returnInt',
+    data =>
+      transformReturnValueForEdmType(data, val =>
+        edmToTs(val.value, 'Edm.Int32', deSerializers)
+      ),
+    params,
+    deSerializers
+  );
 }
 
 /**
  * Type of the parameters to be passed to [[returnSapCloudSdk]].
  */
-export interface ReturnSapCloudSdkParameters<DeSerializersT extends DeSerializers> {
-}
-
-/**
- * Return Sap Cloud Sdk. 
- * @param parameters - Object containing all parameters for the function import.
- * @returns A request builder that allows to overwrite some of the values and execute the resulting request.
- */
-export function returnSapCloudSdk<DeSerializersT extends DeSerializers = DefaultDeSerializers>(parameters: ReturnSapCloudSdkParameters<DeSerializersT>, deSerializers: DeSerializersT = defaultDeSerializers as any): FunctionImportRequestBuilder<DeSerializersT, ReturnSapCloudSdkParameters<DeSerializersT>, string> {
-  const params = {
-
-  };
-
-
-  return new FunctionImportRequestBuilder('/odata/test-service', 'returnSapCloudSdk', (data) => transformReturnValueForEdmType(data, (val) => edmToTs(val.value, 'Edm.String', deSerializers)), params, deSerializers);
+export interface ReturnSapCloudSdkParameters<
+  DeSerializersT extends DeSerializers
+> {}
+
+/**
+ * Return Sap Cloud Sdk.
+ * @param parameters - Object containing all parameters for the function import.
+ * @returns A request builder that allows to overwrite some of the values and execute the resulting request.
+ */
+export function returnSapCloudSdk<
+  DeSerializersT extends DeSerializers = DefaultDeSerializers
+>(
+  parameters: ReturnSapCloudSdkParameters<DeSerializersT>,
+  deSerializers: DeSerializersT = defaultDeSerializers as any
+): FunctionImportRequestBuilder<
+  DeSerializersT,
+  ReturnSapCloudSdkParameters<DeSerializersT>,
+  string
+> {
+  const params = {};
+
+  return new FunctionImportRequestBuilder(
+    '/odata/test-service',
+    'returnSapCloudSdk',
+    data =>
+      transformReturnValueForEdmType(data, val =>
+        edmToTs(val.value, 'Edm.String', deSerializers)
+      ),
+    params,
+    deSerializers
+  );
 }
 
 export const functionImports = {
