--- conflicted
+++ resolved
@@ -1,10 +1,5 @@
 import { TestEntityApi } from './TestEntityApi';
 import { TestEntityLinkApi } from './TestEntityLinkApi';
-<<<<<<< HEAD
-import { ConcatStringsParameters, GetAllParameters, GetByKeyParameters, ReturnCollectionParameters, ReturnIntParameters, ReturnSapCloudSdkParameters } from './function-imports';
-import { CreateTestEntityByIdParameters, CreateTestEntityByIdReturnIdParameters } from './action-imports';
-import { Time } from '@sap-cloud-sdk/odata-common/internal';
-=======
 import {
   ConcatStringsParameters,
   GetAllParameters,
@@ -17,34 +12,8 @@
   CreateTestEntityByIdParameters,
   CreateTestEntityByIdReturnIdParameters
 } from './action-imports';
->>>>>>> e8ad5cf8
 import { BigNumber } from 'bignumber.js';
-import { batch } from './BatchRequest';
 import { Moment, Duration } from 'moment';
-<<<<<<< HEAD
-import { DeSerializers, DefaultDeSerializers } from '@sap-cloud-sdk/odata-v4';
-export declare function testService<BinaryT = string, BooleanT = boolean, ByteT = number, DecimalT = BigNumber, DoubleT = number, FloatT = number, Int16T = number, Int32T = number, Int64T = BigNumber, GuidT = string, SByteT = number, SingleT = number, StringT = string, AnyT = any, DateTimeOffsetT = Moment, DateT = Moment, DurationT = Duration, TimeOfDayT = Time>(deSerializers?: Partial<DeSerializers<BinaryT, BooleanT, ByteT, DecimalT, DoubleT, FloatT, Int16T, Int32T, Int64T, GuidT, SByteT, SingleT, StringT, AnyT, DateTimeOffsetT, DateT, DurationT, TimeOfDayT>>): TestService<DeSerializers<BinaryT, BooleanT, ByteT, DecimalT, DoubleT, FloatT, Int16T, Int32T, Int64T, GuidT, SByteT, SingleT, StringT, AnyT, DateTimeOffsetT, DateT, DurationT, TimeOfDayT>>;
-export declare class TestService<DeSerializersT extends DeSerializers = DefaultDeSerializers> {
-    private apis;
-    private deSerializers;
-    constructor(deSerializers: DeSerializersT);
-    private initApi;
-    get testEntityApi(): TestEntityApi<DeSerializersT>;
-    get testEntityLinkApi(): TestEntityLinkApi<DeSerializersT>;
-    get functionImports(): {
-        concatStrings: (parameter: ConcatStringsParameters<DeSerializersT>) => import("@sap-cloud-sdk/odata-v4").FunctionImportRequestBuilder<DeSerializersT, ConcatStringsParameters<DeSerializersT>, string>;
-        getAll: (parameter: GetAllParameters<DeSerializersT>) => import("@sap-cloud-sdk/odata-v4").FunctionImportRequestBuilder<DeSerializersT, GetAllParameters<DeSerializersT>, import("./TestEntity").TestEntity<DefaultDeSerializers>[]>;
-        getByKey: (parameter: GetByKeyParameters<DeSerializersT>) => import("@sap-cloud-sdk/odata-v4").FunctionImportRequestBuilder<DeSerializersT, GetByKeyParameters<DeSerializersT>, import("./TestEntity").TestEntity<DefaultDeSerializers>>;
-        returnCollection: (parameter: ReturnCollectionParameters<DeSerializersT>) => import("@sap-cloud-sdk/odata-v4").FunctionImportRequestBuilder<DeSerializersT, ReturnCollectionParameters<DeSerializersT>, number[]>;
-        returnInt: (parameter: ReturnIntParameters<DeSerializersT>) => import("@sap-cloud-sdk/odata-v4").FunctionImportRequestBuilder<DeSerializersT, ReturnIntParameters<DeSerializersT>, number>;
-        returnSapCloudSdk: (parameter: ReturnSapCloudSdkParameters<DeSerializersT>) => import("@sap-cloud-sdk/odata-v4").FunctionImportRequestBuilder<DeSerializersT, ReturnSapCloudSdkParameters<DeSerializersT>, string>;
-    };
-    get actionImports(): {
-        createTestEntityById: (parameter: CreateTestEntityByIdParameters<DeSerializersT>) => import("@sap-cloud-sdk/odata-v4").ActionImportRequestBuilder<DeSerializersT, CreateTestEntityByIdParameters<DeSerializersT>, import("./TestEntity").TestEntity<DefaultDeSerializers>>;
-        createTestEntityByIdReturnId: (parameter: CreateTestEntityByIdReturnIdParameters<DeSerializersT>) => import("@sap-cloud-sdk/odata-v4").ActionImportRequestBuilder<DeSerializersT, CreateTestEntityByIdReturnIdParameters<DeSerializersT>, number>;
-    };
-    get batch(): typeof batch;
-=======
 import {
   DeSerializers,
   DefaultDeSerializers,
@@ -183,6 +152,5 @@
       number
     >;
   };
->>>>>>> e8ad5cf8
 }
 //# sourceMappingURL=service.d.ts.map