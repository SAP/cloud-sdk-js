"use strict";
Object.defineProperty(exports, "__esModule", { value: true });
exports.testService = void 0;
/*
 * Copyright (c) 2022 SAP SE or an SAP affiliate company. All rights reserved.
 *
 * This is a generated file powered by the SAP Cloud SDK for JavaScript.
 */
<<<<<<< HEAD
const TestEntityApi_1 = require('./TestEntityApi');
const TestEntityWithMultipleKeysApi_1 = require('./TestEntityWithMultipleKeysApi');
const TestEntityLinkApi_1 = require('./TestEntityLinkApi');
const TestEntity50PropApi_1 = require('./TestEntity50PropApi');
const function_imports_1 = require('./function-imports');
const action_imports_1 = require('./action-imports');
const odata_v4_1 = require('@sap-cloud-sdk/odata-v4');
const BatchRequest_1 = require('./BatchRequest');
=======
const TestEntityApi_1 = require("./TestEntityApi");
const TestEntityLinkApi_1 = require("./TestEntityLinkApi");
const TestEntity50PropApi_1 = require("./TestEntity50PropApi");
const function_imports_1 = require("./function-imports");
const action_imports_1 = require("./action-imports");
const odata_v4_1 = require("@sap-cloud-sdk/odata-v4");
const BatchRequest_1 = require("./BatchRequest");
>>>>>>> 7abb6985
function testService(deSerializers = odata_v4_1.defaultDeSerializers) {
    return new TestService((0, odata_v4_1.mergeDefaultDeSerializersWith)(deSerializers));
}
exports.testService = testService;
class TestService {
    constructor(deSerializers) {
        this.apis = {};
        this.deSerializers = deSerializers;
    }
    initApi(key, ctor) {
        if (!this.apis[key]) {
            this.apis[key] = new ctor(this.deSerializers);
        }
        return this.apis[key];
    }
    get testEntityApi() {
        const api = this.initApi('testEntityApi', TestEntityApi_1.TestEntityApi);
        const linkedApis = [this.initApi('testEntityLinkApi', TestEntityLinkApi_1.TestEntityLinkApi)];
        api._addNavigationProperties(linkedApis);
        return api;
    }
    get testEntityLinkApi() {
        return this.initApi('testEntityLinkApi', TestEntityLinkApi_1.TestEntityLinkApi);
    }
    get testEntity50PropApi() {
        return this.initApi('testEntity50PropApi', TestEntity50PropApi_1.TestEntity50PropApi);
    }
    get functionImports() {
        return {
            concatStrings: (parameter) => (0, function_imports_1.concatStrings)(parameter, this.deSerializers),
            getAll: (parameter) => (0, function_imports_1.getAll)(parameter, this.deSerializers),
            getByKey: (parameter) => (0, function_imports_1.getByKey)(parameter, this.deSerializers),
            returnCollection: (parameter) => (0, function_imports_1.returnCollection)(parameter, this.deSerializers),
            returnInt: (parameter) => (0, function_imports_1.returnInt)(parameter, this.deSerializers),
            returnSapCloudSdk: (parameter) => (0, function_imports_1.returnSapCloudSdk)(parameter, this.deSerializers)
        };
    }
    get actionImports() {
        return {
            createTestEntityById: (parameter) => (0, action_imports_1.createTestEntityById)(parameter, this.deSerializers),
            createTestEntityByIdReturnId: (parameter) => (0, action_imports_1.createTestEntityByIdReturnId)(parameter, this.deSerializers)
        };
    }
    get batch() {
        return BatchRequest_1.batch;
    }
    get changeset() {
        return BatchRequest_1.changeset;
    }
<<<<<<< HEAD
    return this.apis[key];
  }
  get testEntityApi() {
    const api = this.initApi('testEntityApi', TestEntityApi_1.TestEntityApi);
    const linkedApis = [
      this.initApi('testEntityLinkApi', TestEntityLinkApi_1.TestEntityLinkApi)
    ];
    api._addNavigationProperties(linkedApis);
    return api;
  }
  get testEntityWithMultipleKeysApi() {
    return this.initApi(
      'testEntityWithMultipleKeysApi',
      TestEntityWithMultipleKeysApi_1.TestEntityWithMultipleKeysApi
    );
  }
  get testEntityLinkApi() {
    return this.initApi(
      'testEntityLinkApi',
      TestEntityLinkApi_1.TestEntityLinkApi
    );
  }
  get testEntity50PropApi() {
    return this.initApi(
      'testEntity50PropApi',
      TestEntity50PropApi_1.TestEntity50PropApi
    );
  }
  get functionImports() {
    return {
      concatStrings: parameter =>
        (0, function_imports_1.concatStrings)(parameter, this.deSerializers),
      getAll: parameter =>
        (0, function_imports_1.getAll)(parameter, this.deSerializers),
      getByKey: parameter =>
        (0, function_imports_1.getByKey)(parameter, this.deSerializers),
      getByKeyWithMultipleKeys: parameter =>
        (0, function_imports_1.getByKeyWithMultipleKeys)(
          parameter,
          this.deSerializers
        ),
      returnCollection: parameter =>
        (0, function_imports_1.returnCollection)(parameter, this.deSerializers),
      returnInt: parameter =>
        (0, function_imports_1.returnInt)(parameter, this.deSerializers),
      returnSapCloudSdk: parameter =>
        (0, function_imports_1.returnSapCloudSdk)(parameter, this.deSerializers)
    };
  }
  get actionImports() {
    return {
      createTestEntityById: parameter =>
        (0, action_imports_1.createTestEntityById)(
          parameter,
          this.deSerializers
        ),
      createTestEntityByIdReturnId: parameter =>
        (0, action_imports_1.createTestEntityByIdReturnId)(
          parameter,
          this.deSerializers
        )
    };
  }
  get batch() {
    return BatchRequest_1.batch;
  }
  get changeset() {
    return BatchRequest_1.changeset;
  }
=======
>>>>>>> 7abb6985
}
//# sourceMappingURL=service.js.map<|MERGE_RESOLUTION|>--- conflicted
+++ resolved
@@ -6,16 +6,6 @@
  *
  * This is a generated file powered by the SAP Cloud SDK for JavaScript.
  */
-<<<<<<< HEAD
-const TestEntityApi_1 = require('./TestEntityApi');
-const TestEntityWithMultipleKeysApi_1 = require('./TestEntityWithMultipleKeysApi');
-const TestEntityLinkApi_1 = require('./TestEntityLinkApi');
-const TestEntity50PropApi_1 = require('./TestEntity50PropApi');
-const function_imports_1 = require('./function-imports');
-const action_imports_1 = require('./action-imports');
-const odata_v4_1 = require('@sap-cloud-sdk/odata-v4');
-const BatchRequest_1 = require('./BatchRequest');
-=======
 const TestEntityApi_1 = require("./TestEntityApi");
 const TestEntityLinkApi_1 = require("./TestEntityLinkApi");
 const TestEntity50PropApi_1 = require("./TestEntity50PropApi");
@@ -23,7 +13,6 @@
 const action_imports_1 = require("./action-imports");
 const odata_v4_1 = require("@sap-cloud-sdk/odata-v4");
 const BatchRequest_1 = require("./BatchRequest");
->>>>>>> 7abb6985
 function testService(deSerializers = odata_v4_1.defaultDeSerializers) {
     return new TestService((0, odata_v4_1.mergeDefaultDeSerializersWith)(deSerializers));
 }
@@ -73,77 +62,5 @@
     get changeset() {
         return BatchRequest_1.changeset;
     }
-<<<<<<< HEAD
-    return this.apis[key];
-  }
-  get testEntityApi() {
-    const api = this.initApi('testEntityApi', TestEntityApi_1.TestEntityApi);
-    const linkedApis = [
-      this.initApi('testEntityLinkApi', TestEntityLinkApi_1.TestEntityLinkApi)
-    ];
-    api._addNavigationProperties(linkedApis);
-    return api;
-  }
-  get testEntityWithMultipleKeysApi() {
-    return this.initApi(
-      'testEntityWithMultipleKeysApi',
-      TestEntityWithMultipleKeysApi_1.TestEntityWithMultipleKeysApi
-    );
-  }
-  get testEntityLinkApi() {
-    return this.initApi(
-      'testEntityLinkApi',
-      TestEntityLinkApi_1.TestEntityLinkApi
-    );
-  }
-  get testEntity50PropApi() {
-    return this.initApi(
-      'testEntity50PropApi',
-      TestEntity50PropApi_1.TestEntity50PropApi
-    );
-  }
-  get functionImports() {
-    return {
-      concatStrings: parameter =>
-        (0, function_imports_1.concatStrings)(parameter, this.deSerializers),
-      getAll: parameter =>
-        (0, function_imports_1.getAll)(parameter, this.deSerializers),
-      getByKey: parameter =>
-        (0, function_imports_1.getByKey)(parameter, this.deSerializers),
-      getByKeyWithMultipleKeys: parameter =>
-        (0, function_imports_1.getByKeyWithMultipleKeys)(
-          parameter,
-          this.deSerializers
-        ),
-      returnCollection: parameter =>
-        (0, function_imports_1.returnCollection)(parameter, this.deSerializers),
-      returnInt: parameter =>
-        (0, function_imports_1.returnInt)(parameter, this.deSerializers),
-      returnSapCloudSdk: parameter =>
-        (0, function_imports_1.returnSapCloudSdk)(parameter, this.deSerializers)
-    };
-  }
-  get actionImports() {
-    return {
-      createTestEntityById: parameter =>
-        (0, action_imports_1.createTestEntityById)(
-          parameter,
-          this.deSerializers
-        ),
-      createTestEntityByIdReturnId: parameter =>
-        (0, action_imports_1.createTestEntityByIdReturnId)(
-          parameter,
-          this.deSerializers
-        )
-    };
-  }
-  get batch() {
-    return BatchRequest_1.batch;
-  }
-  get changeset() {
-    return BatchRequest_1.changeset;
-  }
-=======
->>>>>>> 7abb6985
 }
 //# sourceMappingURL=service.js.map