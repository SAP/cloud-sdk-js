/*
 * Copyright (c) 2022 SAP SE or an SAP affiliate company. All rights reserved.
 *
 * This is a generated file powered by the SAP Cloud SDK for JavaScript.
 */
import { TestEntityApi } from './TestEntityApi';
import { TestEntityLinkApi } from './TestEntityLinkApi';
<<<<<<< HEAD
import { concatStrings, getAll, getByKey, returnCollection, returnInt, returnSapCloudSdk, ConcatStringsParameters, GetAllParameters, GetByKeyParameters, ReturnCollectionParameters, ReturnIntParameters, ReturnSapCloudSdkParameters } from './function-imports';
import { createTestEntityById, createTestEntityByIdReturnId, CreateTestEntityByIdParameters, CreateTestEntityByIdReturnIdParameters } from './action-imports';
import { Time } from '@sap-cloud-sdk/odata-common/internal';
=======
import {
  concatStrings,
  getAll,
  getByKey,
  returnCollection,
  returnInt,
  returnSapCloudSdk,
  ConcatStringsParameters,
  GetAllParameters,
  GetByKeyParameters,
  ReturnCollectionParameters,
  ReturnIntParameters,
  ReturnSapCloudSdkParameters
} from './function-imports';
import {
  createTestEntityById,
  createTestEntityByIdReturnId,
  CreateTestEntityByIdParameters,
  CreateTestEntityByIdReturnIdParameters
} from './action-imports';
>>>>>>> e8ad5cf8
import { BigNumber } from 'bignumber.js';
import { batch } from './BatchRequest';
import { Moment, Duration } from 'moment';
<<<<<<< HEAD
import { defaultDeSerializers, DeSerializers, DefaultDeSerializers, mergeDefaultDeSerializersWith } from '@sap-cloud-sdk/odata-v4';
  
  export function testService<BinaryT = string,
BooleanT = boolean,
ByteT = number,
DecimalT = BigNumber,
DoubleT = number,
FloatT = number,
Int16T = number,
Int32T = number,
Int64T = BigNumber,
GuidT = string,
SByteT = number,
SingleT = number,
StringT = string,
AnyT = any,
DateTimeOffsetT = Moment,
DateT = Moment,
DurationT = Duration,
TimeOfDayT = Time>(
  deSerializers: Partial<DeSerializers<BinaryT,
BooleanT,
ByteT,
DecimalT,
DoubleT,
FloatT,
Int16T,
Int32T,
Int64T,
GuidT,
SByteT,
SingleT,
StringT,
AnyT,
DateTimeOffsetT,
DateT,
DurationT,
TimeOfDayT>> = defaultDeSerializers as any
  ):TestService<DeSerializers<BinaryT,
BooleanT,
ByteT,
DecimalT,
DoubleT,
FloatT,
Int16T,
Int32T,
Int64T,
GuidT,
SByteT,
SingleT,
StringT,
AnyT,
DateTimeOffsetT,
DateT,
DurationT,
TimeOfDayT>>  
  {
  return new TestService(mergeDefaultDeSerializersWith(deSerializers))
  } 
export class TestService<DeSerializersT extends DeSerializers = DefaultDeSerializers> {
    private apis: Record<string, any> = {};
    private deSerializers: DeSerializersT;
=======
import {
  defaultDeSerializers,
  DeSerializers,
  DefaultDeSerializers,
  mergeDefaultDeSerializersWith,
  Time
} from '@sap-cloud-sdk/odata-v4';
>>>>>>> e8ad5cf8

    constructor(deSerializers: DeSerializersT) {
      this.deSerializers = deSerializers;
    }

    private initApi(key: string, ctor: new (...args: any[]) => any): any {
      if (!this.apis[key]) {
        this.apis[key] = new ctor(this.deSerializers);
      }
      return this.apis[key];
    }

    get testEntityApi(): TestEntityApi<DeSerializersT> { 
        const api = this.initApi('testEntityApi', TestEntityApi);
          const linkedApis = [
            this.initApi('testEntityLinkApi', TestEntityLinkApi)
          ];
          api._addNavigationProperties(linkedApis);
          return api    
      }
    
    get testEntityLinkApi(): TestEntityLinkApi<DeSerializersT> { 
        return this.initApi('testEntityLinkApi', TestEntityLinkApi)    
      }
    
      get functionImports( ) {
        return {concatStrings:(parameter:ConcatStringsParameters<DeSerializersT>)=>concatStrings(parameter,this.deSerializers),getAll:(parameter:GetAllParameters<DeSerializersT>)=>getAll(parameter,this.deSerializers),getByKey:(parameter:GetByKeyParameters<DeSerializersT>)=>getByKey(parameter,this.deSerializers),returnCollection:(parameter:ReturnCollectionParameters<DeSerializersT>)=>returnCollection(parameter,this.deSerializers),returnInt:(parameter:ReturnIntParameters<DeSerializersT>)=>returnInt(parameter,this.deSerializers),returnSapCloudSdk:(parameter:ReturnSapCloudSdkParameters<DeSerializersT>)=>returnSapCloudSdk(parameter,this.deSerializers)}
      }
    
      get actionImports( ) {
        return {createTestEntityById:(parameter:CreateTestEntityByIdParameters<DeSerializersT>)=>createTestEntityById(parameter,this.deSerializers),createTestEntityByIdReturnId:(parameter:CreateTestEntityByIdReturnIdParameters<DeSerializersT>)=>createTestEntityByIdReturnId(parameter,this.deSerializers)}
      }
    
      get batch(): typeof batch {
        return batch;
      }
  }<|MERGE_RESOLUTION|>--- conflicted
+++ resolved
@@ -5,11 +5,6 @@
  */
 import { TestEntityApi } from './TestEntityApi';
 import { TestEntityLinkApi } from './TestEntityLinkApi';
-<<<<<<< HEAD
-import { concatStrings, getAll, getByKey, returnCollection, returnInt, returnSapCloudSdk, ConcatStringsParameters, GetAllParameters, GetByKeyParameters, ReturnCollectionParameters, ReturnIntParameters, ReturnSapCloudSdkParameters } from './function-imports';
-import { createTestEntityById, createTestEntityByIdReturnId, CreateTestEntityByIdParameters, CreateTestEntityByIdReturnIdParameters } from './action-imports';
-import { Time } from '@sap-cloud-sdk/odata-common/internal';
-=======
 import {
   concatStrings,
   getAll,
@@ -30,74 +25,8 @@
   CreateTestEntityByIdParameters,
   CreateTestEntityByIdReturnIdParameters
 } from './action-imports';
->>>>>>> e8ad5cf8
 import { BigNumber } from 'bignumber.js';
-import { batch } from './BatchRequest';
 import { Moment, Duration } from 'moment';
-<<<<<<< HEAD
-import { defaultDeSerializers, DeSerializers, DefaultDeSerializers, mergeDefaultDeSerializersWith } from '@sap-cloud-sdk/odata-v4';
-  
-  export function testService<BinaryT = string,
-BooleanT = boolean,
-ByteT = number,
-DecimalT = BigNumber,
-DoubleT = number,
-FloatT = number,
-Int16T = number,
-Int32T = number,
-Int64T = BigNumber,
-GuidT = string,
-SByteT = number,
-SingleT = number,
-StringT = string,
-AnyT = any,
-DateTimeOffsetT = Moment,
-DateT = Moment,
-DurationT = Duration,
-TimeOfDayT = Time>(
-  deSerializers: Partial<DeSerializers<BinaryT,
-BooleanT,
-ByteT,
-DecimalT,
-DoubleT,
-FloatT,
-Int16T,
-Int32T,
-Int64T,
-GuidT,
-SByteT,
-SingleT,
-StringT,
-AnyT,
-DateTimeOffsetT,
-DateT,
-DurationT,
-TimeOfDayT>> = defaultDeSerializers as any
-  ):TestService<DeSerializers<BinaryT,
-BooleanT,
-ByteT,
-DecimalT,
-DoubleT,
-FloatT,
-Int16T,
-Int32T,
-Int64T,
-GuidT,
-SByteT,
-SingleT,
-StringT,
-AnyT,
-DateTimeOffsetT,
-DateT,
-DurationT,
-TimeOfDayT>>  
-  {
-  return new TestService(mergeDefaultDeSerializersWith(deSerializers))
-  } 
-export class TestService<DeSerializersT extends DeSerializers = DefaultDeSerializers> {
-    private apis: Record<string, any> = {};
-    private deSerializers: DeSerializersT;
-=======
 import {
   defaultDeSerializers,
   DeSerializers,
@@ -105,41 +34,128 @@
   mergeDefaultDeSerializersWith,
   Time
 } from '@sap-cloud-sdk/odata-v4';
->>>>>>> e8ad5cf8
 
-    constructor(deSerializers: DeSerializersT) {
-      this.deSerializers = deSerializers;
+export function testService<
+  BinaryT = string,
+  BooleanT = boolean,
+  ByteT = number,
+  DecimalT = BigNumber,
+  DoubleT = number,
+  FloatT = number,
+  Int16T = number,
+  Int32T = number,
+  Int64T = BigNumber,
+  GuidT = string,
+  SByteT = number,
+  SingleT = number,
+  StringT = string,
+  AnyT = any,
+  DateTimeOffsetT = Moment,
+  DateT = Moment,
+  DurationT = Duration,
+  TimeOfDayT = Time
+>(
+  deSerializers: Partial<
+    DeSerializers<
+      BinaryT,
+      BooleanT,
+      ByteT,
+      DecimalT,
+      DoubleT,
+      FloatT,
+      Int16T,
+      Int32T,
+      Int64T,
+      GuidT,
+      SByteT,
+      SingleT,
+      StringT,
+      AnyT,
+      DateTimeOffsetT,
+      DateT,
+      DurationT,
+      TimeOfDayT
+    >
+  > = defaultDeSerializers as any
+): TestService<
+  DeSerializers<
+    BinaryT,
+    BooleanT,
+    ByteT,
+    DecimalT,
+    DoubleT,
+    FloatT,
+    Int16T,
+    Int32T,
+    Int64T,
+    GuidT,
+    SByteT,
+    SingleT,
+    StringT,
+    AnyT,
+    DateTimeOffsetT,
+    DateT,
+    DurationT,
+    TimeOfDayT
+  >
+> {
+  return new TestService(mergeDefaultDeSerializersWith(deSerializers));
+}
+export class TestService<
+  DeSerializersT extends DeSerializers = DefaultDeSerializers
+> {
+  private apis: Record<string, any> = {};
+  private deSerializers: DeSerializersT;
+
+  constructor(deSerializers: DeSerializersT) {
+    this.deSerializers = deSerializers;
+  }
+
+  private initApi(key: string, ctor: new (...args: any[]) => any): any {
+    if (!this.apis[key]) {
+      this.apis[key] = new ctor(this.deSerializers);
     }
+    return this.apis[key];
+  }
 
-    private initApi(key: string, ctor: new (...args: any[]) => any): any {
-      if (!this.apis[key]) {
-        this.apis[key] = new ctor(this.deSerializers);
-      }
-      return this.apis[key];
-    }
+  get testEntityApi(): TestEntityApi<DeSerializersT> {
+    const api = this.initApi('testEntityApi', TestEntityApi);
+    const linkedApis = [this.initApi('testEntityLinkApi', TestEntityLinkApi)];
+    api._addNavigationProperties(linkedApis);
+    return api;
+  }
 
-    get testEntityApi(): TestEntityApi<DeSerializersT> { 
-        const api = this.initApi('testEntityApi', TestEntityApi);
-          const linkedApis = [
-            this.initApi('testEntityLinkApi', TestEntityLinkApi)
-          ];
-          api._addNavigationProperties(linkedApis);
-          return api    
-      }
-    
-    get testEntityLinkApi(): TestEntityLinkApi<DeSerializersT> { 
-        return this.initApi('testEntityLinkApi', TestEntityLinkApi)    
-      }
-    
-      get functionImports( ) {
-        return {concatStrings:(parameter:ConcatStringsParameters<DeSerializersT>)=>concatStrings(parameter,this.deSerializers),getAll:(parameter:GetAllParameters<DeSerializersT>)=>getAll(parameter,this.deSerializers),getByKey:(parameter:GetByKeyParameters<DeSerializersT>)=>getByKey(parameter,this.deSerializers),returnCollection:(parameter:ReturnCollectionParameters<DeSerializersT>)=>returnCollection(parameter,this.deSerializers),returnInt:(parameter:ReturnIntParameters<DeSerializersT>)=>returnInt(parameter,this.deSerializers),returnSapCloudSdk:(parameter:ReturnSapCloudSdkParameters<DeSerializersT>)=>returnSapCloudSdk(parameter,this.deSerializers)}
-      }
-    
-      get actionImports( ) {
-        return {createTestEntityById:(parameter:CreateTestEntityByIdParameters<DeSerializersT>)=>createTestEntityById(parameter,this.deSerializers),createTestEntityByIdReturnId:(parameter:CreateTestEntityByIdReturnIdParameters<DeSerializersT>)=>createTestEntityByIdReturnId(parameter,this.deSerializers)}
-      }
-    
-      get batch(): typeof batch {
-        return batch;
-      }
-  }+  get testEntityLinkApi(): TestEntityLinkApi<DeSerializersT> {
+    return this.initApi('testEntityLinkApi', TestEntityLinkApi);
+  }
+
+  get functionImports() {
+    return {
+      concatStrings: (parameter: ConcatStringsParameters<DeSerializersT>) =>
+        concatStrings(parameter, this.deSerializers),
+      getAll: (parameter: GetAllParameters<DeSerializersT>) =>
+        getAll(parameter, this.deSerializers),
+      getByKey: (parameter: GetByKeyParameters<DeSerializersT>) =>
+        getByKey(parameter, this.deSerializers),
+      returnCollection: (
+        parameter: ReturnCollectionParameters<DeSerializersT>
+      ) => returnCollection(parameter, this.deSerializers),
+      returnInt: (parameter: ReturnIntParameters<DeSerializersT>) =>
+        returnInt(parameter, this.deSerializers),
+      returnSapCloudSdk: (
+        parameter: ReturnSapCloudSdkParameters<DeSerializersT>
+      ) => returnSapCloudSdk(parameter, this.deSerializers)
+    };
+  }
+
+  get actionImports() {
+    return {
+      createTestEntityById: (
+        parameter: CreateTestEntityByIdParameters<DeSerializersT>
+      ) => createTestEntityById(parameter, this.deSerializers),
+      createTestEntityByIdReturnId: (
+        parameter: CreateTestEntityByIdReturnIdParameters<DeSerializersT>
+      ) => createTestEntityByIdReturnId(parameter, this.deSerializers)
+    };
+  }
+}