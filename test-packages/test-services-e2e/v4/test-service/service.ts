/*
 * Copyright (c) 2022 SAP SE or an SAP affiliate company. All rights reserved.
 *
 * This is a generated file powered by the SAP Cloud SDK for JavaScript.
 */
import { TestEntityApi } from './TestEntityApi';
import { TestEntityLinkApi } from './TestEntityLinkApi';
<<<<<<< HEAD
=======
import {
  concatStrings,
  getAll,
  getByKey,
  returnCollection,
  returnInt,
  returnSapCloudSdk,
  ConcatStringsParameters,
  GetAllParameters,
  GetByKeyParameters,
  ReturnCollectionParameters,
  ReturnIntParameters,
  ReturnSapCloudSdkParameters
} from './function-imports';
import {
  createTestEntityById,
  createTestEntityByIdReturnId,
  CreateTestEntityByIdParameters,
  CreateTestEntityByIdReturnIdParameters
} from './action-imports';
import { Time } from '@sap-cloud-sdk/odata-common/internal';
>>>>>>> d79e0a21
import { BigNumber } from 'bignumber.js';
import { Moment, Duration } from 'moment';
import {
  defaultDeSerializers,
  DeSerializers,
  DefaultDeSerializers,
  mergeDefaultDeSerializersWith,
  Time
} from '@sap-cloud-sdk/odata-v4';

export function testService<
  BinaryT = string,
  BooleanT = boolean,
  ByteT = number,
  DecimalT = BigNumber,
  DoubleT = number,
  FloatT = number,
  Int16T = number,
  Int32T = number,
  Int64T = BigNumber,
  GuidT = string,
  SByteT = number,
  SingleT = number,
  StringT = string,
  AnyT = any,
  DateTimeOffsetT = Moment,
  DateT = Moment,
  DurationT = Duration,
  TimeOfDayT = Time
>(
  deSerializers: Partial<
    DeSerializers<
      BinaryT,
      BooleanT,
      ByteT,
      DecimalT,
      DoubleT,
      FloatT,
      Int16T,
      Int32T,
      Int64T,
      GuidT,
      SByteT,
      SingleT,
      StringT,
      AnyT,
      DateTimeOffsetT,
      DateT,
      DurationT,
      TimeOfDayT
    >
  > = defaultDeSerializers as any
): TestService<
  DeSerializers<
    BinaryT,
    BooleanT,
    ByteT,
    DecimalT,
    DoubleT,
    FloatT,
    Int16T,
    Int32T,
    Int64T,
    GuidT,
    SByteT,
    SingleT,
    StringT,
    AnyT,
    DateTimeOffsetT,
    DateT,
    DurationT,
    TimeOfDayT
  >
> {
  return new TestService(mergeDefaultDeSerializersWith(deSerializers));
}
export class TestService<
  DeSerializersT extends DeSerializers = DefaultDeSerializers
> {
  private apis: Record<string, any> = {};
  private deSerializers: DeSerializersT;

  constructor(deSerializers: DeSerializersT) {
    this.deSerializers = deSerializers;
  }

  private initApi(key: string, ctor: new (...args: any[]) => any): any {
    if (!this.apis[key]) {
      this.apis[key] = new ctor(this.deSerializers);
    }
    return this.apis[key];
  }

  get testEntityApi(): TestEntityApi<DeSerializersT> {
    const api = this.initApi('testEntityApi', TestEntityApi);
    const linkedApis = [this.initApi('testEntityLinkApi', TestEntityLinkApi)];
    api._addNavigationProperties(linkedApis);
    return api;
  }

  get testEntityLinkApi(): TestEntityLinkApi<DeSerializersT> {
    return this.initApi('testEntityLinkApi', TestEntityLinkApi);
  }

  get functionImports() {
    return {
      concatStrings: (parameter: ConcatStringsParameters<DeSerializersT>) =>
        concatStrings(parameter, this.deSerializers),
      getAll: (parameter: GetAllParameters<DeSerializersT>) =>
        getAll(parameter, this.deSerializers),
      getByKey: (parameter: GetByKeyParameters<DeSerializersT>) =>
        getByKey(parameter, this.deSerializers),
      returnCollection: (
        parameter: ReturnCollectionParameters<DeSerializersT>
      ) => returnCollection(parameter, this.deSerializers),
      returnInt: (parameter: ReturnIntParameters<DeSerializersT>) =>
        returnInt(parameter, this.deSerializers),
      returnSapCloudSdk: (
        parameter: ReturnSapCloudSdkParameters<DeSerializersT>
      ) => returnSapCloudSdk(parameter, this.deSerializers)
    };
  }

  get actionImports() {
    return {
      createTestEntityById: (
        parameter: CreateTestEntityByIdParameters<DeSerializersT>
      ) => createTestEntityById(parameter, this.deSerializers),
      createTestEntityByIdReturnId: (
        parameter: CreateTestEntityByIdReturnIdParameters<DeSerializersT>
      ) => createTestEntityByIdReturnId(parameter, this.deSerializers)
    };
  }
}<|MERGE_RESOLUTION|>--- conflicted
+++ resolved
@@ -5,8 +5,6 @@
  */
 import { TestEntityApi } from './TestEntityApi';
 import { TestEntityLinkApi } from './TestEntityLinkApi';
-<<<<<<< HEAD
-=======
 import {
   concatStrings,
   getAll,
@@ -27,8 +25,6 @@
   CreateTestEntityByIdParameters,
   CreateTestEntityByIdReturnIdParameters
 } from './action-imports';
-import { Time } from '@sap-cloud-sdk/odata-common/internal';
->>>>>>> d79e0a21
 import { BigNumber } from 'bignumber.js';
 import { Moment, Duration } from 'moment';
 import {
