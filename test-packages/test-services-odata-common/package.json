--- conflicted
+++ resolved
@@ -15,16 +15,10 @@
   },
   "scripts": {
     "generate": "ts-node generate-common-entity.ts",
-<<<<<<< HEAD
-    "lint": "prettier . --config='../../.prettierrc' --ignore-path='../../.prettierignore' -c",
-    "lint:fix": "prettier . --config='../../.prettierrc' --ignore-path='../../.prettierignore' -w --loglevel error",
-    "postgenerate": "yarn lint:fix",
-    "check:dependencies": "depcheck ."
-=======
+    "check:dependencies": "depcheck .",
     "lint": "prettier . --config ../../.prettierrc --ignore-path ../../.prettierignore -c",
     "lint:fix": "prettier . --config ../../.prettierrc --ignore-path ../../.prettierignore -w --loglevel error",
     "postgenerate": "yarn lint:fix"
->>>>>>> 139d74ab
   },
   "license": "Apache-2.0",
   "dependencies": {
