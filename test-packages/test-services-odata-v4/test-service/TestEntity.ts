/*
 * Copyright (c) 2024 SAP SE or an SAP affiliate company. All rights reserved.
 *
 * This is a generated file powered by the SAP Cloud SDK for JavaScript.
 */
import {
  Entity,
  DefaultDeSerializers,
  DeSerializers,
  DeserializedType,
  edmToTs,
  transformReturnValueForEdmType,
  defaultDeSerializers,
  FunctionImportParameter,
  BoundFunctionImportRequestBuilder,
  BoundActionImportRequestBuilder
} from '@sap-cloud-sdk/odata-v4';
import { TestComplexType, TestComplexTypeField } from './TestComplexType';
import type { TestEntityApi } from './TestEntityApi';
import { TestEnumType } from './TestEnumType';
import { TestEnumTypeInt64 } from './TestEnumTypeInt64';
import { TestEnumTypeWithOneMember } from './TestEnumTypeWithOneMember';
import {
  TestEntityMultiLink,
  TestEntityMultiLinkType
} from './TestEntityMultiLink';
import {
  TestEntitySingleLink,
  TestEntitySingleLinkType
} from './TestEntitySingleLink';

/**
 * See https://api.sap.com/api/path for more information.
 */
export class TestEntity<T extends DeSerializers = DefaultDeSerializers>
  extends Entity
  implements TestEntityType<T>
{
  /**
   * Technical entity name for TestEntity.
   */
  static _entityName = 'A_TestEntity';
  /**
   * Default url path for the according service.
   */
  static _defaultBasePath = '/sap/opu/odata/sap/API_TEST_SRV';
  /**
   * All key fields of the TestEntity entity
   */
  static _keys = ['KeyPropertyGuid', 'KeyPropertyString', 'KeyDateProperty'];
  /**
   * Key Property Guid.
   */
  declare keyPropertyGuid: DeserializedType<T, 'Edm.Guid'>;
  /**
   * Key Property String.
   */
  declare keyPropertyString: DeserializedType<T, 'Edm.String'>;
  /**
   * String Property.
   * Maximum length: 10.
   * @nullable
   */
  declare stringProperty?: DeserializedType<T, 'Edm.String'> | null;
  /**
   * Boolean Property.
   * @nullable
   */
  declare booleanProperty?: DeserializedType<T, 'Edm.Boolean'> | null;
  /**
   * Guid Property.
   * @nullable
   */
  declare guidProperty?: DeserializedType<T, 'Edm.Guid'> | null;
  /**
   * Int 16 Property.
   * @nullable
   */
  declare int16Property?: DeserializedType<T, 'Edm.Int16'> | null;
  /**
   * Int 32 Property.
   * @nullable
   */
  declare int32Property?: DeserializedType<T, 'Edm.Int32'> | null;
  /**
   * Int 64 Property.
   * @nullable
   */
  declare int64Property?: DeserializedType<T, 'Edm.Int64'> | null;
  /**
   * Decimal Property.
   * @nullable
   */
  declare decimalProperty?: DeserializedType<T, 'Edm.Decimal'> | null;
  /**
   * Single Property.
   * @nullable
   */
  declare singleProperty?: DeserializedType<T, 'Edm.Single'> | null;
  /**
   * Double Property.
   * @nullable
   */
  declare doubleProperty?: DeserializedType<T, 'Edm.Double'> | null;
  /**
   * Float Property.
   * @nullable
   */
  declare floatProperty?: DeserializedType<T, 'Edm.Float'> | null;
  /**
   * Time Of Day Property.
   * @nullable
   */
  declare timeOfDayProperty?: DeserializedType<T, 'Edm.TimeOfDay'> | null;
  /**
   * Key Date Property.
   * @nullable
   */
  declare keyDateProperty?: DeserializedType<T, 'Edm.Date'> | null;
  /**
   * Date Time Off Set Property.
   * @nullable
   */
  declare dateTimeOffSetProperty?: DeserializedType<
    T,
    'Edm.DateTimeOffset'
  > | null;
  /**
   * Duration Property.
   * @nullable
   */
  declare durationProperty?: DeserializedType<T, 'Edm.Duration'> | null;
  /**
   * Byte Property.
   * @nullable
   */
  declare byteProperty?: DeserializedType<T, 'Edm.Byte'> | null;
  /**
   * S Byte Property.
   * @nullable
   */
  declare sByteProperty?: DeserializedType<T, 'Edm.SByte'> | null;
  /**
   * Geography Point Property.
   * @nullable
   */
  declare geographyPointProperty?: DeserializedType<T, 'Edm.Any'> | null;
  /**
   * Something The Sdk Does Not Support.
   * @nullable
   */
  declare somethingTheSdkDoesNotSupport?: DeserializedType<T, 'Edm.Any'> | null;
  /**
   * Collection Property.
   * Maximum length: 10.
   * @nullable
   */
  declare collectionProperty?: DeserializedType<T, 'Edm.String'>[] | null;
  /**
   * Complex Type Property.
   * @nullable
   */
  declare complexTypeProperty?: TestComplexType<T> | null;
  /**
   * Complex Type Collection Property.
   * @nullable
   */
  declare complexTypeCollectionProperty?: TestComplexType<T>[] | null;
  /**
   * Enum Property.
   * @nullable
   */
  declare enumProperty?: TestEnumType | null;
  /**
   * Enum Property Int 64.
   * @nullable
   */
  declare enumPropertyInt64?: TestEnumTypeInt64 | null;
  /**
   * Enum Property With One Member.
   * @nullable
   */
  declare enumPropertyWithOneMember?: TestEnumTypeWithOneMember | null;
  /**
   * Enum Collection Property.
   * @nullable
   */
  declare enumCollectionProperty?: TestEnumType[] | null;
  /**
   * One-to-many navigation property to the {@link TestEntityMultiLink} entity.
   */
  declare toMultiLink: TestEntityMultiLink<T>[];
  /**
   * One-to-many navigation property to the {@link TestEntityMultiLink} entity.
   */
  declare toOtherMultiLink: TestEntityMultiLink<T>[];
  /**
   * One-to-one navigation property to the {@link TestEntitySingleLink} entity.
   */
  declare toSingleLink?: TestEntitySingleLink<T> | null;

  constructor(_entityApi: TestEntityApi<T>) {
    super(_entityApi);
  }

  /**
   * Bound Function Without Arguments.
   * @param parameters - Object containing all parameters for the function.
   * @returns A request builder that allows to overwrite some of the values and execute the resulting request.
   */
  boundFunctionWithoutArguments(
    parameters: BoundFunctionWithoutArgumentsParameters<T>,
<<<<<<< HEAD
    deSerializers?: T
  ): BoundFunctionImportRequestBuilder<
=======
    deSerializers: T = defaultDeSerializers as T
  ): BoundOperationRequestBuilder<
>>>>>>> 4ecd86f3
    TestEntity<T>,
    T,
    BoundFunctionWithoutArgumentsParameters<T>,
    string | null
  > {
    const params = {};

    return new BoundFunctionImportRequestBuilder(
      this._entityApi,
      this,
      'boundFunctionWithoutArguments',
      data =>
        transformReturnValueForEdmType(data, val =>
          edmToTs(val.value, 'Edm.String', deSerializers)
        ),
      params,
<<<<<<< HEAD
      deSerializers || defaultDeSerializers
=======
      deSerializers,
      'function'
>>>>>>> 4ecd86f3
    );
  }

  /**
   * Bound Function With Arguments.
   * @param parameters - Object containing all parameters for the function.
   * @returns A request builder that allows to overwrite some of the values and execute the resulting request.
   */
  boundFunctionWithArguments(
    parameters: BoundFunctionWithArgumentsParameters<T>,
<<<<<<< HEAD
    deSerializers?: T
  ): BoundFunctionImportRequestBuilder<
=======
    deSerializers: T = defaultDeSerializers as T
  ): BoundOperationRequestBuilder<
>>>>>>> 4ecd86f3
    TestEntity<T>,
    T,
    BoundFunctionWithArgumentsParameters<T>,
    string | null
  > {
    const params = {
      param1: new FunctionImportParameter(
        'param1',
        'Edm.String',
        parameters.param1
      ),
      param2: new FunctionImportParameter(
        'param2',
        'Edm.String',
        parameters.param2
      )
    };

    return new BoundFunctionImportRequestBuilder(
      this._entityApi,
      this,
      'boundFunctionWithArguments',
      data =>
        transformReturnValueForEdmType(data, val =>
          edmToTs(val.value, 'Edm.String', deSerializers)
        ),
      params,
<<<<<<< HEAD
      deSerializers || defaultDeSerializers
=======
      deSerializers,
      'function'
>>>>>>> 4ecd86f3
    );
  }

  /**
   * Bound Action Without Arguments.
   * @param parameters - Object containing all parameters for the action.
   * @returns A request builder that allows to overwrite some of the values and execute the resulting request.
   */
  boundActionWithoutArguments(
    parameters: BoundActionWithoutArgumentsParameters<T>,
<<<<<<< HEAD
    deSerializers?: T
  ): BoundActionImportRequestBuilder<
=======
    deSerializers: T = defaultDeSerializers as T
  ): BoundOperationRequestBuilder<
>>>>>>> 4ecd86f3
    TestEntity<T>,
    T,
    BoundActionWithoutArgumentsParameters<T>,
    string | null
  > {
    const params = {};

    return new BoundActionImportRequestBuilder(
      this._entityApi,
      this,
      'boundActionWithoutArguments',
      data =>
        transformReturnValueForEdmType(data, val =>
          edmToTs(val.value, 'Edm.String', deSerializers)
        ),
      params,
<<<<<<< HEAD
      deSerializers || defaultDeSerializers
=======
      deSerializers,
      'action'
>>>>>>> 4ecd86f3
    );
  }
}

export interface TestEntityType<
  T extends DeSerializers = DefaultDeSerializers
> {
  keyPropertyGuid: DeserializedType<T, 'Edm.Guid'>;
  keyPropertyString: DeserializedType<T, 'Edm.String'>;
  stringProperty?: DeserializedType<T, 'Edm.String'> | null;
  booleanProperty?: DeserializedType<T, 'Edm.Boolean'> | null;
  guidProperty?: DeserializedType<T, 'Edm.Guid'> | null;
  int16Property?: DeserializedType<T, 'Edm.Int16'> | null;
  int32Property?: DeserializedType<T, 'Edm.Int32'> | null;
  int64Property?: DeserializedType<T, 'Edm.Int64'> | null;
  decimalProperty?: DeserializedType<T, 'Edm.Decimal'> | null;
  singleProperty?: DeserializedType<T, 'Edm.Single'> | null;
  doubleProperty?: DeserializedType<T, 'Edm.Double'> | null;
  floatProperty?: DeserializedType<T, 'Edm.Float'> | null;
  timeOfDayProperty?: DeserializedType<T, 'Edm.TimeOfDay'> | null;
  keyDateProperty?: DeserializedType<T, 'Edm.Date'> | null;
  dateTimeOffSetProperty?: DeserializedType<T, 'Edm.DateTimeOffset'> | null;
  durationProperty?: DeserializedType<T, 'Edm.Duration'> | null;
  byteProperty?: DeserializedType<T, 'Edm.Byte'> | null;
  sByteProperty?: DeserializedType<T, 'Edm.SByte'> | null;
  geographyPointProperty?: DeserializedType<T, 'Edm.Any'> | null;
  somethingTheSdkDoesNotSupport?: DeserializedType<T, 'Edm.Any'> | null;
  collectionProperty?: DeserializedType<T, 'Edm.String'>[] | null;
  complexTypeProperty?: TestComplexType<T> | null;
  complexTypeCollectionProperty?: TestComplexType<T>[] | null;
  enumProperty?: TestEnumType | null;
  enumPropertyInt64?: TestEnumTypeInt64 | null;
  enumPropertyWithOneMember?: TestEnumTypeWithOneMember | null;
  enumCollectionProperty?: TestEnumType[] | null;
  toMultiLink: TestEntityMultiLinkType<T>[];
  toOtherMultiLink: TestEntityMultiLinkType<T>[];
  toSingleLink?: TestEntitySingleLinkType<T> | null;
}

/**
 * Type of the parameters to be passed to {@link boundFunctionWithoutArguments}.
 */
export interface BoundFunctionWithoutArgumentsParameters<
  DeSerializersT extends DeSerializers
> {}

/**
 * Type of the parameters to be passed to {@link boundFunctionWithArguments}.
 */
export interface BoundFunctionWithArgumentsParameters<
  DeSerializersT extends DeSerializers
> {
  /**
   * Param 1.
   */
  param1?: string | null;
  /**
   * Param 2.
   */
  param2?: string | null;
}

/**
 * Type of the parameters to be passed to {@link boundActionWithoutArguments}.
 */
export interface BoundActionWithoutArgumentsParameters<
  DeSerializersT extends DeSerializers
> {}<|MERGE_RESOLUTION|>--- conflicted
+++ resolved
@@ -11,9 +11,8 @@
   edmToTs,
   transformReturnValueForEdmType,
   defaultDeSerializers,
-  FunctionImportParameter,
-  BoundFunctionImportRequestBuilder,
-  BoundActionImportRequestBuilder
+  OperationParameter,
+  BoundOperationRequestBuilder
 } from '@sap-cloud-sdk/odata-v4';
 import { TestComplexType, TestComplexTypeField } from './TestComplexType';
 import type { TestEntityApi } from './TestEntityApi';
@@ -210,13 +209,8 @@
    */
   boundFunctionWithoutArguments(
     parameters: BoundFunctionWithoutArgumentsParameters<T>,
-<<<<<<< HEAD
-    deSerializers?: T
-  ): BoundFunctionImportRequestBuilder<
-=======
     deSerializers: T = defaultDeSerializers as T
   ): BoundOperationRequestBuilder<
->>>>>>> 4ecd86f3
     TestEntity<T>,
     T,
     BoundFunctionWithoutArgumentsParameters<T>,
@@ -224,7 +218,7 @@
   > {
     const params = {};
 
-    return new BoundFunctionImportRequestBuilder(
+    return new BoundOperationRequestBuilder(
       this._entityApi,
       this,
       'boundFunctionWithoutArguments',
@@ -233,12 +227,8 @@
           edmToTs(val.value, 'Edm.String', deSerializers)
         ),
       params,
-<<<<<<< HEAD
-      deSerializers || defaultDeSerializers
-=======
       deSerializers,
       'function'
->>>>>>> 4ecd86f3
     );
   }
 
@@ -249,32 +239,19 @@
    */
   boundFunctionWithArguments(
     parameters: BoundFunctionWithArgumentsParameters<T>,
-<<<<<<< HEAD
-    deSerializers?: T
-  ): BoundFunctionImportRequestBuilder<
-=======
     deSerializers: T = defaultDeSerializers as T
   ): BoundOperationRequestBuilder<
->>>>>>> 4ecd86f3
     TestEntity<T>,
     T,
     BoundFunctionWithArgumentsParameters<T>,
     string | null
   > {
     const params = {
-      param1: new FunctionImportParameter(
-        'param1',
-        'Edm.String',
-        parameters.param1
-      ),
-      param2: new FunctionImportParameter(
-        'param2',
-        'Edm.String',
-        parameters.param2
-      )
+      param1: new OperationParameter('param1', 'Edm.String', parameters.param1),
+      param2: new OperationParameter('param2', 'Edm.String', parameters.param2)
     };
 
-    return new BoundFunctionImportRequestBuilder(
+    return new BoundOperationRequestBuilder(
       this._entityApi,
       this,
       'boundFunctionWithArguments',
@@ -283,12 +260,8 @@
           edmToTs(val.value, 'Edm.String', deSerializers)
         ),
       params,
-<<<<<<< HEAD
-      deSerializers || defaultDeSerializers
-=======
       deSerializers,
       'function'
->>>>>>> 4ecd86f3
     );
   }
 
@@ -299,13 +272,8 @@
    */
   boundActionWithoutArguments(
     parameters: BoundActionWithoutArgumentsParameters<T>,
-<<<<<<< HEAD
-    deSerializers?: T
-  ): BoundActionImportRequestBuilder<
-=======
     deSerializers: T = defaultDeSerializers as T
   ): BoundOperationRequestBuilder<
->>>>>>> 4ecd86f3
     TestEntity<T>,
     T,
     BoundActionWithoutArgumentsParameters<T>,
@@ -313,7 +281,7 @@
   > {
     const params = {};
 
-    return new BoundActionImportRequestBuilder(
+    return new BoundOperationRequestBuilder(
       this._entityApi,
       this,
       'boundActionWithoutArguments',
@@ -322,12 +290,8 @@
           edmToTs(val.value, 'Edm.String', deSerializers)
         ),
       params,
-<<<<<<< HEAD
-      deSerializers || defaultDeSerializers
-=======
       deSerializers,
       'action'
->>>>>>> 4ecd86f3
     );
   }
 }
