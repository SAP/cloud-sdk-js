<<<<<<< HEAD
import { ActionImportRequestBuilder, DeSerializers, DefaultDeSerializers } from '@sap-cloud-sdk/odata-v4';
=======
import {
  DeSerializers,
  DefaultDeSerializers,
  ActionImportRequestBuilder
} from '@sap-cloud-sdk/odata-v4';
>>>>>>> e8c5956a
import { TestComplexType } from './TestComplexType';
import { TestEntity } from './TestEntity';
/**
 * Type of the parameters to be passed to {@link testActionImportNoParameterNoReturnType}.
 */
export interface TestActionImportNoParameterNoReturnTypeParameters<DeSerializersT extends DeSerializers> {
}
/**
 * Test Action Import No Parameter No Return Type.
 *
 * @param parameters - Object containing all parameters for the action import.
 * @returns A request builder that allows to overwrite some of the values and execute the resulting request.
 */
export declare function testActionImportNoParameterNoReturnType<DeSerializersT extends DeSerializers = DefaultDeSerializers>(parameters: TestActionImportNoParameterNoReturnTypeParameters<DeSerializersT>, deSerializers?: DeSerializersT): ActionImportRequestBuilder<DeSerializersT, TestActionImportNoParameterNoReturnTypeParameters<DeSerializersT>, undefined>;
/**
 * Type of the parameters to be passed to {@link testActionImportMultipleParameterComplexReturnType}.
 */
export interface TestActionImportMultipleParameterComplexReturnTypeParameters<DeSerializersT extends DeSerializers> {
    /**
     * String Param.
     */
    stringParam: string;
    /**
     * Non Nullable String Param.
     */
    nonNullableStringParam: string;
    /**
     * Nullable Boolean Param.
     */
    nullableBooleanParam?: boolean | null;
    /**
     * Nullable Geography Point Param.
     */
    nullableGeographyPointParam?: any | null;
}
/**
 * Test Action Import Multiple Parameter Complex Return Type.
 *
 * @param parameters - Object containing all parameters for the action import.
 * @returns A request builder that allows to overwrite some of the values and execute the resulting request.
 */
export declare function testActionImportMultipleParameterComplexReturnType<DeSerializersT extends DeSerializers = DefaultDeSerializers>(parameters: TestActionImportMultipleParameterComplexReturnTypeParameters<DeSerializersT>, deSerializers?: DeSerializersT): ActionImportRequestBuilder<DeSerializersT, TestActionImportMultipleParameterComplexReturnTypeParameters<DeSerializersT>, TestComplexType>;
/**
 * Type of the parameters to be passed to {@link testActionImportUnsupportedEdmTypes}.
 */
export interface TestActionImportUnsupportedEdmTypesParameters<DeSerializersT extends DeSerializers> {
    /**
     * Simple Param.
     */
    simpleParam: any;
}
/**
 * Test Action Import Unsupported Edm Types.
 *
 * @param parameters - Object containing all parameters for the action import.
 * @returns A request builder that allows to overwrite some of the values and execute the resulting request.
 */
export declare function testActionImportUnsupportedEdmTypes<DeSerializersT extends DeSerializers = DefaultDeSerializers>(parameters: TestActionImportUnsupportedEdmTypesParameters<DeSerializersT>, deSerializers?: DeSerializersT): ActionImportRequestBuilder<DeSerializersT, TestActionImportUnsupportedEdmTypesParameters<DeSerializersT>, any>;
/**
 * Type of the parameters to be passed to {@link testActionImportNoParameterEntityReturnType}.
 */
export interface TestActionImportNoParameterEntityReturnTypeParameters<DeSerializersT extends DeSerializers> {
}
/**
 * Test Action Import No Parameter Entity Return Type.
 *
 * @param parameters - Object containing all parameters for the action import.
 * @returns A request builder that allows to overwrite some of the values and execute the resulting request.
 */
export declare function testActionImportNoParameterEntityReturnType<DeSerializersT extends DeSerializers = DefaultDeSerializers>(parameters: TestActionImportNoParameterEntityReturnTypeParameters<DeSerializersT>, deSerializers?: DeSerializersT): ActionImportRequestBuilder<DeSerializersT, TestActionImportNoParameterEntityReturnTypeParameters<DeSerializersT>, TestEntity>;
/**
 * Type of the parameters to be passed to {@link testActionImportSharedEntityReturnType}.
 */
export interface TestActionImportSharedEntityReturnTypeParameters<DeSerializersT extends DeSerializers> {
}
/**
 * Test Action Import Shared Entity Return Type. The 'execute' method does not exist when using this function/action import. Please use the 'executeRaw' for getting the raw response.
 *
 * @param parameters - Object containing all parameters for the action import.
 * @returns A request builder that allows to overwrite some of the values and execute the resulting request.
 */
export declare function testActionImportSharedEntityReturnType<DeSerializersT extends DeSerializers = DefaultDeSerializers>(parameters: TestActionImportSharedEntityReturnTypeParameters<DeSerializersT>, deSerializers?: DeSerializersT): Omit<ActionImportRequestBuilder<DeSerializersT, TestActionImportSharedEntityReturnTypeParameters<DeSerializersT>, never>, 'execute'>;
/**
 * Type of the parameters to be passed to {@link testActionImportSharedEntityReturnTypeCollection}.
 */
export interface TestActionImportSharedEntityReturnTypeCollectionParameters<DeSerializersT extends DeSerializers> {
}
/**
 * Test Action Import Shared Entity Return Type Collection. The 'execute' method does not exist when using this function/action import. Please use the 'executeRaw' for getting the raw response.
 *
 * @param parameters - Object containing all parameters for the action import.
 * @returns A request builder that allows to overwrite some of the values and execute the resulting request.
 */
export declare function testActionImportSharedEntityReturnTypeCollection<DeSerializersT extends DeSerializers = DefaultDeSerializers>(parameters: TestActionImportSharedEntityReturnTypeCollectionParameters<DeSerializersT>, deSerializers?: DeSerializersT): Omit<ActionImportRequestBuilder<DeSerializersT, TestActionImportSharedEntityReturnTypeCollectionParameters<DeSerializersT>, never>, 'execute'>;
/**
 * Type of the parameters to be passed to {@link testActionImportNullableTest}.
 */
export interface TestActionImportNullableTestParameters<DeSerializersT extends DeSerializers> {
    /**
     * Nullable Per Default.
     */
    nullablePerDefault?: string | null;
    /**
     * Nullable Explicit.
     */
    nullableExplicit?: string | null;
    /**
     * Non Nullable.
     */
    nonNullable: string;
}
/**
 * Test Action Import Nullable Test.
 *
 * @param parameters - Object containing all parameters for the action import.
 * @returns A request builder that allows to overwrite some of the values and execute the resulting request.
 */
export declare function testActionImportNullableTest<DeSerializersT extends DeSerializers = DefaultDeSerializers>(parameters: TestActionImportNullableTestParameters<DeSerializersT>, deSerializers?: DeSerializersT): ActionImportRequestBuilder<DeSerializersT, TestActionImportNullableTestParameters<DeSerializersT>, TestComplexType | null>;
export declare const actionImports: {
    testActionImportNoParameterNoReturnType: typeof testActionImportNoParameterNoReturnType;
    testActionImportMultipleParameterComplexReturnType: typeof testActionImportMultipleParameterComplexReturnType;
    testActionImportUnsupportedEdmTypes: typeof testActionImportUnsupportedEdmTypes;
    testActionImportNoParameterEntityReturnType: typeof testActionImportNoParameterEntityReturnType;
    testActionImportSharedEntityReturnType: typeof testActionImportSharedEntityReturnType;
    testActionImportSharedEntityReturnTypeCollection: typeof testActionImportSharedEntityReturnTypeCollection;
    testActionImportNullableTest: typeof testActionImportNullableTest;
};
//# sourceMappingURL=action-imports.d.ts.map<|MERGE_RESOLUTION|>--- conflicted
+++ resolved
@@ -1,137 +1,212 @@
-<<<<<<< HEAD
-import { ActionImportRequestBuilder, DeSerializers, DefaultDeSerializers } from '@sap-cloud-sdk/odata-v4';
-=======
 import {
   DeSerializers,
   DefaultDeSerializers,
   ActionImportRequestBuilder
 } from '@sap-cloud-sdk/odata-v4';
->>>>>>> e8c5956a
 import { TestComplexType } from './TestComplexType';
 import { TestEntity } from './TestEntity';
 /**
  * Type of the parameters to be passed to {@link testActionImportNoParameterNoReturnType}.
  */
-export interface TestActionImportNoParameterNoReturnTypeParameters<DeSerializersT extends DeSerializers> {
+export interface TestActionImportNoParameterNoReturnTypeParameters<
+  DeSerializersT extends DeSerializers
+> {}
+/**
+ * Test Action Import No Parameter No Return Type.
+ *
+ * @param parameters - Object containing all parameters for the action import.
+ * @returns A request builder that allows to overwrite some of the values and execute the resulting request.
+ */
+export declare function testActionImportNoParameterNoReturnType<
+  DeSerializersT extends DeSerializers = DefaultDeSerializers
+>(
+  parameters: TestActionImportNoParameterNoReturnTypeParameters<DeSerializersT>,
+  deSerializers?: DeSerializersT
+): ActionImportRequestBuilder<
+  DeSerializersT,
+  TestActionImportNoParameterNoReturnTypeParameters<DeSerializersT>,
+  undefined
+>;
+/**
+ * Type of the parameters to be passed to {@link testActionImportMultipleParameterComplexReturnType}.
+ */
+export interface TestActionImportMultipleParameterComplexReturnTypeParameters<
+  DeSerializersT extends DeSerializers
+> {
+  /**
+   * String Param.
+   */
+  stringParam: string;
+  /**
+   * Non Nullable String Param.
+   */
+  nonNullableStringParam: string;
+  /**
+   * Nullable Boolean Param.
+   */
+  nullableBooleanParam?: boolean | null;
+  /**
+   * Nullable Geography Point Param.
+   */
+  nullableGeographyPointParam?: any | null;
 }
 /**
- * Test Action Import No Parameter No Return Type.
- *
- * @param parameters - Object containing all parameters for the action import.
- * @returns A request builder that allows to overwrite some of the values and execute the resulting request.
- */
-export declare function testActionImportNoParameterNoReturnType<DeSerializersT extends DeSerializers = DefaultDeSerializers>(parameters: TestActionImportNoParameterNoReturnTypeParameters<DeSerializersT>, deSerializers?: DeSerializersT): ActionImportRequestBuilder<DeSerializersT, TestActionImportNoParameterNoReturnTypeParameters<DeSerializersT>, undefined>;
-/**
- * Type of the parameters to be passed to {@link testActionImportMultipleParameterComplexReturnType}.
- */
-export interface TestActionImportMultipleParameterComplexReturnTypeParameters<DeSerializersT extends DeSerializers> {
-    /**
-     * String Param.
-     */
-    stringParam: string;
-    /**
-     * Non Nullable String Param.
-     */
-    nonNullableStringParam: string;
-    /**
-     * Nullable Boolean Param.
-     */
-    nullableBooleanParam?: boolean | null;
-    /**
-     * Nullable Geography Point Param.
-     */
-    nullableGeographyPointParam?: any | null;
+ * Test Action Import Multiple Parameter Complex Return Type.
+ *
+ * @param parameters - Object containing all parameters for the action import.
+ * @returns A request builder that allows to overwrite some of the values and execute the resulting request.
+ */
+export declare function testActionImportMultipleParameterComplexReturnType<
+  DeSerializersT extends DeSerializers = DefaultDeSerializers
+>(
+  parameters: TestActionImportMultipleParameterComplexReturnTypeParameters<DeSerializersT>,
+  deSerializers?: DeSerializersT
+): ActionImportRequestBuilder<
+  DeSerializersT,
+  TestActionImportMultipleParameterComplexReturnTypeParameters<DeSerializersT>,
+  TestComplexType
+>;
+/**
+ * Type of the parameters to be passed to {@link testActionImportUnsupportedEdmTypes}.
+ */
+export interface TestActionImportUnsupportedEdmTypesParameters<
+  DeSerializersT extends DeSerializers
+> {
+  /**
+   * Simple Param.
+   */
+  simpleParam: any;
 }
 /**
- * Test Action Import Multiple Parameter Complex Return Type.
- *
- * @param parameters - Object containing all parameters for the action import.
- * @returns A request builder that allows to overwrite some of the values and execute the resulting request.
- */
-export declare function testActionImportMultipleParameterComplexReturnType<DeSerializersT extends DeSerializers = DefaultDeSerializers>(parameters: TestActionImportMultipleParameterComplexReturnTypeParameters<DeSerializersT>, deSerializers?: DeSerializersT): ActionImportRequestBuilder<DeSerializersT, TestActionImportMultipleParameterComplexReturnTypeParameters<DeSerializersT>, TestComplexType>;
-/**
- * Type of the parameters to be passed to {@link testActionImportUnsupportedEdmTypes}.
- */
-export interface TestActionImportUnsupportedEdmTypesParameters<DeSerializersT extends DeSerializers> {
-    /**
-     * Simple Param.
-     */
-    simpleParam: any;
+ * Test Action Import Unsupported Edm Types.
+ *
+ * @param parameters - Object containing all parameters for the action import.
+ * @returns A request builder that allows to overwrite some of the values and execute the resulting request.
+ */
+export declare function testActionImportUnsupportedEdmTypes<
+  DeSerializersT extends DeSerializers = DefaultDeSerializers
+>(
+  parameters: TestActionImportUnsupportedEdmTypesParameters<DeSerializersT>,
+  deSerializers?: DeSerializersT
+): ActionImportRequestBuilder<
+  DeSerializersT,
+  TestActionImportUnsupportedEdmTypesParameters<DeSerializersT>,
+  any
+>;
+/**
+ * Type of the parameters to be passed to {@link testActionImportNoParameterEntityReturnType}.
+ */
+export interface TestActionImportNoParameterEntityReturnTypeParameters<
+  DeSerializersT extends DeSerializers
+> {}
+/**
+ * Test Action Import No Parameter Entity Return Type.
+ *
+ * @param parameters - Object containing all parameters for the action import.
+ * @returns A request builder that allows to overwrite some of the values and execute the resulting request.
+ */
+export declare function testActionImportNoParameterEntityReturnType<
+  DeSerializersT extends DeSerializers = DefaultDeSerializers
+>(
+  parameters: TestActionImportNoParameterEntityReturnTypeParameters<DeSerializersT>,
+  deSerializers?: DeSerializersT
+): ActionImportRequestBuilder<
+  DeSerializersT,
+  TestActionImportNoParameterEntityReturnTypeParameters<DeSerializersT>,
+  TestEntity
+>;
+/**
+ * Type of the parameters to be passed to {@link testActionImportSharedEntityReturnType}.
+ */
+export interface TestActionImportSharedEntityReturnTypeParameters<
+  DeSerializersT extends DeSerializers
+> {}
+/**
+ * Test Action Import Shared Entity Return Type. The 'execute' method does not exist when using this function/action import. Please use the 'executeRaw' for getting the raw response.
+ *
+ * @param parameters - Object containing all parameters for the action import.
+ * @returns A request builder that allows to overwrite some of the values and execute the resulting request.
+ */
+export declare function testActionImportSharedEntityReturnType<
+  DeSerializersT extends DeSerializers = DefaultDeSerializers
+>(
+  parameters: TestActionImportSharedEntityReturnTypeParameters<DeSerializersT>,
+  deSerializers?: DeSerializersT
+): Omit<
+  ActionImportRequestBuilder<
+    DeSerializersT,
+    TestActionImportSharedEntityReturnTypeParameters<DeSerializersT>,
+    never
+  >,
+  'execute'
+>;
+/**
+ * Type of the parameters to be passed to {@link testActionImportSharedEntityReturnTypeCollection}.
+ */
+export interface TestActionImportSharedEntityReturnTypeCollectionParameters<
+  DeSerializersT extends DeSerializers
+> {}
+/**
+ * Test Action Import Shared Entity Return Type Collection. The 'execute' method does not exist when using this function/action import. Please use the 'executeRaw' for getting the raw response.
+ *
+ * @param parameters - Object containing all parameters for the action import.
+ * @returns A request builder that allows to overwrite some of the values and execute the resulting request.
+ */
+export declare function testActionImportSharedEntityReturnTypeCollection<
+  DeSerializersT extends DeSerializers = DefaultDeSerializers
+>(
+  parameters: TestActionImportSharedEntityReturnTypeCollectionParameters<DeSerializersT>,
+  deSerializers?: DeSerializersT
+): Omit<
+  ActionImportRequestBuilder<
+    DeSerializersT,
+    TestActionImportSharedEntityReturnTypeCollectionParameters<DeSerializersT>,
+    never
+  >,
+  'execute'
+>;
+/**
+ * Type of the parameters to be passed to {@link testActionImportNullableTest}.
+ */
+export interface TestActionImportNullableTestParameters<
+  DeSerializersT extends DeSerializers
+> {
+  /**
+   * Nullable Per Default.
+   */
+  nullablePerDefault?: string | null;
+  /**
+   * Nullable Explicit.
+   */
+  nullableExplicit?: string | null;
+  /**
+   * Non Nullable.
+   */
+  nonNullable: string;
 }
 /**
- * Test Action Import Unsupported Edm Types.
- *
- * @param parameters - Object containing all parameters for the action import.
- * @returns A request builder that allows to overwrite some of the values and execute the resulting request.
- */
-export declare function testActionImportUnsupportedEdmTypes<DeSerializersT extends DeSerializers = DefaultDeSerializers>(parameters: TestActionImportUnsupportedEdmTypesParameters<DeSerializersT>, deSerializers?: DeSerializersT): ActionImportRequestBuilder<DeSerializersT, TestActionImportUnsupportedEdmTypesParameters<DeSerializersT>, any>;
-/**
- * Type of the parameters to be passed to {@link testActionImportNoParameterEntityReturnType}.
- */
-export interface TestActionImportNoParameterEntityReturnTypeParameters<DeSerializersT extends DeSerializers> {
-}
-/**
- * Test Action Import No Parameter Entity Return Type.
- *
- * @param parameters - Object containing all parameters for the action import.
- * @returns A request builder that allows to overwrite some of the values and execute the resulting request.
- */
-export declare function testActionImportNoParameterEntityReturnType<DeSerializersT extends DeSerializers = DefaultDeSerializers>(parameters: TestActionImportNoParameterEntityReturnTypeParameters<DeSerializersT>, deSerializers?: DeSerializersT): ActionImportRequestBuilder<DeSerializersT, TestActionImportNoParameterEntityReturnTypeParameters<DeSerializersT>, TestEntity>;
-/**
- * Type of the parameters to be passed to {@link testActionImportSharedEntityReturnType}.
- */
-export interface TestActionImportSharedEntityReturnTypeParameters<DeSerializersT extends DeSerializers> {
-}
-/**
- * Test Action Import Shared Entity Return Type. The 'execute' method does not exist when using this function/action import. Please use the 'executeRaw' for getting the raw response.
- *
- * @param parameters - Object containing all parameters for the action import.
- * @returns A request builder that allows to overwrite some of the values and execute the resulting request.
- */
-export declare function testActionImportSharedEntityReturnType<DeSerializersT extends DeSerializers = DefaultDeSerializers>(parameters: TestActionImportSharedEntityReturnTypeParameters<DeSerializersT>, deSerializers?: DeSerializersT): Omit<ActionImportRequestBuilder<DeSerializersT, TestActionImportSharedEntityReturnTypeParameters<DeSerializersT>, never>, 'execute'>;
-/**
- * Type of the parameters to be passed to {@link testActionImportSharedEntityReturnTypeCollection}.
- */
-export interface TestActionImportSharedEntityReturnTypeCollectionParameters<DeSerializersT extends DeSerializers> {
-}
-/**
- * Test Action Import Shared Entity Return Type Collection. The 'execute' method does not exist when using this function/action import. Please use the 'executeRaw' for getting the raw response.
- *
- * @param parameters - Object containing all parameters for the action import.
- * @returns A request builder that allows to overwrite some of the values and execute the resulting request.
- */
-export declare function testActionImportSharedEntityReturnTypeCollection<DeSerializersT extends DeSerializers = DefaultDeSerializers>(parameters: TestActionImportSharedEntityReturnTypeCollectionParameters<DeSerializersT>, deSerializers?: DeSerializersT): Omit<ActionImportRequestBuilder<DeSerializersT, TestActionImportSharedEntityReturnTypeCollectionParameters<DeSerializersT>, never>, 'execute'>;
-/**
- * Type of the parameters to be passed to {@link testActionImportNullableTest}.
- */
-export interface TestActionImportNullableTestParameters<DeSerializersT extends DeSerializers> {
-    /**
-     * Nullable Per Default.
-     */
-    nullablePerDefault?: string | null;
-    /**
-     * Nullable Explicit.
-     */
-    nullableExplicit?: string | null;
-    /**
-     * Non Nullable.
-     */
-    nonNullable: string;
-}
-/**
  * Test Action Import Nullable Test.
  *
  * @param parameters - Object containing all parameters for the action import.
  * @returns A request builder that allows to overwrite some of the values and execute the resulting request.
  */
-export declare function testActionImportNullableTest<DeSerializersT extends DeSerializers = DefaultDeSerializers>(parameters: TestActionImportNullableTestParameters<DeSerializersT>, deSerializers?: DeSerializersT): ActionImportRequestBuilder<DeSerializersT, TestActionImportNullableTestParameters<DeSerializersT>, TestComplexType | null>;
+export declare function testActionImportNullableTest<
+  DeSerializersT extends DeSerializers = DefaultDeSerializers
+>(
+  parameters: TestActionImportNullableTestParameters<DeSerializersT>,
+  deSerializers?: DeSerializersT
+): ActionImportRequestBuilder<
+  DeSerializersT,
+  TestActionImportNullableTestParameters<DeSerializersT>,
+  TestComplexType | null
+>;
 export declare const actionImports: {
-    testActionImportNoParameterNoReturnType: typeof testActionImportNoParameterNoReturnType;
-    testActionImportMultipleParameterComplexReturnType: typeof testActionImportMultipleParameterComplexReturnType;
-    testActionImportUnsupportedEdmTypes: typeof testActionImportUnsupportedEdmTypes;
-    testActionImportNoParameterEntityReturnType: typeof testActionImportNoParameterEntityReturnType;
-    testActionImportSharedEntityReturnType: typeof testActionImportSharedEntityReturnType;
-    testActionImportSharedEntityReturnTypeCollection: typeof testActionImportSharedEntityReturnTypeCollection;
-    testActionImportNullableTest: typeof testActionImportNullableTest;
+  testActionImportNoParameterNoReturnType: typeof testActionImportNoParameterNoReturnType;
+  testActionImportMultipleParameterComplexReturnType: typeof testActionImportMultipleParameterComplexReturnType;
+  testActionImportUnsupportedEdmTypes: typeof testActionImportUnsupportedEdmTypes;
+  testActionImportNoParameterEntityReturnType: typeof testActionImportNoParameterEntityReturnType;
+  testActionImportSharedEntityReturnType: typeof testActionImportSharedEntityReturnType;
+  testActionImportSharedEntityReturnTypeCollection: typeof testActionImportSharedEntityReturnTypeCollection;
+  testActionImportNullableTest: typeof testActionImportNullableTest;
 };
 //# sourceMappingURL=action-imports.d.ts.map