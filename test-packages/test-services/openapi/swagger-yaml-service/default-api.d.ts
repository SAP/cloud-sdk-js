--- conflicted
+++ resolved
@@ -1,32 +1,6 @@
 import { OpenApiRequestBuilder } from '@sap-cloud-sdk/core';
 import type { TestEntity } from './schema';
-/**
- * Representation of the DefaultApi API.
- * This API is part of the SwaggerYamlService service.
- *
- * This API client has been created automatically using the SAP Cloud SDK - do not edit manually.
-*/
 export declare const DefaultApi: {
-<<<<<<< HEAD
-    /**
-     * Test POST
-     *
-     * @param pathParam Path parameter number 1
-     * @param queryParameters Optional object containing the query parameters.
-     * @returns TestEntity[]
-    */
-    postEntity: (pathParam: string, queryParameters?: {
-        queryParam?: string | undefined;
-    } | undefined) => OpenApiRequestBuilder<TestEntity[]>;
-    /**
-     * Makes a patch request to the '/entities/{pathParam}' endpoint and returns a 'string'
-     *
-     * @param pathParam Path parameter number 1
-     * @param body Optional object containing the request body of type 'TestEntity'
-     * @returns string
-    */
-    patchEntity: (pathParam: string, body: TestEntity | undefined) => OpenApiRequestBuilder<string>;
-=======
   postEntity: (
     pathParam: string,
     queryParameters?:
@@ -39,6 +13,5 @@
     pathParam: string,
     body: TestEntity | undefined
   ) => OpenApiRequestBuilder<string>;
->>>>>>> f2d58e29
 };
 //# sourceMappingURL=default-api.d.ts.map