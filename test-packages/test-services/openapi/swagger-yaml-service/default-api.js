--- conflicted
+++ resolved
@@ -6,38 +6,6 @@
  *
  * This is a generated file powered by the SAP Cloud SDK for JavaScript.
  */
-<<<<<<< HEAD
-var core_1 = require("@sap-cloud-sdk/core");
-/**
- * Representation of the DefaultApi API.
- * This API is part of the SwaggerYamlService service.
- *
- * This API client has been created automatically using the SAP Cloud SDK - do not edit manually.
-*/
-exports.DefaultApi = {
-    /**
-     * Test POST
-     *
-     * @param pathParam Path parameter number 1
-     * @param queryParameters Optional object containing the query parameters.
-     * @returns TestEntity[]
-    */
-    postEntity: function (pathParam, queryParameters) { return new core_1.OpenApiRequestBuilder('post', '/entities/{pathParam}', {
-        pathParameters: { pathParam: pathParam },
-        queryParameters: queryParameters
-    }); },
-    /**
-     * Makes a patch request to the '/entities/{pathParam}' endpoint and returns a 'string'
-     *
-     * @param pathParam Path parameter number 1
-     * @param body Optional object containing the request body of type 'TestEntity'
-     * @returns string
-    */
-    patchEntity: function (pathParam, body) { return new core_1.OpenApiRequestBuilder('patch', '/entities/{pathParam}', {
-        pathParameters: { pathParam: pathParam },
-        body: body
-    }); }
-=======
 var core_1 = require('@sap-cloud-sdk/core');
 exports.DefaultApi = {
   postEntity: function (pathParam, queryParameters) {
@@ -52,6 +20,5 @@
       body: body
     });
   }
->>>>>>> f2d58e29
 };
 //# sourceMappingURL=default-api.js.map