/*
 * Copyright (c) 2021 SAP SE or an SAP affiliate company. All rights reserved.
 *
 * This is a generated file powered by the SAP Cloud SDK for JavaScript.
 */
import { OpenApiRequestBuilder } from '@sap-cloud-sdk/core';
import type { TestEntity } from './schema';

/**
 * Representation of the DefaultApi API.
 * This API is part of the SwaggerYamlService service.
 * 
 * This API client has been created automatically using the SAP Cloud SDK - do not edit manually.
*/
export const DefaultApi = {
<<<<<<< HEAD
  /**
   * Test POST
   * 
   * @param pathParam Path parameter number 1
   * @param queryParameters Optional object containing the query parameters.
   * @returns TestEntity[]
  */
  postEntity: (pathParam: string, queryParameters?: {'queryParam'?: string}) => new OpenApiRequestBuilder<TestEntity[]>(
    'post',
    '/entities/{pathParam}',
    {
          pathParameters: { pathParam },
          queryParameters
        }
  ),
  /**
   * Makes a patch request to the '/entities/{pathParam}' endpoint and returns a 'string'
   * 
   * @param pathParam Path parameter number 1
   * @param body Optional object containing the request body of type 'TestEntity'
   * @returns string
  */
  patchEntity: (pathParam: string, body: TestEntity | undefined) => new OpenApiRequestBuilder<string>(
    'patch',
    '/entities/{pathParam}',
    {
          pathParameters: { pathParam },
          body
        }
  )
=======
  postEntity: (pathParam: string, queryParameters?: { queryParam?: string }) =>
    new OpenApiRequestBuilder<TestEntity[]>('post', '/entities/{pathParam}', {
      pathParameters: { pathParam },
      queryParameters
    }),
  patchEntity: (pathParam: string, body: TestEntity | undefined) =>
    new OpenApiRequestBuilder<string>('patch', '/entities/{pathParam}', {
      pathParameters: { pathParam },
      body
    })
>>>>>>> f2d58e29
};<|MERGE_RESOLUTION|>--- conflicted
+++ resolved
@@ -6,45 +6,7 @@
 import { OpenApiRequestBuilder } from '@sap-cloud-sdk/core';
 import type { TestEntity } from './schema';
 
-/**
- * Representation of the DefaultApi API.
- * This API is part of the SwaggerYamlService service.
- * 
- * This API client has been created automatically using the SAP Cloud SDK - do not edit manually.
-*/
 export const DefaultApi = {
-<<<<<<< HEAD
-  /**
-   * Test POST
-   * 
-   * @param pathParam Path parameter number 1
-   * @param queryParameters Optional object containing the query parameters.
-   * @returns TestEntity[]
-  */
-  postEntity: (pathParam: string, queryParameters?: {'queryParam'?: string}) => new OpenApiRequestBuilder<TestEntity[]>(
-    'post',
-    '/entities/{pathParam}',
-    {
-          pathParameters: { pathParam },
-          queryParameters
-        }
-  ),
-  /**
-   * Makes a patch request to the '/entities/{pathParam}' endpoint and returns a 'string'
-   * 
-   * @param pathParam Path parameter number 1
-   * @param body Optional object containing the request body of type 'TestEntity'
-   * @returns string
-  */
-  patchEntity: (pathParam: string, body: TestEntity | undefined) => new OpenApiRequestBuilder<string>(
-    'patch',
-    '/entities/{pathParam}',
-    {
-          pathParameters: { pathParam },
-          body
-        }
-  )
-=======
   postEntity: (pathParam: string, queryParameters?: { queryParam?: string }) =>
     new OpenApiRequestBuilder<TestEntity[]>('post', '/entities/{pathParam}', {
       pathParameters: { pathParam },
@@ -55,5 +17,4 @@
       pathParameters: { pathParam },
       body
     })
->>>>>>> f2d58e29
 };