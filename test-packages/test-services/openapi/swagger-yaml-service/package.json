{
  "name": "swagger-yaml-service",
  "version": "1.2.3",
  "description": "SAP Cloud SDK for JavaScript: Generated client for OpenAPI service swagger yaml service",
  "homepage": "https://sap.github.io/cloud-sdk/docs/js/getting-started",
  "main": "./index.js",
  "types": "./index.d.ts",
  "publishConfig": {
    "access": "public"
  },
  "files": [
    "**/*.js",
    "**/*.js.map",
    "**/*.d.ts",
    "**/d.ts.map"
  ],
  "repository": {
    "type": "git",
    "url": ""
  },
  "scripts": {
    "compile": "npx tsc"
  },
  "dependencies": {
<<<<<<< HEAD
    "@sap-cloud-sdk/core": "^1.53.0"
  },
  "peerDependencies": {
    "@sap-cloud-sdk/core": "^1.53.0"
=======
    "@sap-cloud-sdk/openapi": "^2.0.0"
  },
  "peerDependencies": {
    "@sap-cloud-sdk/openapi": "^2.0.0"
>>>>>>> f3ef5a37
  },
  "devDependencies": {
    "typescript": "~4.1.2"
  }
}<|MERGE_RESOLUTION|>--- conflicted
+++ resolved
@@ -22,17 +22,10 @@
     "compile": "npx tsc"
   },
   "dependencies": {
-<<<<<<< HEAD
-    "@sap-cloud-sdk/core": "^1.53.0"
-  },
-  "peerDependencies": {
-    "@sap-cloud-sdk/core": "^1.53.0"
-=======
     "@sap-cloud-sdk/openapi": "^2.0.0"
   },
   "peerDependencies": {
     "@sap-cloud-sdk/openapi": "^2.0.0"
->>>>>>> f3ef5a37
   },
   "devDependencies": {
     "typescript": "~4.1.2"
