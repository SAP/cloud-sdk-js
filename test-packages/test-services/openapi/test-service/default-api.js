'use strict';
Object.defineProperty(exports, '__esModule', { value: true });
exports.DefaultApi = void 0;
/*
 * Copyright (c) 2021 SAP SE or an SAP affiliate company. All rights reserved.
 *
 * This is a generated file powered by the SAP Cloud SDK for JavaScript.
 */
<<<<<<< HEAD
var core_1 = require("@sap-cloud-sdk/core");
/**
 * Representation of the DefaultApi API.
 * This API is part of the TestService service.
 *
 * This API client has been created automatically using the SAP Cloud SDK - do not edit manually.
*/
exports.DefaultApi = {
    /**
     * Makes a get request to the '/test-cases/default-tag' endpoint and returns a 'any'
     *
     * @returns any
    */
    noTag: function () { return new core_1.OpenApiRequestBuilder('get', '/test-cases/default-tag'); },
    /**
     * Makes a post request to the '/test-cases/default-tag' endpoint and returns a 'any'
     *
     * @returns any
    */
    defaultTag: function () { return new core_1.OpenApiRequestBuilder('post', '/test-cases/default-tag'); }
=======
var core_1 = require('@sap-cloud-sdk/core');
exports.DefaultApi = {
  noTag: function () {
    return new core_1.OpenApiRequestBuilder('get', '/test-cases/default-tag');
  },
  defaultTag: function () {
    return new core_1.OpenApiRequestBuilder('post', '/test-cases/default-tag');
  }
>>>>>>> f2d58e29
};
//# sourceMappingURL=default-api.js.map<|MERGE_RESOLUTION|>--- conflicted
+++ resolved
@@ -6,28 +6,6 @@
  *
  * This is a generated file powered by the SAP Cloud SDK for JavaScript.
  */
-<<<<<<< HEAD
-var core_1 = require("@sap-cloud-sdk/core");
-/**
- * Representation of the DefaultApi API.
- * This API is part of the TestService service.
- *
- * This API client has been created automatically using the SAP Cloud SDK - do not edit manually.
-*/
-exports.DefaultApi = {
-    /**
-     * Makes a get request to the '/test-cases/default-tag' endpoint and returns a 'any'
-     *
-     * @returns any
-    */
-    noTag: function () { return new core_1.OpenApiRequestBuilder('get', '/test-cases/default-tag'); },
-    /**
-     * Makes a post request to the '/test-cases/default-tag' endpoint and returns a 'any'
-     *
-     * @returns any
-    */
-    defaultTag: function () { return new core_1.OpenApiRequestBuilder('post', '/test-cases/default-tag'); }
-=======
 var core_1 = require('@sap-cloud-sdk/core');
 exports.DefaultApi = {
   noTag: function () {
@@ -36,6 +14,5 @@
   defaultTag: function () {
     return new core_1.OpenApiRequestBuilder('post', '/test-cases/default-tag');
   }
->>>>>>> f2d58e29
 };
 //# sourceMappingURL=default-api.js.map