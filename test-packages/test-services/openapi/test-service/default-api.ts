/*
 * Copyright (c) 2021 SAP SE or an SAP affiliate company. All rights reserved.
 *
 * This is a generated file powered by the SAP Cloud SDK for JavaScript.
 */
import { OpenApiRequestBuilder } from '@sap-cloud-sdk/core';

/**
 * Representation of the DefaultApi API.
 * This API is part of the TestService service.
 * 
 * This API client has been created automatically using the SAP Cloud SDK - do not edit manually.
*/
export const DefaultApi = {
<<<<<<< HEAD
  /**
   * Makes a get request to the '/test-cases/default-tag' endpoint and returns a 'any'
   * 
   * @returns any
  */
  noTag: () => new OpenApiRequestBuilder<any>(
    'get',
    '/test-cases/default-tag'
  ),
  /**
   * Makes a post request to the '/test-cases/default-tag' endpoint and returns a 'any'
   * 
   * @returns any
  */
  defaultTag: () => new OpenApiRequestBuilder<any>(
    'post',
    '/test-cases/default-tag'
  )
=======
  noTag: () => new OpenApiRequestBuilder<any>('get', '/test-cases/default-tag'),
  defaultTag: () =>
    new OpenApiRequestBuilder<any>('post', '/test-cases/default-tag')
>>>>>>> f2d58e29
};<|MERGE_RESOLUTION|>--- conflicted
+++ resolved
@@ -5,35 +5,8 @@
  */
 import { OpenApiRequestBuilder } from '@sap-cloud-sdk/core';
 
-/**
- * Representation of the DefaultApi API.
- * This API is part of the TestService service.
- * 
- * This API client has been created automatically using the SAP Cloud SDK - do not edit manually.
-*/
 export const DefaultApi = {
-<<<<<<< HEAD
-  /**
-   * Makes a get request to the '/test-cases/default-tag' endpoint and returns a 'any'
-   * 
-   * @returns any
-  */
-  noTag: () => new OpenApiRequestBuilder<any>(
-    'get',
-    '/test-cases/default-tag'
-  ),
-  /**
-   * Makes a post request to the '/test-cases/default-tag' endpoint and returns a 'any'
-   * 
-   * @returns any
-  */
-  defaultTag: () => new OpenApiRequestBuilder<any>(
-    'post',
-    '/test-cases/default-tag'
-  )
-=======
   noTag: () => new OpenApiRequestBuilder<any>('get', '/test-cases/default-tag'),
   defaultTag: () =>
     new OpenApiRequestBuilder<any>('post', '/test-cases/default-tag')
->>>>>>> f2d58e29
 };