--- conflicted
+++ resolved
@@ -6,76 +6,6 @@
  *
  * This is a generated file powered by the SAP Cloud SDK for JavaScript.
  */
-<<<<<<< HEAD
-var core_1 = require("@sap-cloud-sdk/core");
-/**
- * Representation of the EntityApi API.
- * This API is part of the TestService service.
- *
- * This API client has been created automatically using the SAP Cloud SDK - do not edit manually.
-*/
-exports.EntityApi = {
-    /**
-     * Get all entities
-     *
-     * @param queryParameters Optional object containing the query parameters.
-     * @returns TestEntity[]
-    */
-    getAllEntities: function (queryParameters) { return new core_1.OpenApiRequestBuilder('get', '/entities', {
-        queryParameters: queryParameters
-    }); },
-    /**
-     * Makes a put request to the '/entities' endpoint and returns a 'any'
-     *
-     * @param body Optional object containing the request body of type 'TestEntity[]'
-     * @returns any
-    */
-    updateEntityWithPut: function (body) { return new core_1.OpenApiRequestBuilder('put', '/entities', {
-        body: body
-    }); },
-    /**
-     * Create entity
-     *
-     * @param body Optional object containing the request body of type 'TestEntity'
-     * @returns any
-    */
-    createEntity: function (body) { return new core_1.OpenApiRequestBuilder('post', '/entities', {
-        body: body
-    }); },
-    /**
-     * Makes a patch request to the '/entities' endpoint and returns a 'any'
-     *
-     * @param body Optional object containing the request body of type 'Record<string, any>'
-     * @returns any
-    */
-    updateEntity: function (body) { return new core_1.OpenApiRequestBuilder('patch', '/entities', {
-        body: body
-    }); },
-    /**
-     * Makes a delete request to the '/entities' endpoint and returns a 'any'
-     *
-     * @param body Optional object containing the request body of type 'string[]'
-     * @returns any
-    */
-    deleteEntity: function (body) { return new core_1.OpenApiRequestBuilder('delete', '/entities', {
-        body: body
-    }); },
-    /**
-     * Get entity by id
-     *
-     * @param entityId Key property of the entity
-     * @returns any
-    */
-    getEntityByKey: function (entityId) { return new core_1.OpenApiRequestBuilder('get', '/entities/{entityId}', {
-        pathParameters: { entityId: entityId }
-    }); },
-    /**
-     * Count entities
-     *
-     * @returns number
-    */
-    countEntities: function () { return new core_1.OpenApiRequestBuilder('get', '/entities/count'); }
-=======
 var core_1 = require('@sap-cloud-sdk/core');
 exports.EntityApi = {
   getAllEntities: function (queryParameters) {
@@ -111,6 +41,5 @@
   countEntities: function () {
     return new core_1.OpenApiRequestBuilder('get', '/entities/count');
   }
->>>>>>> f2d58e29
 };
 //# sourceMappingURL=entity-api.js.map