--- conflicted
+++ resolved
@@ -6,28 +6,6 @@
  *
  * This is a generated file powered by the SAP Cloud SDK for JavaScript.
  */
-<<<<<<< HEAD
-var core_1 = require("@sap-cloud-sdk/core");
-/**
- * Representation of the ExtensionApi API.
- * This API is part of the TestService service.
- *
- * This API client has been created automatically using the SAP Cloud SDK - do not edit manually.
-*/
-exports.ExtensionApi = {
-    /**
-     * Makes a get request to the '/test-cases/extension' endpoint and returns a 'any'
-     *
-     * @returns any
-    */
-    niceGetFunction: function () { return new core_1.OpenApiRequestBuilder('get', '/test-cases/extension'); },
-    /**
-     * Makes a post request to the '/test-cases/extension' endpoint and returns a 'any'
-     *
-     * @returns any
-    */
-    nicePostFunction: function () { return new core_1.OpenApiRequestBuilder('post', '/test-cases/extension'); }
-=======
 var core_1 = require('@sap-cloud-sdk/core');
 exports.ExtensionApi = {
   niceGetFunction: function () {
@@ -36,6 +14,5 @@
   nicePostFunction: function () {
     return new core_1.OpenApiRequestBuilder('post', '/test-cases/extension');
   }
->>>>>>> f2d58e29
 };
 //# sourceMappingURL=extension-api.js.map