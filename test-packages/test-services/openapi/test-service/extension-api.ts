/*
 * Copyright (c) 2021 SAP SE or an SAP affiliate company. All rights reserved.
 *
 * This is a generated file powered by the SAP Cloud SDK for JavaScript.
 */
import { OpenApiRequestBuilder } from '@sap-cloud-sdk/core';

/**
 * Representation of the ExtensionApi API.
 * This API is part of the TestService service.
 * 
 * This API client has been created automatically using the SAP Cloud SDK - do not edit manually.
*/
export const ExtensionApi = {
<<<<<<< HEAD
  /**
   * Makes a get request to the '/test-cases/extension' endpoint and returns a 'any'
   * 
   * @returns any
  */
  niceGetFunction: () => new OpenApiRequestBuilder<any>(
    'get',
    '/test-cases/extension'
  ),
  /**
   * Makes a post request to the '/test-cases/extension' endpoint and returns a 'any'
   * 
   * @returns any
  */
  nicePostFunction: () => new OpenApiRequestBuilder<any>(
    'post',
    '/test-cases/extension'
  )
=======
  niceGetFunction: () =>
    new OpenApiRequestBuilder<any>('get', '/test-cases/extension'),
  nicePostFunction: () =>
    new OpenApiRequestBuilder<any>('post', '/test-cases/extension')
>>>>>>> f2d58e29
};<|MERGE_RESOLUTION|>--- conflicted
+++ resolved
@@ -5,36 +5,9 @@
  */
 import { OpenApiRequestBuilder } from '@sap-cloud-sdk/core';
 
-/**
- * Representation of the ExtensionApi API.
- * This API is part of the TestService service.
- * 
- * This API client has been created automatically using the SAP Cloud SDK - do not edit manually.
-*/
 export const ExtensionApi = {
-<<<<<<< HEAD
-  /**
-   * Makes a get request to the '/test-cases/extension' endpoint and returns a 'any'
-   * 
-   * @returns any
-  */
-  niceGetFunction: () => new OpenApiRequestBuilder<any>(
-    'get',
-    '/test-cases/extension'
-  ),
-  /**
-   * Makes a post request to the '/test-cases/extension' endpoint and returns a 'any'
-   * 
-   * @returns any
-  */
-  nicePostFunction: () => new OpenApiRequestBuilder<any>(
-    'post',
-    '/test-cases/extension'
-  )
-=======
   niceGetFunction: () =>
     new OpenApiRequestBuilder<any>('get', '/test-cases/extension'),
   nicePostFunction: () =>
     new OpenApiRequestBuilder<any>('post', '/test-cases/extension')
->>>>>>> f2d58e29
 };