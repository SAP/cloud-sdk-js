/*
 * Copyright (c) 2021 SAP SE or an SAP affiliate company. All rights reserved.
 *
 * This is a generated file powered by the SAP Cloud SDK for JavaScript.
 */
import { OpenApiRequestBuilder } from '@sap-cloud-sdk/core';

/**
 * Representation of the TagDotApi API.
 * This API is part of the TestService service.
 * 
 * This API client has been created automatically using the SAP Cloud SDK - do not edit manually.
*/
export const TagDotApi = {
<<<<<<< HEAD
  /**
   * Makes a get request to the '/test-cases/special-tag' endpoint and returns a 'any'
   * 
   * @returns any
  */
  tagWithDot: () => new OpenApiRequestBuilder<any>(
    'get',
    '/test-cases/special-tag'
  )
=======
  tagWithDot: () =>
    new OpenApiRequestBuilder<any>('get', '/test-cases/special-tag')
>>>>>>> f2d58e29
};<|MERGE_RESOLUTION|>--- conflicted
+++ resolved
@@ -5,25 +5,7 @@
  */
 import { OpenApiRequestBuilder } from '@sap-cloud-sdk/core';
 
-/**
- * Representation of the TagDotApi API.
- * This API is part of the TestService service.
- * 
- * This API client has been created automatically using the SAP Cloud SDK - do not edit manually.
-*/
 export const TagDotApi = {
-<<<<<<< HEAD
-  /**
-   * Makes a get request to the '/test-cases/special-tag' endpoint and returns a 'any'
-   * 
-   * @returns any
-  */
-  tagWithDot: () => new OpenApiRequestBuilder<any>(
-    'get',
-    '/test-cases/special-tag'
-  )
-=======
   tagWithDot: () =>
     new OpenApiRequestBuilder<any>('get', '/test-cases/special-tag')
->>>>>>> f2d58e29
 };