/*
 * Copyright (c) 2021 SAP SE or an SAP affiliate company. All rights reserved.
 *
 * This is a generated file powered by the SAP Cloud SDK for JavaScript.
 */
import { OpenApiRequestBuilder } from '@sap-cloud-sdk/core';

/**
 * Representation of the TagSpaceApi API.
 * This API is part of the TestService service.
 * 
 * This API client has been created automatically using the SAP Cloud SDK - do not edit manually.
*/
export const TagSpaceApi = {
<<<<<<< HEAD
  /**
   * Makes a post request to the '/test-cases/special-tag' endpoint and returns a 'any'
   * 
   * @returns any
  */
  tagWithSpace: () => new OpenApiRequestBuilder<any>(
    'post',
    '/test-cases/special-tag'
  )
=======
  tagWithSpace: () =>
    new OpenApiRequestBuilder<any>('post', '/test-cases/special-tag')
>>>>>>> f2d58e29
};<|MERGE_RESOLUTION|>--- conflicted
+++ resolved
@@ -5,25 +5,7 @@
  */
 import { OpenApiRequestBuilder } from '@sap-cloud-sdk/core';
 
-/**
- * Representation of the TagSpaceApi API.
- * This API is part of the TestService service.
- * 
- * This API client has been created automatically using the SAP Cloud SDK - do not edit manually.
-*/
 export const TagSpaceApi = {
-<<<<<<< HEAD
-  /**
-   * Makes a post request to the '/test-cases/special-tag' endpoint and returns a 'any'
-   * 
-   * @returns any
-  */
-  tagWithSpace: () => new OpenApiRequestBuilder<any>(
-    'post',
-    '/test-cases/special-tag'
-  )
-=======
   tagWithSpace: () =>
     new OpenApiRequestBuilder<any>('post', '/test-cases/special-tag')
->>>>>>> f2d58e29
 };