'use strict';
Object.defineProperty(exports, '__esModule', { value: true });
exports.TestCaseApi = void 0;
/*
 * Copyright (c) 2021 SAP SE or an SAP affiliate company. All rights reserved.
 *
 * This is a generated file powered by the SAP Cloud SDK for JavaScript.
 */
<<<<<<< HEAD
var core_1 = require("@sap-cloud-sdk/core");
/**
 * Representation of the TestCaseApi API.
 * This API is part of the TestService service.
 *
 * This API client has been created automatically using the SAP Cloud SDK - do not edit manually.
*/
exports.TestCaseApi = {
    /**
     * Makes a get request to the '/test-cases/parameters/required-parameters/{requiredPathItemPathParam}' endpoint and returns a 'any'
     *
     * @param requiredPathItemPathParam Path parameter number 1
     * @param body Optional object containing the request body of type 'SimpleTestEntity'
     * @param queryParameters Optional object containing the query parameters.
     * @returns any
    */
    testCaseGetRequiredParameters: function (requiredPathItemPathParam, body, queryParameters) { return new core_1.OpenApiRequestBuilder('get', '/test-cases/parameters/required-parameters/{requiredPathItemPathParam}', {
        pathParameters: { requiredPathItemPathParam: requiredPathItemPathParam },
        body: body,
        queryParameters: queryParameters
    }); },
    /**
     * Makes a post request to the '/test-cases/parameters/required-parameters/{requiredPathItemPathParam}' endpoint and returns a 'any'
     *
     * @param requiredPathItemPathParam Path parameter number 1
     * @param body Object containing the request body of type 'SimpleTestEntity'
     * @param queryParameters Optional object containing the query parameters.
     * @returns any
    */
    testCasePostRequiredParameters: function (requiredPathItemPathParam, body, queryParameters) { return new core_1.OpenApiRequestBuilder('post', '/test-cases/parameters/required-parameters/{requiredPathItemPathParam}', {
        pathParameters: { requiredPathItemPathParam: requiredPathItemPathParam },
        body: body,
        queryParameters: queryParameters
    }); },
    /**
     * Makes a get request to the '/test-cases/parameters/{duplicateParam}' endpoint and returns a 'any'
     *
     * @param duplicateParam Path parameter number 1
     * @param queryParameters Optional object containing the query parameters.
     * @returns any
    */
    testCaseGetDuplicateParameters: function (duplicateParam, queryParameters) { return new core_1.OpenApiRequestBuilder('get', '/test-cases/parameters/{duplicateParam}', {
        pathParameters: { duplicateParam: duplicateParam },
        queryParameters: queryParameters
    }); },
    /**
     * Makes a get request to the '/test-cases/duplicate-operation-ids' endpoint and returns a 'any'
     *
     * @returns any
    */
    duplicateOperationId: function () { return new core_1.OpenApiRequestBuilder('get', '/test-cases/duplicate-operation-ids'); },
    /**
     * Makes a patch request to the '/test-cases/duplicate-operation-ids' endpoint and returns a 'any'
     *
     * @returns any
    */
    duplicateOperationId1: function () { return new core_1.OpenApiRequestBuilder('patch', '/test-cases/duplicate-operation-ids'); },
    /**
     * Makes a get request to the '/test-cases/reserved-keywords/{const1}' endpoint and returns a 'any'
     *
     * @param const1 Path parameter number 1
     * @param queryParameters Optional object containing the query parameters.
     * @returns any
    */
    export: function (const1, queryParameters) { return new core_1.OpenApiRequestBuilder('get', '/test-cases/reserved-keywords/{const1}', {
        pathParameters: { const1: const1 },
        queryParameters: queryParameters
    }); },
    /**
     * Makes a get request to the '/test-cases/complex-schemas' endpoint and returns a 'any'
     *
     * @param body Optional object containing the request body of type 'ComplexTestEntity'
     * @returns any
    */
    complexSchemas: function (body) { return new core_1.OpenApiRequestBuilder('get', '/test-cases/complex-schemas', {
        body: body
    }); },
    /**
     * Makes a get request to the '/test-cases/no-operation-id' endpoint and returns a 'any'
     *
     * @returns any
    */
    getTestCasesNoOperationId: function () { return new core_1.OpenApiRequestBuilder('get', '/test-cases/no-operation-id'); },
    /**
     * Makes a put request to the '/test-cases/duplicate-operation-ids' endpoint and returns a 'any'
     *
     * @returns any
    */
    duplicateOperationId2: function () { return new core_1.OpenApiRequestBuilder('put', '/test-cases/duplicate-operation-ids'); },
    /**
     * Makes a post request to the '/test-cases/duplicate-operation-ids' endpoint and returns a 'any'
     *
     * @returns any
    */
    duplicateOperationId3: function () { return new core_1.OpenApiRequestBuilder('post', '/test-cases/duplicate-operation-ids'); }
=======
var core_1 = require('@sap-cloud-sdk/core');
exports.TestCaseApi = {
  testCaseGetRequiredParameters: function (
    requiredPathItemPathParam,
    body,
    queryParameters
  ) {
    return new core_1.OpenApiRequestBuilder(
      'get',
      '/test-cases/parameters/required-parameters/{requiredPathItemPathParam}',
      {
        pathParameters: {
          requiredPathItemPathParam: requiredPathItemPathParam
        },
        body: body,
        queryParameters: queryParameters
      }
    );
  },
  testCasePostRequiredParameters: function (
    requiredPathItemPathParam,
    body,
    queryParameters
  ) {
    return new core_1.OpenApiRequestBuilder(
      'post',
      '/test-cases/parameters/required-parameters/{requiredPathItemPathParam}',
      {
        pathParameters: {
          requiredPathItemPathParam: requiredPathItemPathParam
        },
        body: body,
        queryParameters: queryParameters
      }
    );
  },
  testCaseGetDuplicateParameters: function (duplicateParam, queryParameters) {
    return new core_1.OpenApiRequestBuilder(
      'get',
      '/test-cases/parameters/{duplicateParam}',
      {
        pathParameters: { duplicateParam: duplicateParam },
        queryParameters: queryParameters
      }
    );
  },
  duplicateOperationId: function () {
    return new core_1.OpenApiRequestBuilder(
      'get',
      '/test-cases/duplicate-operation-ids'
    );
  },
  duplicateOperationId2: function () {
    return new core_1.OpenApiRequestBuilder(
      'put',
      '/test-cases/duplicate-operation-ids'
    );
  },
  duplicateOperationId3: function () {
    return new core_1.OpenApiRequestBuilder(
      'post',
      '/test-cases/duplicate-operation-ids'
    );
  },
  duplicateOperationId1: function () {
    return new core_1.OpenApiRequestBuilder(
      'patch',
      '/test-cases/duplicate-operation-ids'
    );
  },
  export: function (const1, queryParameters) {
    return new core_1.OpenApiRequestBuilder(
      'get',
      '/test-cases/reserved-keywords/{const1}',
      {
        pathParameters: { const1: const1 },
        queryParameters: queryParameters
      }
    );
  },
  complexSchemas: function (body) {
    return new core_1.OpenApiRequestBuilder(
      'get',
      '/test-cases/complex-schemas',
      {
        body: body
      }
    );
  },
  getTestCasesNoOperationId: function () {
    return new core_1.OpenApiRequestBuilder(
      'get',
      '/test-cases/no-operation-id'
    );
  }
>>>>>>> f2d58e29
};
//# sourceMappingURL=test-case-api.js.map<|MERGE_RESOLUTION|>--- conflicted
+++ resolved
@@ -6,103 +6,6 @@
  *
  * This is a generated file powered by the SAP Cloud SDK for JavaScript.
  */
-<<<<<<< HEAD
-var core_1 = require("@sap-cloud-sdk/core");
-/**
- * Representation of the TestCaseApi API.
- * This API is part of the TestService service.
- *
- * This API client has been created automatically using the SAP Cloud SDK - do not edit manually.
-*/
-exports.TestCaseApi = {
-    /**
-     * Makes a get request to the '/test-cases/parameters/required-parameters/{requiredPathItemPathParam}' endpoint and returns a 'any'
-     *
-     * @param requiredPathItemPathParam Path parameter number 1
-     * @param body Optional object containing the request body of type 'SimpleTestEntity'
-     * @param queryParameters Optional object containing the query parameters.
-     * @returns any
-    */
-    testCaseGetRequiredParameters: function (requiredPathItemPathParam, body, queryParameters) { return new core_1.OpenApiRequestBuilder('get', '/test-cases/parameters/required-parameters/{requiredPathItemPathParam}', {
-        pathParameters: { requiredPathItemPathParam: requiredPathItemPathParam },
-        body: body,
-        queryParameters: queryParameters
-    }); },
-    /**
-     * Makes a post request to the '/test-cases/parameters/required-parameters/{requiredPathItemPathParam}' endpoint and returns a 'any'
-     *
-     * @param requiredPathItemPathParam Path parameter number 1
-     * @param body Object containing the request body of type 'SimpleTestEntity'
-     * @param queryParameters Optional object containing the query parameters.
-     * @returns any
-    */
-    testCasePostRequiredParameters: function (requiredPathItemPathParam, body, queryParameters) { return new core_1.OpenApiRequestBuilder('post', '/test-cases/parameters/required-parameters/{requiredPathItemPathParam}', {
-        pathParameters: { requiredPathItemPathParam: requiredPathItemPathParam },
-        body: body,
-        queryParameters: queryParameters
-    }); },
-    /**
-     * Makes a get request to the '/test-cases/parameters/{duplicateParam}' endpoint and returns a 'any'
-     *
-     * @param duplicateParam Path parameter number 1
-     * @param queryParameters Optional object containing the query parameters.
-     * @returns any
-    */
-    testCaseGetDuplicateParameters: function (duplicateParam, queryParameters) { return new core_1.OpenApiRequestBuilder('get', '/test-cases/parameters/{duplicateParam}', {
-        pathParameters: { duplicateParam: duplicateParam },
-        queryParameters: queryParameters
-    }); },
-    /**
-     * Makes a get request to the '/test-cases/duplicate-operation-ids' endpoint and returns a 'any'
-     *
-     * @returns any
-    */
-    duplicateOperationId: function () { return new core_1.OpenApiRequestBuilder('get', '/test-cases/duplicate-operation-ids'); },
-    /**
-     * Makes a patch request to the '/test-cases/duplicate-operation-ids' endpoint and returns a 'any'
-     *
-     * @returns any
-    */
-    duplicateOperationId1: function () { return new core_1.OpenApiRequestBuilder('patch', '/test-cases/duplicate-operation-ids'); },
-    /**
-     * Makes a get request to the '/test-cases/reserved-keywords/{const1}' endpoint and returns a 'any'
-     *
-     * @param const1 Path parameter number 1
-     * @param queryParameters Optional object containing the query parameters.
-     * @returns any
-    */
-    export: function (const1, queryParameters) { return new core_1.OpenApiRequestBuilder('get', '/test-cases/reserved-keywords/{const1}', {
-        pathParameters: { const1: const1 },
-        queryParameters: queryParameters
-    }); },
-    /**
-     * Makes a get request to the '/test-cases/complex-schemas' endpoint and returns a 'any'
-     *
-     * @param body Optional object containing the request body of type 'ComplexTestEntity'
-     * @returns any
-    */
-    complexSchemas: function (body) { return new core_1.OpenApiRequestBuilder('get', '/test-cases/complex-schemas', {
-        body: body
-    }); },
-    /**
-     * Makes a get request to the '/test-cases/no-operation-id' endpoint and returns a 'any'
-     *
-     * @returns any
-    */
-    getTestCasesNoOperationId: function () { return new core_1.OpenApiRequestBuilder('get', '/test-cases/no-operation-id'); },
-    /**
-     * Makes a put request to the '/test-cases/duplicate-operation-ids' endpoint and returns a 'any'
-     *
-     * @returns any
-    */
-    duplicateOperationId2: function () { return new core_1.OpenApiRequestBuilder('put', '/test-cases/duplicate-operation-ids'); },
-    /**
-     * Makes a post request to the '/test-cases/duplicate-operation-ids' endpoint and returns a 'any'
-     *
-     * @returns any
-    */
-    duplicateOperationId3: function () { return new core_1.OpenApiRequestBuilder('post', '/test-cases/duplicate-operation-ids'); }
-=======
 var core_1 = require('@sap-cloud-sdk/core');
 exports.TestCaseApi = {
   testCaseGetRequiredParameters: function (
@@ -198,6 +101,5 @@
       '/test-cases/no-operation-id'
     );
   }
->>>>>>> f2d58e29
 };
 //# sourceMappingURL=test-case-api.js.map