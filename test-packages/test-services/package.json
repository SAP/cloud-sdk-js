{
  "name": "@sap-cloud-sdk/test-services",
  "version": "1.28.1",
  "description": "Custom Services for testing",
  "files": [
    "**/*.js",
    "**/*.js.map",
    "**/*.d.ts",
    "**/d.ts.map",
    "**/*-csn.json"
  ],
  "private": true,
  "publishConfig": {
    "access": "restricted"
  },
  "scripts": {
    "test": "echo 'Nothing to test here.'",
    "check:dependencies": "echo Nothing to check here."
  },
  "license": "Apache-2.0",
  "dependencies": {
<<<<<<< HEAD
    "@sap-cloud-sdk/core": "^1.28.0",
    "bignumber.js": "9.0.0",
=======
    "@sap-cloud-sdk/core": "^1.28.1",
    "bignumber.js": "8.1.1",
>>>>>>> 71558fe0
    "moment": "2.27.0"
  }
}<|MERGE_RESOLUTION|>--- conflicted
+++ resolved
@@ -19,13 +19,8 @@
   },
   "license": "Apache-2.0",
   "dependencies": {
-<<<<<<< HEAD
-    "@sap-cloud-sdk/core": "^1.28.0",
+    "@sap-cloud-sdk/core": "^1.28.1",
     "bignumber.js": "9.0.0",
-=======
-    "@sap-cloud-sdk/core": "^1.28.1",
-    "bignumber.js": "8.1.1",
->>>>>>> 71558fe0
     "moment": "2.27.0"
   }
 }