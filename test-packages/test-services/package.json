--- conflicted
+++ resolved
@@ -1,6 +1,6 @@
 {
   "name": "@sap-cloud-sdk/test-services",
-  "version": "1.19.0",
+  "version": "1.18.1",
   "description": "Custom Services for testing",
   "files": [
     "srv/**/*.js",
@@ -16,12 +16,8 @@
   },
   "license": "Apache-2.0",
   "dependencies": {
-<<<<<<< HEAD
-    "@sap-cloud-sdk/core": "^1.18.1",
+    "@sap-cloud-sdk/core": "^1.19.0",
     "moment": "2.24.0",
     "bignumber.js": "8.1.1"
-=======
-    "@sap-cloud-sdk/core": "^1.19.0"
->>>>>>> e41efe7c
   }
 }