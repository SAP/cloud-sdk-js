{
  "name": "@sap-cloud-sdk/test-services",
  "version": "1.18.1",
  "description": "Custom Services for testing",
  "files": [
    "srv/**/*.js",
    "srv/**/*.js.map",
    "srv/**/*.d.ts",
    "srv/**/d.ts.map",
    "srv/**/*-csn.json"
  ],
  "private": true,
  "publishConfig": {
    "access": "restricted",
    "directory": "srv"
  },
  "license": "Apache-2.0",
  "dependencies": {
<<<<<<< HEAD
    "@sap-cloud-sdk/core": "^1.19.0",
    "moment": "2.24.0",
    "bignumber.js": "8.1.1"
=======
    "@sap-cloud-sdk/core": "^1.18.1"
>>>>>>> 87d9876d
  }
}<|MERGE_RESOLUTION|>--- conflicted
+++ resolved
@@ -16,12 +16,8 @@
   },
   "license": "Apache-2.0",
   "dependencies": {
-<<<<<<< HEAD
     "@sap-cloud-sdk/core": "^1.19.0",
     "moment": "2.24.0",
     "bignumber.js": "8.1.1"
-=======
-    "@sap-cloud-sdk/core": "^1.18.1"
->>>>>>> 87d9876d
   }
 }