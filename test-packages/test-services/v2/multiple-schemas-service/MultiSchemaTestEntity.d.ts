<<<<<<< HEAD
import { Entity, DefaultDeSerializers, DeSerializers } from '@sap-cloud-sdk/odata-v2';
import { DeserializedType } from '@sap-cloud-sdk/odata-common/internal';
=======
import {
  Entity,
  DefaultDeSerializers,
  DeSerializers,
  DeserializedType
} from '@sap-cloud-sdk/odata-v2';
>>>>>>> e8ad5cf8
/**
 * This class represents the entity "MultiSchemaTestEntity" of service "API_MULTIPLE_SCHEMAS_SRV".
 */
export declare class MultiSchemaTestEntity<T extends DeSerializers = DefaultDeSerializers> extends Entity implements MultiSchemaTestEntityType<T> {
    /**
     * Technical entity name for MultiSchemaTestEntity.
     */
    static _entityName: string;
    /**
     * Default url path for the according service.
     */
    static _defaultServicePath: string;
    /**
     * All key fields of the MultiSchemaTestEntity entity
     */
    static _keys: string[];
    /**
     * Key Property.
     */
    keyProperty: DeserializedType<T, 'Edm.String'>;
}
export interface MultiSchemaTestEntityType<T extends DeSerializers = DefaultDeSerializers> {
    keyProperty: DeserializedType<T, 'Edm.String'>;
}
//# sourceMappingURL=MultiSchemaTestEntity.d.ts.map<|MERGE_RESOLUTION|>--- conflicted
+++ resolved
@@ -1,36 +1,38 @@
-<<<<<<< HEAD
-import { Entity, DefaultDeSerializers, DeSerializers } from '@sap-cloud-sdk/odata-v2';
-import { DeserializedType } from '@sap-cloud-sdk/odata-common/internal';
-=======
 import {
   Entity,
   DefaultDeSerializers,
   DeSerializers,
   DeserializedType
 } from '@sap-cloud-sdk/odata-v2';
->>>>>>> e8ad5cf8
 /**
  * This class represents the entity "MultiSchemaTestEntity" of service "API_MULTIPLE_SCHEMAS_SRV".
  */
-export declare class MultiSchemaTestEntity<T extends DeSerializers = DefaultDeSerializers> extends Entity implements MultiSchemaTestEntityType<T> {
-    /**
-     * Technical entity name for MultiSchemaTestEntity.
-     */
-    static _entityName: string;
-    /**
-     * Default url path for the according service.
-     */
-    static _defaultServicePath: string;
-    /**
-     * All key fields of the MultiSchemaTestEntity entity
-     */
-    static _keys: string[];
-    /**
-     * Key Property.
-     */
-    keyProperty: DeserializedType<T, 'Edm.String'>;
+export declare class MultiSchemaTestEntity<
+    T extends DeSerializers = DefaultDeSerializers
+  >
+  extends Entity
+  implements MultiSchemaTestEntityType<T>
+{
+  /**
+   * Technical entity name for MultiSchemaTestEntity.
+   */
+  static _entityName: string;
+  /**
+   * Default url path for the according service.
+   */
+  static _defaultServicePath: string;
+  /**
+   * All key fields of the MultiSchemaTestEntity entity
+   */
+  static _keys: string[];
+  /**
+   * Key Property.
+   */
+  keyProperty: DeserializedType<T, 'Edm.String'>;
 }
-export interface MultiSchemaTestEntityType<T extends DeSerializers = DefaultDeSerializers> {
-    keyProperty: DeserializedType<T, 'Edm.String'>;
+export interface MultiSchemaTestEntityType<
+  T extends DeSerializers = DefaultDeSerializers
+> {
+  keyProperty: DeserializedType<T, 'Edm.String'>;
 }
 //# sourceMappingURL=MultiSchemaTestEntity.d.ts.map