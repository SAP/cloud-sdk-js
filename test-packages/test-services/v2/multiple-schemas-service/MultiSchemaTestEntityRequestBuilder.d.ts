<<<<<<< HEAD
import { DeserializedType, RequestBuilder } from '@sap-cloud-sdk/odata-common/internal';
import { DefaultDeSerializers, DeSerializers, GetAllRequestBuilder, GetByKeyRequestBuilder, CreateRequestBuilder, UpdateRequestBuilder, DeleteRequestBuilder } from '@sap-cloud-sdk/odata-v2';
=======
import {
  DefaultDeSerializers,
  DeSerializers,
  GetAllRequestBuilder,
  GetByKeyRequestBuilder,
  CreateRequestBuilder,
  UpdateRequestBuilder,
  DeleteRequestBuilder,
  DeserializedType,
  RequestBuilder
} from '@sap-cloud-sdk/odata-v2';
>>>>>>> e8ad5cf8
import { MultiSchemaTestEntity } from './MultiSchemaTestEntity';
/**
 * Request builder class for operations supported on the [[MultiSchemaTestEntity]] entity.
 */
export declare class MultiSchemaTestEntityRequestBuilder<T extends DeSerializers = DefaultDeSerializers> extends RequestBuilder<MultiSchemaTestEntity<T>, T> {
    /**
     * Returns a request builder for retrieving one `MultiSchemaTestEntity` entity based on its keys.
     * @param keyProperty Key property. See [[MultiSchemaTestEntity.keyProperty]].
     * @returns A request builder for creating requests to retrieve one `MultiSchemaTestEntity` entity based on its keys.
     */
    getByKey(keyProperty: DeserializedType<T, 'Edm.String'>): GetByKeyRequestBuilder<MultiSchemaTestEntity<T>, T>;
    /**
     * Returns a request builder for querying all `MultiSchemaTestEntity` entities.
     * @returns A request builder for creating requests to retrieve all `MultiSchemaTestEntity` entities.
     */
    getAll(): GetAllRequestBuilder<MultiSchemaTestEntity<T>, T>;
    /**
     * Returns a request builder for creating a `MultiSchemaTestEntity` entity.
     * @param entity The entity to be created
     * @returns A request builder for creating requests that create an entity of type `MultiSchemaTestEntity`.
     */
    create(entity: MultiSchemaTestEntity<T>): CreateRequestBuilder<MultiSchemaTestEntity<T>, T>;
    /**
     * Returns a request builder for updating an entity of type `MultiSchemaTestEntity`.
     * @param entity The entity to be updated
     * @returns A request builder for creating requests that update an entity of type `MultiSchemaTestEntity`.
     */
    update(entity: MultiSchemaTestEntity<T>): UpdateRequestBuilder<MultiSchemaTestEntity<T>, T>;
    /**
     * Returns a request builder for deleting an entity of type `MultiSchemaTestEntity`.
     * @param keyProperty Key property. See [[MultiSchemaTestEntity.keyProperty]].
     * @returns A request builder for creating requests that delete an entity of type `MultiSchemaTestEntity`.
     */
    delete(keyProperty: string): DeleteRequestBuilder<MultiSchemaTestEntity<T>, T>;
    /**
     * Returns a request builder for deleting an entity of type `MultiSchemaTestEntity`.
     * @param entity Pass the entity to be deleted.
     * @returns A request builder for creating requests that delete an entity of type `MultiSchemaTestEntity` by taking the entity as a parameter.
     */
    delete(entity: MultiSchemaTestEntity<T>): DeleteRequestBuilder<MultiSchemaTestEntity<T>, T>;
}
//# sourceMappingURL=MultiSchemaTestEntityRequestBuilder.d.ts.map<|MERGE_RESOLUTION|>--- conflicted
+++ resolved
@@ -1,7 +1,3 @@
-<<<<<<< HEAD
-import { DeserializedType, RequestBuilder } from '@sap-cloud-sdk/odata-common/internal';
-import { DefaultDeSerializers, DeSerializers, GetAllRequestBuilder, GetByKeyRequestBuilder, CreateRequestBuilder, UpdateRequestBuilder, DeleteRequestBuilder } from '@sap-cloud-sdk/odata-v2';
-=======
 import {
   DefaultDeSerializers,
   DeSerializers,
@@ -13,46 +9,57 @@
   DeserializedType,
   RequestBuilder
 } from '@sap-cloud-sdk/odata-v2';
->>>>>>> e8ad5cf8
 import { MultiSchemaTestEntity } from './MultiSchemaTestEntity';
 /**
  * Request builder class for operations supported on the [[MultiSchemaTestEntity]] entity.
  */
-export declare class MultiSchemaTestEntityRequestBuilder<T extends DeSerializers = DefaultDeSerializers> extends RequestBuilder<MultiSchemaTestEntity<T>, T> {
-    /**
-     * Returns a request builder for retrieving one `MultiSchemaTestEntity` entity based on its keys.
-     * @param keyProperty Key property. See [[MultiSchemaTestEntity.keyProperty]].
-     * @returns A request builder for creating requests to retrieve one `MultiSchemaTestEntity` entity based on its keys.
-     */
-    getByKey(keyProperty: DeserializedType<T, 'Edm.String'>): GetByKeyRequestBuilder<MultiSchemaTestEntity<T>, T>;
-    /**
-     * Returns a request builder for querying all `MultiSchemaTestEntity` entities.
-     * @returns A request builder for creating requests to retrieve all `MultiSchemaTestEntity` entities.
-     */
-    getAll(): GetAllRequestBuilder<MultiSchemaTestEntity<T>, T>;
-    /**
-     * Returns a request builder for creating a `MultiSchemaTestEntity` entity.
-     * @param entity The entity to be created
-     * @returns A request builder for creating requests that create an entity of type `MultiSchemaTestEntity`.
-     */
-    create(entity: MultiSchemaTestEntity<T>): CreateRequestBuilder<MultiSchemaTestEntity<T>, T>;
-    /**
-     * Returns a request builder for updating an entity of type `MultiSchemaTestEntity`.
-     * @param entity The entity to be updated
-     * @returns A request builder for creating requests that update an entity of type `MultiSchemaTestEntity`.
-     */
-    update(entity: MultiSchemaTestEntity<T>): UpdateRequestBuilder<MultiSchemaTestEntity<T>, T>;
-    /**
-     * Returns a request builder for deleting an entity of type `MultiSchemaTestEntity`.
-     * @param keyProperty Key property. See [[MultiSchemaTestEntity.keyProperty]].
-     * @returns A request builder for creating requests that delete an entity of type `MultiSchemaTestEntity`.
-     */
-    delete(keyProperty: string): DeleteRequestBuilder<MultiSchemaTestEntity<T>, T>;
-    /**
-     * Returns a request builder for deleting an entity of type `MultiSchemaTestEntity`.
-     * @param entity Pass the entity to be deleted.
-     * @returns A request builder for creating requests that delete an entity of type `MultiSchemaTestEntity` by taking the entity as a parameter.
-     */
-    delete(entity: MultiSchemaTestEntity<T>): DeleteRequestBuilder<MultiSchemaTestEntity<T>, T>;
+export declare class MultiSchemaTestEntityRequestBuilder<
+  T extends DeSerializers = DefaultDeSerializers
+> extends RequestBuilder<MultiSchemaTestEntity<T>, T> {
+  /**
+   * Returns a request builder for retrieving one `MultiSchemaTestEntity` entity based on its keys.
+   * @param keyProperty Key property. See [[MultiSchemaTestEntity.keyProperty]].
+   * @returns A request builder for creating requests to retrieve one `MultiSchemaTestEntity` entity based on its keys.
+   */
+  getByKey(
+    keyProperty: DeserializedType<T, 'Edm.String'>
+  ): GetByKeyRequestBuilder<MultiSchemaTestEntity<T>, T>;
+  /**
+   * Returns a request builder for querying all `MultiSchemaTestEntity` entities.
+   * @returns A request builder for creating requests to retrieve all `MultiSchemaTestEntity` entities.
+   */
+  getAll(): GetAllRequestBuilder<MultiSchemaTestEntity<T>, T>;
+  /**
+   * Returns a request builder for creating a `MultiSchemaTestEntity` entity.
+   * @param entity The entity to be created
+   * @returns A request builder for creating requests that create an entity of type `MultiSchemaTestEntity`.
+   */
+  create(
+    entity: MultiSchemaTestEntity<T>
+  ): CreateRequestBuilder<MultiSchemaTestEntity<T>, T>;
+  /**
+   * Returns a request builder for updating an entity of type `MultiSchemaTestEntity`.
+   * @param entity The entity to be updated
+   * @returns A request builder for creating requests that update an entity of type `MultiSchemaTestEntity`.
+   */
+  update(
+    entity: MultiSchemaTestEntity<T>
+  ): UpdateRequestBuilder<MultiSchemaTestEntity<T>, T>;
+  /**
+   * Returns a request builder for deleting an entity of type `MultiSchemaTestEntity`.
+   * @param keyProperty Key property. See [[MultiSchemaTestEntity.keyProperty]].
+   * @returns A request builder for creating requests that delete an entity of type `MultiSchemaTestEntity`.
+   */
+  delete(
+    keyProperty: string
+  ): DeleteRequestBuilder<MultiSchemaTestEntity<T>, T>;
+  /**
+   * Returns a request builder for deleting an entity of type `MultiSchemaTestEntity`.
+   * @param entity Pass the entity to be deleted.
+   * @returns A request builder for creating requests that delete an entity of type `MultiSchemaTestEntity` by taking the entity as a parameter.
+   */
+  delete(
+    entity: MultiSchemaTestEntity<T>
+  ): DeleteRequestBuilder<MultiSchemaTestEntity<T>, T>;
 }
 //# sourceMappingURL=MultiSchemaTestEntityRequestBuilder.d.ts.map