--- conflicted
+++ resolved
@@ -5,69 +5,7 @@
  */
 import { MultiSchemaTestEntityApi } from './MultiSchemaTestEntityApi';
 import { BigNumber } from 'bignumber.js';
-import { batch } from './BatchRequest';
 import { Moment } from 'moment';
-<<<<<<< HEAD
-import { defaultDeSerializers, DeSerializers, DefaultDeSerializers, mergeDefaultDeSerializersWith } from '@sap-cloud-sdk/odata-v2';
-  
-  export function multipleSchemasService<BinaryT = string,
-BooleanT = boolean,
-ByteT = number,
-DecimalT = BigNumber,
-DoubleT = number,
-FloatT = number,
-Int16T = number,
-Int32T = number,
-Int64T = BigNumber,
-GuidT = string,
-SByteT = number,
-SingleT = number,
-StringT = string,
-AnyT = any,
-DateTimeOffsetT = Moment,
-DateTimeT = Moment,
-TimeT = Time>(
-  deSerializers: Partial<DeSerializers<BinaryT,
-BooleanT,
-ByteT,
-DecimalT,
-DoubleT,
-FloatT,
-Int16T,
-Int32T,
-Int64T,
-GuidT,
-SByteT,
-SingleT,
-StringT,
-AnyT,
-DateTimeOffsetT,
-DateTimeT,
-TimeT>> = defaultDeSerializers as any
-  ):MultipleSchemasService<DeSerializers<BinaryT,
-BooleanT,
-ByteT,
-DecimalT,
-DoubleT,
-FloatT,
-Int16T,
-Int32T,
-Int64T,
-GuidT,
-SByteT,
-SingleT,
-StringT,
-AnyT,
-DateTimeOffsetT,
-DateTimeT,
-TimeT>>  
-  {
-  return new MultipleSchemasService(mergeDefaultDeSerializersWith(deSerializers))
-  } 
-export class MultipleSchemasService<DeSerializersT extends DeSerializers = DefaultDeSerializers> {
-    private apis: Record<string, any> = {};
-    private deSerializers: DeSerializersT;
-=======
 import {
   defaultDeSerializers,
   DeSerializers,
@@ -75,28 +13,90 @@
   mergeDefaultDeSerializersWith,
   Time
 } from '@sap-cloud-sdk/odata-v2';
->>>>>>> e8ad5cf8
 
-    constructor(deSerializers: DeSerializersT) {
-      this.deSerializers = deSerializers;
+export function multipleSchemasService<
+  BinaryT = string,
+  BooleanT = boolean,
+  ByteT = number,
+  DecimalT = BigNumber,
+  DoubleT = number,
+  FloatT = number,
+  Int16T = number,
+  Int32T = number,
+  Int64T = BigNumber,
+  GuidT = string,
+  SByteT = number,
+  SingleT = number,
+  StringT = string,
+  AnyT = any,
+  DateTimeOffsetT = Moment,
+  DateTimeT = Moment,
+  TimeT = Time
+>(
+  deSerializers: Partial<
+    DeSerializers<
+      BinaryT,
+      BooleanT,
+      ByteT,
+      DecimalT,
+      DoubleT,
+      FloatT,
+      Int16T,
+      Int32T,
+      Int64T,
+      GuidT,
+      SByteT,
+      SingleT,
+      StringT,
+      AnyT,
+      DateTimeOffsetT,
+      DateTimeT,
+      TimeT
+    >
+  > = defaultDeSerializers as any
+): MultipleSchemasService<
+  DeSerializers<
+    BinaryT,
+    BooleanT,
+    ByteT,
+    DecimalT,
+    DoubleT,
+    FloatT,
+    Int16T,
+    Int32T,
+    Int64T,
+    GuidT,
+    SByteT,
+    SingleT,
+    StringT,
+    AnyT,
+    DateTimeOffsetT,
+    DateTimeT,
+    TimeT
+  >
+> {
+  return new MultipleSchemasService(
+    mergeDefaultDeSerializersWith(deSerializers)
+  );
+}
+export class MultipleSchemasService<
+  DeSerializersT extends DeSerializers = DefaultDeSerializers
+> {
+  private apis: Record<string, any> = {};
+  private deSerializers: DeSerializersT;
+
+  constructor(deSerializers: DeSerializersT) {
+    this.deSerializers = deSerializers;
+  }
+
+  private initApi(key: string, ctor: new (...args: any[]) => any): any {
+    if (!this.apis[key]) {
+      this.apis[key] = new ctor(this.deSerializers);
     }
+    return this.apis[key];
+  }
 
-    private initApi(key: string, ctor: new (...args: any[]) => any): any {
-      if (!this.apis[key]) {
-        this.apis[key] = new ctor(this.deSerializers);
-      }
-      return this.apis[key];
-    }
-
-    get multiSchemaTestEntityApi(): MultiSchemaTestEntityApi<DeSerializersT> { 
-        return this.initApi('multiSchemaTestEntityApi', MultiSchemaTestEntityApi)    
-      }
-    
-    
-    
-    
-    
-      get batch(): typeof batch {
-        return batch;
-      }
-  }+  get multiSchemaTestEntityApi(): MultiSchemaTestEntityApi<DeSerializersT> {
+    return this.initApi('multiSchemaTestEntityApi', MultiSchemaTestEntityApi);
+  }
+}