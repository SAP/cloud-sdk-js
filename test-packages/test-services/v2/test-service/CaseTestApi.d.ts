--- conflicted
+++ resolved
@@ -1,26 +1,5 @@
 import { CaseTest } from './CaseTest';
 import { CaseTestRequestBuilder } from './CaseTestRequestBuilder';
-<<<<<<< HEAD
-import { CustomField, DefaultDeSerializers, DeSerializers } from '@sap-cloud-sdk/odata-v2';
-import { EdmTypeField, AllFields, EntityBuilderType, EntityApi } from '@sap-cloud-sdk/odata-common/internal';
-export declare class CaseTestApi<DeSerializersT extends DeSerializers = DefaultDeSerializers> implements EntityApi<CaseTest<DeSerializersT>, DeSerializersT> {
-    deSerializers: DeSerializersT;
-    constructor(deSerializers?: DeSerializersT);
-    private navigationPropertyFields;
-    _addNavigationProperties(linkedApis: [
-    ]): this;
-    entityConstructor: typeof CaseTest;
-    requestBuilder(): CaseTestRequestBuilder<DeSerializersT>;
-    entityBuilder(): EntityBuilderType<CaseTest<DeSerializersT>, DeSerializersT>;
-    customField<NullableT extends boolean = false>(fieldName: string, isNullable?: NullableT): CustomField<CaseTest<DeSerializersT>, DeSerializersT, NullableT>;
-    get schema(): {
-        /**
-         *
-         * All fields selector.
-         */
-        ALL_FIELDS: AllFields<CaseTest<DeSerializers<any, any, any, any, any, any, any, any, any, any, any, any, any, any, any, any, any>>>;
-        /**
-=======
 import {
   CustomField,
   DefaultDeSerializers,
@@ -74,11 +53,36 @@
       >
     >;
     /**
->>>>>>> e8ad5cf8
      * Static representation of the [[keyPropertyString]] property for query construction.
      * Use to reference this property in query operations such as 'select' in the fluent request API.
      */
-        KEY_PROPERTY_STRING: EdmTypeField<CaseTest<DeSerializers<any, any, any, any, any, any, any, any, any, any, any, any, any, any, any, any, any>>, DeSerializersT, "Edm.String", false, true>;
-    };
+    KEY_PROPERTY_STRING: EdmTypeField<
+      CaseTest<
+        DeSerializers<
+          any,
+          any,
+          any,
+          any,
+          any,
+          any,
+          any,
+          any,
+          any,
+          any,
+          any,
+          any,
+          any,
+          any,
+          any,
+          any,
+          any
+        >
+      >,
+      DeSerializersT,
+      'Edm.String',
+      false,
+      true
+    >;
+  };
 }
 //# sourceMappingURL=CaseTestApi.d.ts.map