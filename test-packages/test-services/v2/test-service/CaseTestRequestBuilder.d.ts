<<<<<<< HEAD
import { DeserializedType, RequestBuilder } from '@sap-cloud-sdk/odata-common/internal';
import { DefaultDeSerializers, DeSerializers, GetAllRequestBuilder, GetByKeyRequestBuilder, CreateRequestBuilder, UpdateRequestBuilder, DeleteRequestBuilder } from '@sap-cloud-sdk/odata-v2';
=======
import {
  DefaultDeSerializers,
  DeSerializers,
  GetAllRequestBuilder,
  GetByKeyRequestBuilder,
  CreateRequestBuilder,
  UpdateRequestBuilder,
  DeleteRequestBuilder,
  DeserializedType,
  RequestBuilder
} from '@sap-cloud-sdk/odata-v2';
>>>>>>> e8ad5cf8
import { CaseTest } from './CaseTest';
/**
 * Request builder class for operations supported on the [[CaseTest]] entity.
 */
export declare class CaseTestRequestBuilder<T extends DeSerializers = DefaultDeSerializers> extends RequestBuilder<CaseTest<T>, T> {
    /**
     * Returns a request builder for retrieving one `CaseTest` entity based on its keys.
     * @param keyPropertyString Key property. See [[CaseTest.keyPropertyString]].
     * @returns A request builder for creating requests to retrieve one `CaseTest` entity based on its keys.
     */
    getByKey(keyPropertyString: DeserializedType<T, 'Edm.String'>): GetByKeyRequestBuilder<CaseTest<T>, T>;
    /**
     * Returns a request builder for querying all `CaseTest` entities.
     * @returns A request builder for creating requests to retrieve all `CaseTest` entities.
     */
    getAll(): GetAllRequestBuilder<CaseTest<T>, T>;
    /**
     * Returns a request builder for creating a `CaseTest` entity.
     * @param entity The entity to be created
     * @returns A request builder for creating requests that create an entity of type `CaseTest`.
     */
    create(entity: CaseTest<T>): CreateRequestBuilder<CaseTest<T>, T>;
    /**
     * Returns a request builder for updating an entity of type `CaseTest`.
     * @param entity The entity to be updated
     * @returns A request builder for creating requests that update an entity of type `CaseTest`.
     */
    update(entity: CaseTest<T>): UpdateRequestBuilder<CaseTest<T>, T>;
    /**
     * Returns a request builder for deleting an entity of type `CaseTest`.
     * @param keyPropertyString Key property. See [[CaseTest.keyPropertyString]].
     * @returns A request builder for creating requests that delete an entity of type `CaseTest`.
     */
    delete(keyPropertyString: string): DeleteRequestBuilder<CaseTest<T>, T>;
    /**
     * Returns a request builder for deleting an entity of type `CaseTest`.
     * @param entity Pass the entity to be deleted.
     * @returns A request builder for creating requests that delete an entity of type `CaseTest` by taking the entity as a parameter.
     */
    delete(entity: CaseTest<T>): DeleteRequestBuilder<CaseTest<T>, T>;
}
//# sourceMappingURL=CaseTestRequestBuilder.d.ts.map<|MERGE_RESOLUTION|>--- conflicted
+++ resolved
@@ -1,7 +1,3 @@
-<<<<<<< HEAD
-import { DeserializedType, RequestBuilder } from '@sap-cloud-sdk/odata-common/internal';
-import { DefaultDeSerializers, DeSerializers, GetAllRequestBuilder, GetByKeyRequestBuilder, CreateRequestBuilder, UpdateRequestBuilder, DeleteRequestBuilder } from '@sap-cloud-sdk/odata-v2';
-=======
 import {
   DefaultDeSerializers,
   DeSerializers,
@@ -13,46 +9,49 @@
   DeserializedType,
   RequestBuilder
 } from '@sap-cloud-sdk/odata-v2';
->>>>>>> e8ad5cf8
 import { CaseTest } from './CaseTest';
 /**
  * Request builder class for operations supported on the [[CaseTest]] entity.
  */
-export declare class CaseTestRequestBuilder<T extends DeSerializers = DefaultDeSerializers> extends RequestBuilder<CaseTest<T>, T> {
-    /**
-     * Returns a request builder for retrieving one `CaseTest` entity based on its keys.
-     * @param keyPropertyString Key property. See [[CaseTest.keyPropertyString]].
-     * @returns A request builder for creating requests to retrieve one `CaseTest` entity based on its keys.
-     */
-    getByKey(keyPropertyString: DeserializedType<T, 'Edm.String'>): GetByKeyRequestBuilder<CaseTest<T>, T>;
-    /**
-     * Returns a request builder for querying all `CaseTest` entities.
-     * @returns A request builder for creating requests to retrieve all `CaseTest` entities.
-     */
-    getAll(): GetAllRequestBuilder<CaseTest<T>, T>;
-    /**
-     * Returns a request builder for creating a `CaseTest` entity.
-     * @param entity The entity to be created
-     * @returns A request builder for creating requests that create an entity of type `CaseTest`.
-     */
-    create(entity: CaseTest<T>): CreateRequestBuilder<CaseTest<T>, T>;
-    /**
-     * Returns a request builder for updating an entity of type `CaseTest`.
-     * @param entity The entity to be updated
-     * @returns A request builder for creating requests that update an entity of type `CaseTest`.
-     */
-    update(entity: CaseTest<T>): UpdateRequestBuilder<CaseTest<T>, T>;
-    /**
-     * Returns a request builder for deleting an entity of type `CaseTest`.
-     * @param keyPropertyString Key property. See [[CaseTest.keyPropertyString]].
-     * @returns A request builder for creating requests that delete an entity of type `CaseTest`.
-     */
-    delete(keyPropertyString: string): DeleteRequestBuilder<CaseTest<T>, T>;
-    /**
-     * Returns a request builder for deleting an entity of type `CaseTest`.
-     * @param entity Pass the entity to be deleted.
-     * @returns A request builder for creating requests that delete an entity of type `CaseTest` by taking the entity as a parameter.
-     */
-    delete(entity: CaseTest<T>): DeleteRequestBuilder<CaseTest<T>, T>;
+export declare class CaseTestRequestBuilder<
+  T extends DeSerializers = DefaultDeSerializers
+> extends RequestBuilder<CaseTest<T>, T> {
+  /**
+   * Returns a request builder for retrieving one `CaseTest` entity based on its keys.
+   * @param keyPropertyString Key property. See [[CaseTest.keyPropertyString]].
+   * @returns A request builder for creating requests to retrieve one `CaseTest` entity based on its keys.
+   */
+  getByKey(
+    keyPropertyString: DeserializedType<T, 'Edm.String'>
+  ): GetByKeyRequestBuilder<CaseTest<T>, T>;
+  /**
+   * Returns a request builder for querying all `CaseTest` entities.
+   * @returns A request builder for creating requests to retrieve all `CaseTest` entities.
+   */
+  getAll(): GetAllRequestBuilder<CaseTest<T>, T>;
+  /**
+   * Returns a request builder for creating a `CaseTest` entity.
+   * @param entity The entity to be created
+   * @returns A request builder for creating requests that create an entity of type `CaseTest`.
+   */
+  create(entity: CaseTest<T>): CreateRequestBuilder<CaseTest<T>, T>;
+  /**
+   * Returns a request builder for updating an entity of type `CaseTest`.
+   * @param entity The entity to be updated
+   * @returns A request builder for creating requests that update an entity of type `CaseTest`.
+   */
+  update(entity: CaseTest<T>): UpdateRequestBuilder<CaseTest<T>, T>;
+  /**
+   * Returns a request builder for deleting an entity of type `CaseTest`.
+   * @param keyPropertyString Key property. See [[CaseTest.keyPropertyString]].
+   * @returns A request builder for creating requests that delete an entity of type `CaseTest`.
+   */
+  delete(keyPropertyString: string): DeleteRequestBuilder<CaseTest<T>, T>;
+  /**
+   * Returns a request builder for deleting an entity of type `CaseTest`.
+   * @param entity Pass the entity to be deleted.
+   * @returns A request builder for creating requests that delete an entity of type `CaseTest` by taking the entity as a parameter.
+   */
+  delete(entity: CaseTest<T>): DeleteRequestBuilder<CaseTest<T>, T>;
 }
 //# sourceMappingURL=CaseTestRequestBuilder.d.ts.map