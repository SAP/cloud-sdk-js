/*
 * Copyright (c) 2022 SAP SE or an SAP affiliate company. All rights reserved.
 *
 * This is a generated file powered by the SAP Cloud SDK for JavaScript.
 */
<<<<<<< HEAD
import { DeserializedType, RequestBuilder } from '@sap-cloud-sdk/odata-common/internal';
import { DefaultDeSerializers, DeSerializers, GetAllRequestBuilder, GetByKeyRequestBuilder, CreateRequestBuilder, UpdateRequestBuilder, DeleteRequestBuilder } from '@sap-cloud-sdk/odata-v2';
=======
import {
  DefaultDeSerializers,
  DeSerializers,
  GetAllRequestBuilder,
  GetByKeyRequestBuilder,
  CreateRequestBuilder,
  UpdateRequestBuilder,
  DeleteRequestBuilder,
  DeserializedType,
  RequestBuilder
} from '@sap-cloud-sdk/odata-v2';
>>>>>>> e8ad5cf8
import { CaseTest } from './CaseTest';

/**
 * Request builder class for operations supported on the [[CaseTest]] entity.
 */
export class CaseTestRequestBuilder<T extends DeSerializers = DefaultDeSerializers> extends RequestBuilder<CaseTest<T>, T> {
  /**
   * Returns a request builder for retrieving one `CaseTest` entity based on its keys.
   * @param keyPropertyString Key property. See [[CaseTest.keyPropertyString]].
   * @returns A request builder for creating requests to retrieve one `CaseTest` entity based on its keys.
   */
  getByKey(keyPropertyString: DeserializedType<T, 'Edm.String'>): GetByKeyRequestBuilder<CaseTest<T>, T> {
    return new GetByKeyRequestBuilder<CaseTest<T>, T>(this.entityApi, { KeyPropertyString: keyPropertyString });
  }

  /**
   * Returns a request builder for querying all `CaseTest` entities.
   * @returns A request builder for creating requests to retrieve all `CaseTest` entities.
   */
  getAll(): GetAllRequestBuilder<CaseTest<T>, T> {
    return new GetAllRequestBuilder<CaseTest<T>, T>(this.entityApi);
  }

  /**
   * Returns a request builder for creating a `CaseTest` entity.
   * @param entity The entity to be created
   * @returns A request builder for creating requests that create an entity of type `CaseTest`.
   */
  create(entity: CaseTest<T>): CreateRequestBuilder<CaseTest<T>, T> {
    return new CreateRequestBuilder<CaseTest<T>, T>(this.entityApi, entity);
  }

  /**
   * Returns a request builder for updating an entity of type `CaseTest`.
   * @param entity The entity to be updated
   * @returns A request builder for creating requests that update an entity of type `CaseTest`.
   */
  update(entity: CaseTest<T>): UpdateRequestBuilder<CaseTest<T>, T> {
    return new UpdateRequestBuilder<CaseTest<T>, T>(this.entityApi, entity);
  }

  /**
   * Returns a request builder for deleting an entity of type `CaseTest`.
   * @param keyPropertyString Key property. See [[CaseTest.keyPropertyString]].
   * @returns A request builder for creating requests that delete an entity of type `CaseTest`.
   */
  delete(keyPropertyString: string): DeleteRequestBuilder<CaseTest<T>, T>;
  /**
   * Returns a request builder for deleting an entity of type `CaseTest`.
   * @param entity Pass the entity to be deleted.
   * @returns A request builder for creating requests that delete an entity of type `CaseTest` by taking the entity as a parameter.
   */
  delete(entity: CaseTest<T>): DeleteRequestBuilder<CaseTest<T>, T>;
  delete(keyPropertyStringOrEntity: any): DeleteRequestBuilder<CaseTest<T>, T> {
    return new DeleteRequestBuilder<CaseTest<T>, T>(this.entityApi, keyPropertyStringOrEntity instanceof CaseTest ? keyPropertyStringOrEntity : { KeyPropertyString: keyPropertyStringOrEntity! });
  }
}<|MERGE_RESOLUTION|>--- conflicted
+++ resolved
@@ -3,10 +3,6 @@
  *
  * This is a generated file powered by the SAP Cloud SDK for JavaScript.
  */
-<<<<<<< HEAD
-import { DeserializedType, RequestBuilder } from '@sap-cloud-sdk/odata-common/internal';
-import { DefaultDeSerializers, DeSerializers, GetAllRequestBuilder, GetByKeyRequestBuilder, CreateRequestBuilder, UpdateRequestBuilder, DeleteRequestBuilder } from '@sap-cloud-sdk/odata-v2';
-=======
 import {
   DefaultDeSerializers,
   DeSerializers,
@@ -18,20 +14,25 @@
   DeserializedType,
   RequestBuilder
 } from '@sap-cloud-sdk/odata-v2';
->>>>>>> e8ad5cf8
 import { CaseTest } from './CaseTest';
 
 /**
  * Request builder class for operations supported on the [[CaseTest]] entity.
  */
-export class CaseTestRequestBuilder<T extends DeSerializers = DefaultDeSerializers> extends RequestBuilder<CaseTest<T>, T> {
+export class CaseTestRequestBuilder<
+  T extends DeSerializers = DefaultDeSerializers
+> extends RequestBuilder<CaseTest<T>, T> {
   /**
    * Returns a request builder for retrieving one `CaseTest` entity based on its keys.
    * @param keyPropertyString Key property. See [[CaseTest.keyPropertyString]].
    * @returns A request builder for creating requests to retrieve one `CaseTest` entity based on its keys.
    */
-  getByKey(keyPropertyString: DeserializedType<T, 'Edm.String'>): GetByKeyRequestBuilder<CaseTest<T>, T> {
-    return new GetByKeyRequestBuilder<CaseTest<T>, T>(this.entityApi, { KeyPropertyString: keyPropertyString });
+  getByKey(
+    keyPropertyString: DeserializedType<T, 'Edm.String'>
+  ): GetByKeyRequestBuilder<CaseTest<T>, T> {
+    return new GetByKeyRequestBuilder<CaseTest<T>, T>(this.entityApi, {
+      KeyPropertyString: keyPropertyString
+    });
   }
 
   /**
@@ -73,6 +74,11 @@
    */
   delete(entity: CaseTest<T>): DeleteRequestBuilder<CaseTest<T>, T>;
   delete(keyPropertyStringOrEntity: any): DeleteRequestBuilder<CaseTest<T>, T> {
-    return new DeleteRequestBuilder<CaseTest<T>, T>(this.entityApi, keyPropertyStringOrEntity instanceof CaseTest ? keyPropertyStringOrEntity : { KeyPropertyString: keyPropertyStringOrEntity! });
+    return new DeleteRequestBuilder<CaseTest<T>, T>(
+      this.entityApi,
+      keyPropertyStringOrEntity instanceof CaseTest
+        ? keyPropertyStringOrEntity
+        : { KeyPropertyString: keyPropertyStringOrEntity! }
+    );
   }
 }