import { Casetest_1 } from './Casetest_1';
import { Casetest_1RequestBuilder } from './Casetest_1RequestBuilder';
<<<<<<< HEAD
import { CustomField, DefaultDeSerializers, DeSerializers } from '@sap-cloud-sdk/odata-v2';
import { EdmTypeField, AllFields, EntityBuilderType, EntityApi } from '@sap-cloud-sdk/odata-common/internal';
export declare class Casetest_1Api<DeSerializersT extends DeSerializers = DefaultDeSerializers> implements EntityApi<Casetest_1<DeSerializersT>, DeSerializersT> {
    deSerializers: DeSerializersT;
    constructor(deSerializers?: DeSerializersT);
    private navigationPropertyFields;
    _addNavigationProperties(linkedApis: [
    ]): this;
    entityConstructor: typeof Casetest_1;
    requestBuilder(): Casetest_1RequestBuilder<DeSerializersT>;
    entityBuilder(): EntityBuilderType<Casetest_1<DeSerializersT>, DeSerializersT>;
    customField<NullableT extends boolean = false>(fieldName: string, isNullable?: NullableT): CustomField<Casetest_1<DeSerializersT>, DeSerializersT, NullableT>;
    get schema(): {
        /**
         *
         * All fields selector.
         */
        ALL_FIELDS: AllFields<Casetest_1<DeSerializers<any, any, any, any, any, any, any, any, any, any, any, any, any, any, any, any, any>>>;
        /**
=======
import {
  CustomField,
  DefaultDeSerializers,
  DeSerializers,
  AllFields,
  EntityBuilderType,
  EntityApi,
  EdmTypeField
} from '@sap-cloud-sdk/odata-v2';
export declare class Casetest_1Api<
  DeSerializersT extends DeSerializers = DefaultDeSerializers
> implements EntityApi<Casetest_1<DeSerializersT>, DeSerializersT>
{
  deSerializers: DeSerializersT;
  constructor(deSerializers?: DeSerializersT);
  private navigationPropertyFields;
  _addNavigationProperties(linkedApis: []): this;
  entityConstructor: typeof Casetest_1;
  requestBuilder(): Casetest_1RequestBuilder<DeSerializersT>;
  entityBuilder(): EntityBuilderType<
    Casetest_1<DeSerializersT>,
    DeSerializersT
  >;
  customField<NullableT extends boolean = false>(
    fieldName: string,
    isNullable?: NullableT
  ): CustomField<Casetest_1<DeSerializersT>, DeSerializersT, NullableT>;
  get schema(): {
    /**
     *
     * All fields selector.
     */
    ALL_FIELDS: AllFields<
      Casetest_1<
        DeSerializers<
          any,
          any,
          any,
          any,
          any,
          any,
          any,
          any,
          any,
          any,
          any,
          any,
          any,
          any,
          any,
          any,
          any
        >
      >
    >;
    /**
>>>>>>> e8ad5cf8
     * Static representation of the [[keyPropertyString]] property for query construction.
     * Use to reference this property in query operations such as 'select' in the fluent request API.
     */
        KEY_PROPERTY_STRING: EdmTypeField<Casetest_1<DeSerializers<any, any, any, any, any, any, any, any, any, any, any, any, any, any, any, any, any>>, DeSerializersT, "Edm.String", false, true>;
    };
}
//# sourceMappingURL=Casetest_1Api.d.ts.map<|MERGE_RESOLUTION|>--- conflicted
+++ resolved
@@ -1,26 +1,5 @@
 import { Casetest_1 } from './Casetest_1';
 import { Casetest_1RequestBuilder } from './Casetest_1RequestBuilder';
-<<<<<<< HEAD
-import { CustomField, DefaultDeSerializers, DeSerializers } from '@sap-cloud-sdk/odata-v2';
-import { EdmTypeField, AllFields, EntityBuilderType, EntityApi } from '@sap-cloud-sdk/odata-common/internal';
-export declare class Casetest_1Api<DeSerializersT extends DeSerializers = DefaultDeSerializers> implements EntityApi<Casetest_1<DeSerializersT>, DeSerializersT> {
-    deSerializers: DeSerializersT;
-    constructor(deSerializers?: DeSerializersT);
-    private navigationPropertyFields;
-    _addNavigationProperties(linkedApis: [
-    ]): this;
-    entityConstructor: typeof Casetest_1;
-    requestBuilder(): Casetest_1RequestBuilder<DeSerializersT>;
-    entityBuilder(): EntityBuilderType<Casetest_1<DeSerializersT>, DeSerializersT>;
-    customField<NullableT extends boolean = false>(fieldName: string, isNullable?: NullableT): CustomField<Casetest_1<DeSerializersT>, DeSerializersT, NullableT>;
-    get schema(): {
-        /**
-         *
-         * All fields selector.
-         */
-        ALL_FIELDS: AllFields<Casetest_1<DeSerializers<any, any, any, any, any, any, any, any, any, any, any, any, any, any, any, any, any>>>;
-        /**
-=======
 import {
   CustomField,
   DefaultDeSerializers,
@@ -77,11 +56,36 @@
       >
     >;
     /**
->>>>>>> e8ad5cf8
      * Static representation of the [[keyPropertyString]] property for query construction.
      * Use to reference this property in query operations such as 'select' in the fluent request API.
      */
-        KEY_PROPERTY_STRING: EdmTypeField<Casetest_1<DeSerializers<any, any, any, any, any, any, any, any, any, any, any, any, any, any, any, any, any>>, DeSerializersT, "Edm.String", false, true>;
-    };
+    KEY_PROPERTY_STRING: EdmTypeField<
+      Casetest_1<
+        DeSerializers<
+          any,
+          any,
+          any,
+          any,
+          any,
+          any,
+          any,
+          any,
+          any,
+          any,
+          any,
+          any,
+          any,
+          any,
+          any,
+          any,
+          any
+        >
+      >,
+      DeSerializersT,
+      'Edm.String',
+      false,
+      true
+    >;
+  };
 }
 //# sourceMappingURL=Casetest_1Api.d.ts.map