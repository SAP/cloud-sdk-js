'use strict';
Object.defineProperty(exports, '__esModule', { value: true });
exports.Casetest_1RequestBuilder = void 0;
/*
 * Copyright (c) 2021 SAP SE or an SAP affiliate company. All rights reserved.
 *
 * This is a generated file powered by the SAP Cloud SDK for JavaScript.
 */
<<<<<<< HEAD
const core_1 = require('@sap-cloud-sdk/core');
const Casetest_1_1 = require('./Casetest_1');
=======
var odata_common_1 = require('@sap-cloud-sdk/odata-common');
var odata_v2_1 = require('@sap-cloud-sdk/odata-v2');
var Casetest_1_1 = require('./Casetest_1');
>>>>>>> 52cb1c8d
/**
 * Request builder class for operations supported on the [[Casetest_1]] entity.
 */
class Casetest_1RequestBuilder extends core_1.RequestBuilder {
  /**
   * Returns a request builder for retrieving one `Casetest_1` entity based on its keys.
   * @param keyPropertyString Key property. See [[Casetest_1.keyPropertyString]].
   * @returns A request builder for creating requests to retrieve one `Casetest_1` entity based on its keys.
   */
<<<<<<< HEAD
  getByKey(keyPropertyString) {
    return new core_1.GetByKeyRequestBuilderV2(Casetest_1_1.Casetest_1, {
=======
  Casetest_1RequestBuilder.prototype.getByKey = function (keyPropertyString) {
    return new odata_v2_1.GetByKeyRequestBuilder(Casetest_1_1.Casetest_1, {
>>>>>>> 52cb1c8d
      KeyPropertyString: keyPropertyString
    });
  }
  /**
   * Returns a request builder for querying all `Casetest_1` entities.
   * @returns A request builder for creating requests to retrieve all `Casetest_1` entities.
   */
<<<<<<< HEAD
  getAll() {
    return new core_1.GetAllRequestBuilderV2(Casetest_1_1.Casetest_1);
  }
=======
  Casetest_1RequestBuilder.prototype.getAll = function () {
    return new odata_v2_1.GetAllRequestBuilder(Casetest_1_1.Casetest_1);
  };
>>>>>>> 52cb1c8d
  /**
   * Returns a request builder for creating a `Casetest_1` entity.
   * @param entity The entity to be created
   * @returns A request builder for creating requests that create an entity of type `Casetest_1`.
   */
<<<<<<< HEAD
  create(entity) {
    return new core_1.CreateRequestBuilderV2(Casetest_1_1.Casetest_1, entity);
  }
=======
  Casetest_1RequestBuilder.prototype.create = function (entity) {
    return new odata_v2_1.CreateRequestBuilder(Casetest_1_1.Casetest_1, entity);
  };
>>>>>>> 52cb1c8d
  /**
   * Returns a request builder for updating an entity of type `Casetest_1`.
   * @param entity The entity to be updated
   * @returns A request builder for creating requests that update an entity of type `Casetest_1`.
   */
<<<<<<< HEAD
  update(entity) {
    return new core_1.UpdateRequestBuilderV2(Casetest_1_1.Casetest_1, entity);
  }
  delete(keyPropertyStringOrEntity) {
    return new core_1.DeleteRequestBuilderV2(
=======
  Casetest_1RequestBuilder.prototype.update = function (entity) {
    return new odata_v2_1.UpdateRequestBuilder(Casetest_1_1.Casetest_1, entity);
  };
  Casetest_1RequestBuilder.prototype.delete = function (
    keyPropertyStringOrEntity
  ) {
    return new odata_v2_1.DeleteRequestBuilder(
>>>>>>> 52cb1c8d
      Casetest_1_1.Casetest_1,
      keyPropertyStringOrEntity instanceof Casetest_1_1.Casetest_1
        ? keyPropertyStringOrEntity
        : { KeyPropertyString: keyPropertyStringOrEntity }
    );
<<<<<<< HEAD
  }
}
=======
  };
  return Casetest_1RequestBuilder;
})(odata_common_1.RequestBuilder);
>>>>>>> 52cb1c8d
exports.Casetest_1RequestBuilder = Casetest_1RequestBuilder;
//# sourceMappingURL=Casetest_1RequestBuilder.js.map<|MERGE_RESOLUTION|>--- conflicted
+++ resolved
@@ -6,30 +6,20 @@
  *
  * This is a generated file powered by the SAP Cloud SDK for JavaScript.
  */
-<<<<<<< HEAD
-const core_1 = require('@sap-cloud-sdk/core');
+const odata_common_1 = require('@sap-cloud-sdk/odata-common');
+const odata_v2_1 = require('@sap-cloud-sdk/odata-v2');
 const Casetest_1_1 = require('./Casetest_1');
-=======
-var odata_common_1 = require('@sap-cloud-sdk/odata-common');
-var odata_v2_1 = require('@sap-cloud-sdk/odata-v2');
-var Casetest_1_1 = require('./Casetest_1');
->>>>>>> 52cb1c8d
 /**
  * Request builder class for operations supported on the [[Casetest_1]] entity.
  */
-class Casetest_1RequestBuilder extends core_1.RequestBuilder {
+class Casetest_1RequestBuilder extends odata_common_1.RequestBuilder {
   /**
    * Returns a request builder for retrieving one `Casetest_1` entity based on its keys.
    * @param keyPropertyString Key property. See [[Casetest_1.keyPropertyString]].
    * @returns A request builder for creating requests to retrieve one `Casetest_1` entity based on its keys.
    */
-<<<<<<< HEAD
   getByKey(keyPropertyString) {
-    return new core_1.GetByKeyRequestBuilderV2(Casetest_1_1.Casetest_1, {
-=======
-  Casetest_1RequestBuilder.prototype.getByKey = function (keyPropertyString) {
     return new odata_v2_1.GetByKeyRequestBuilder(Casetest_1_1.Casetest_1, {
->>>>>>> 52cb1c8d
       KeyPropertyString: keyPropertyString
     });
   }
@@ -37,61 +27,33 @@
    * Returns a request builder for querying all `Casetest_1` entities.
    * @returns A request builder for creating requests to retrieve all `Casetest_1` entities.
    */
-<<<<<<< HEAD
   getAll() {
-    return new core_1.GetAllRequestBuilderV2(Casetest_1_1.Casetest_1);
+    return new odata_v2_1.GetAllRequestBuilder(Casetest_1_1.Casetest_1);
   }
-=======
-  Casetest_1RequestBuilder.prototype.getAll = function () {
-    return new odata_v2_1.GetAllRequestBuilder(Casetest_1_1.Casetest_1);
-  };
->>>>>>> 52cb1c8d
   /**
    * Returns a request builder for creating a `Casetest_1` entity.
    * @param entity The entity to be created
    * @returns A request builder for creating requests that create an entity of type `Casetest_1`.
    */
-<<<<<<< HEAD
   create(entity) {
-    return new core_1.CreateRequestBuilderV2(Casetest_1_1.Casetest_1, entity);
+    return new odata_v2_1.CreateRequestBuilder(Casetest_1_1.Casetest_1, entity);
   }
-=======
-  Casetest_1RequestBuilder.prototype.create = function (entity) {
-    return new odata_v2_1.CreateRequestBuilder(Casetest_1_1.Casetest_1, entity);
-  };
->>>>>>> 52cb1c8d
   /**
    * Returns a request builder for updating an entity of type `Casetest_1`.
    * @param entity The entity to be updated
    * @returns A request builder for creating requests that update an entity of type `Casetest_1`.
    */
-<<<<<<< HEAD
   update(entity) {
-    return new core_1.UpdateRequestBuilderV2(Casetest_1_1.Casetest_1, entity);
+    return new odata_v2_1.UpdateRequestBuilder(Casetest_1_1.Casetest_1, entity);
   }
   delete(keyPropertyStringOrEntity) {
-    return new core_1.DeleteRequestBuilderV2(
-=======
-  Casetest_1RequestBuilder.prototype.update = function (entity) {
-    return new odata_v2_1.UpdateRequestBuilder(Casetest_1_1.Casetest_1, entity);
-  };
-  Casetest_1RequestBuilder.prototype.delete = function (
-    keyPropertyStringOrEntity
-  ) {
     return new odata_v2_1.DeleteRequestBuilder(
->>>>>>> 52cb1c8d
       Casetest_1_1.Casetest_1,
       keyPropertyStringOrEntity instanceof Casetest_1_1.Casetest_1
         ? keyPropertyStringOrEntity
         : { KeyPropertyString: keyPropertyStringOrEntity }
     );
-<<<<<<< HEAD
   }
 }
-=======
-  };
-  return Casetest_1RequestBuilder;
-})(odata_common_1.RequestBuilder);
->>>>>>> 52cb1c8d
 exports.Casetest_1RequestBuilder = Casetest_1RequestBuilder;
 //# sourceMappingURL=Casetest_1RequestBuilder.js.map