--- conflicted
+++ resolved
@@ -3,10 +3,6 @@
  *
  * This is a generated file powered by the SAP Cloud SDK for JavaScript.
  */
-<<<<<<< HEAD
-import { DeserializedType, RequestBuilder } from '@sap-cloud-sdk/odata-common/internal';
-import { DefaultDeSerializers, DeSerializers, GetAllRequestBuilder, GetByKeyRequestBuilder, CreateRequestBuilder, UpdateRequestBuilder, DeleteRequestBuilder } from '@sap-cloud-sdk/odata-v2';
-=======
 import {
   DefaultDeSerializers,
   DeSerializers,
@@ -18,20 +14,25 @@
   DeserializedType,
   RequestBuilder
 } from '@sap-cloud-sdk/odata-v2';
->>>>>>> e8ad5cf8
 import { Casetest_1 } from './Casetest_1';
 
 /**
  * Request builder class for operations supported on the [[Casetest_1]] entity.
  */
-export class Casetest_1RequestBuilder<T extends DeSerializers = DefaultDeSerializers> extends RequestBuilder<Casetest_1<T>, T> {
+export class Casetest_1RequestBuilder<
+  T extends DeSerializers = DefaultDeSerializers
+> extends RequestBuilder<Casetest_1<T>, T> {
   /**
    * Returns a request builder for retrieving one `Casetest_1` entity based on its keys.
    * @param keyPropertyString Key property. See [[Casetest_1.keyPropertyString]].
    * @returns A request builder for creating requests to retrieve one `Casetest_1` entity based on its keys.
    */
-  getByKey(keyPropertyString: DeserializedType<T, 'Edm.String'>): GetByKeyRequestBuilder<Casetest_1<T>, T> {
-    return new GetByKeyRequestBuilder<Casetest_1<T>, T>(this.entityApi, { KeyPropertyString: keyPropertyString });
+  getByKey(
+    keyPropertyString: DeserializedType<T, 'Edm.String'>
+  ): GetByKeyRequestBuilder<Casetest_1<T>, T> {
+    return new GetByKeyRequestBuilder<Casetest_1<T>, T>(this.entityApi, {
+      KeyPropertyString: keyPropertyString
+    });
   }
 
   /**
@@ -72,7 +73,14 @@
    * @returns A request builder for creating requests that delete an entity of type `Casetest_1` by taking the entity as a parameter.
    */
   delete(entity: Casetest_1<T>): DeleteRequestBuilder<Casetest_1<T>, T>;
-  delete(keyPropertyStringOrEntity: any): DeleteRequestBuilder<Casetest_1<T>, T> {
-    return new DeleteRequestBuilder<Casetest_1<T>, T>(this.entityApi, keyPropertyStringOrEntity instanceof Casetest_1 ? keyPropertyStringOrEntity : { KeyPropertyString: keyPropertyStringOrEntity! });
+  delete(
+    keyPropertyStringOrEntity: any
+  ): DeleteRequestBuilder<Casetest_1<T>, T> {
+    return new DeleteRequestBuilder<Casetest_1<T>, T>(
+      this.entityApi,
+      keyPropertyStringOrEntity instanceof Casetest_1
+        ? keyPropertyStringOrEntity
+        : { KeyPropertyString: keyPropertyStringOrEntity! }
+    );
   }
 }