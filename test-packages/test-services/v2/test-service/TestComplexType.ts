--- conflicted
+++ resolved
@@ -5,9 +5,22 @@
  */
 import { Moment } from 'moment';
 import { BigNumber } from 'bignumber.js';
-import { TestNestedComplexType, TestNestedComplexTypeField } from './TestNestedComplexType';
+import {
+  TestNestedComplexType,
+  TestNestedComplexTypeField
+} from './TestNestedComplexType';
 import { deserializeComplexType, Entity } from '@sap-cloud-sdk/odata-v2';
-import { ComplexTypeField, ConstructorOrField, EdmTypeField, FieldBuilder, FieldOptions, FieldType, OrderableEdmTypeField, PropertyMetadata, Time } from '@sap-cloud-sdk/odata-common/internal';
+import {
+  ComplexTypeField,
+  ConstructorOrField,
+  EdmTypeField,
+  FieldBuilder,
+  FieldOptions,
+  FieldType,
+  OrderableEdmTypeField,
+  PropertyMetadata,
+  Time
+} from '@sap-cloud-sdk/odata-common/internal';
 
 /**
  * TestComplexType
@@ -103,100 +116,157 @@
  * TestComplexTypeField
  * @typeparam EntityT - Type of the entity the complex type field belongs to.
  */
-export class TestComplexTypeField<EntityT extends Entity, NullableT extends boolean = false, SelectableT extends boolean = false> extends ComplexTypeField<EntityT, TestComplexType, NullableT, SelectableT> {
+export class TestComplexTypeField<
+  EntityT extends Entity,
+  NullableT extends boolean = false,
+  SelectableT extends boolean = false
+> extends ComplexTypeField<EntityT, TestComplexType, NullableT, SelectableT> {
   private _fieldBuilder: FieldBuilder<this> = new FieldBuilder(this);
   /**
    * Representation of the [[TestComplexType.stringProperty]] property for query construction.
    * Use to reference this property in query operations such as 'filter' in the fluent request API.
    */
-  stringProperty: EdmTypeField<EntityT, 'Edm.String', false, false> = this._fieldBuilder.buildEdmTypeField('StringProperty', 'Edm.String', false);
+  stringProperty: EdmTypeField<EntityT, 'Edm.String', false, false> =
+    this._fieldBuilder.buildEdmTypeField('StringProperty', 'Edm.String', false);
   /**
    * Representation of the [[TestComplexType.booleanProperty]] property for query construction.
    * Use to reference this property in query operations such as 'filter' in the fluent request API.
    */
-  booleanProperty: EdmTypeField<EntityT, 'Edm.Boolean', true, false> = this._fieldBuilder.buildEdmTypeField('BooleanProperty', 'Edm.Boolean', true);
+  booleanProperty: EdmTypeField<EntityT, 'Edm.Boolean', true, false> =
+    this._fieldBuilder.buildEdmTypeField(
+      'BooleanProperty',
+      'Edm.Boolean',
+      true
+    );
   /**
    * Representation of the [[TestComplexType.guidProperty]] property for query construction.
    * Use to reference this property in query operations such as 'filter' in the fluent request API.
    */
-  guidProperty: EdmTypeField<EntityT, 'Edm.Guid', true, false> = this._fieldBuilder.buildEdmTypeField('GuidProperty', 'Edm.Guid', true);
+  guidProperty: EdmTypeField<EntityT, 'Edm.Guid', true, false> =
+    this._fieldBuilder.buildEdmTypeField('GuidProperty', 'Edm.Guid', true);
   /**
    * Representation of the [[TestComplexType.int16Property]] property for query construction.
    * Use to reference this property in query operations such as 'filter' in the fluent request API.
    */
-  int16Property: OrderableEdmTypeField<EntityT, 'Edm.Int16', true, false> = this._fieldBuilder.buildEdmTypeField('Int16Property', 'Edm.Int16', true);
+  int16Property: OrderableEdmTypeField<EntityT, 'Edm.Int16', true, false> =
+    this._fieldBuilder.buildEdmTypeField('Int16Property', 'Edm.Int16', true);
   /**
    * Representation of the [[TestComplexType.int32Property]] property for query construction.
    * Use to reference this property in query operations such as 'filter' in the fluent request API.
    */
-  int32Property: OrderableEdmTypeField<EntityT, 'Edm.Int32', true, false> = this._fieldBuilder.buildEdmTypeField('Int32Property', 'Edm.Int32', true);
+  int32Property: OrderableEdmTypeField<EntityT, 'Edm.Int32', true, false> =
+    this._fieldBuilder.buildEdmTypeField('Int32Property', 'Edm.Int32', true);
   /**
    * Representation of the [[TestComplexType.int64Property]] property for query construction.
    * Use to reference this property in query operations such as 'filter' in the fluent request API.
    */
-  int64Property: OrderableEdmTypeField<EntityT, 'Edm.Int64', true, false> = this._fieldBuilder.buildEdmTypeField('Int64Property', 'Edm.Int64', true);
+  int64Property: OrderableEdmTypeField<EntityT, 'Edm.Int64', true, false> =
+    this._fieldBuilder.buildEdmTypeField('Int64Property', 'Edm.Int64', true);
   /**
    * Representation of the [[TestComplexType.decimalProperty]] property for query construction.
    * Use to reference this property in query operations such as 'filter' in the fluent request API.
    */
-  decimalProperty: OrderableEdmTypeField<EntityT, 'Edm.Decimal', true, false> = this._fieldBuilder.buildEdmTypeField('DecimalProperty', 'Edm.Decimal', true);
+  decimalProperty: OrderableEdmTypeField<EntityT, 'Edm.Decimal', true, false> =
+    this._fieldBuilder.buildEdmTypeField(
+      'DecimalProperty',
+      'Edm.Decimal',
+      true
+    );
   /**
    * Representation of the [[TestComplexType.singleProperty]] property for query construction.
    * Use to reference this property in query operations such as 'filter' in the fluent request API.
    */
-  singleProperty: OrderableEdmTypeField<EntityT, 'Edm.Single', true, false> = this._fieldBuilder.buildEdmTypeField('SingleProperty', 'Edm.Single', true);
+  singleProperty: OrderableEdmTypeField<EntityT, 'Edm.Single', true, false> =
+    this._fieldBuilder.buildEdmTypeField('SingleProperty', 'Edm.Single', true);
   /**
    * Representation of the [[TestComplexType.doubleProperty]] property for query construction.
    * Use to reference this property in query operations such as 'filter' in the fluent request API.
    */
-  doubleProperty: OrderableEdmTypeField<EntityT, 'Edm.Double', true, false> = this._fieldBuilder.buildEdmTypeField('DoubleProperty', 'Edm.Double', true);
+  doubleProperty: OrderableEdmTypeField<EntityT, 'Edm.Double', true, false> =
+    this._fieldBuilder.buildEdmTypeField('DoubleProperty', 'Edm.Double', true);
   /**
    * Representation of the [[TestComplexType.floatProperty]] property for query construction.
    * Use to reference this property in query operations such as 'filter' in the fluent request API.
    */
-  floatProperty: OrderableEdmTypeField<EntityT, 'Edm.Float', true, false> = this._fieldBuilder.buildEdmTypeField('FloatProperty', 'Edm.Float', true);
+  floatProperty: OrderableEdmTypeField<EntityT, 'Edm.Float', true, false> =
+    this._fieldBuilder.buildEdmTypeField('FloatProperty', 'Edm.Float', true);
   /**
    * Representation of the [[TestComplexType.timeProperty]] property for query construction.
    * Use to reference this property in query operations such as 'filter' in the fluent request API.
    */
-  timeProperty: OrderableEdmTypeField<EntityT, 'Edm.Time', true, false> = this._fieldBuilder.buildEdmTypeField('TimeProperty', 'Edm.Time', true);
+  timeProperty: OrderableEdmTypeField<EntityT, 'Edm.Time', true, false> =
+    this._fieldBuilder.buildEdmTypeField('TimeProperty', 'Edm.Time', true);
   /**
    * Representation of the [[TestComplexType.dateTimeProperty]] property for query construction.
    * Use to reference this property in query operations such as 'filter' in the fluent request API.
    */
-  dateTimeProperty: OrderableEdmTypeField<EntityT, 'Edm.DateTime', true, false> = this._fieldBuilder.buildEdmTypeField('DateTimeProperty', 'Edm.DateTime', true);
+  dateTimeProperty: OrderableEdmTypeField<
+    EntityT,
+    'Edm.DateTime',
+    true,
+    false
+  > = this._fieldBuilder.buildEdmTypeField(
+    'DateTimeProperty',
+    'Edm.DateTime',
+    true
+  );
   /**
    * Representation of the [[TestComplexType.dateTimeOffSetProperty]] property for query construction.
    * Use to reference this property in query operations such as 'filter' in the fluent request API.
    */
-  dateTimeOffSetProperty: OrderableEdmTypeField<EntityT, 'Edm.DateTimeOffset', true, false> = this._fieldBuilder.buildEdmTypeField('DateTimeOffSetProperty', 'Edm.DateTimeOffset', true);
+  dateTimeOffSetProperty: OrderableEdmTypeField<
+    EntityT,
+    'Edm.DateTimeOffset',
+    true,
+    false
+  > = this._fieldBuilder.buildEdmTypeField(
+    'DateTimeOffSetProperty',
+    'Edm.DateTimeOffset',
+    true
+  );
   /**
    * Representation of the [[TestComplexType.byteProperty]] property for query construction.
    * Use to reference this property in query operations such as 'filter' in the fluent request API.
    */
-  byteProperty: OrderableEdmTypeField<EntityT, 'Edm.Byte', true, false> = this._fieldBuilder.buildEdmTypeField('ByteProperty', 'Edm.Byte', true);
+  byteProperty: OrderableEdmTypeField<EntityT, 'Edm.Byte', true, false> =
+    this._fieldBuilder.buildEdmTypeField('ByteProperty', 'Edm.Byte', true);
   /**
    * Representation of the [[TestComplexType.sByteProperty]] property for query construction.
    * Use to reference this property in query operations such as 'filter' in the fluent request API.
    */
-  sByteProperty: OrderableEdmTypeField<EntityT, 'Edm.SByte', true, false> = this._fieldBuilder.buildEdmTypeField('SByteProperty', 'Edm.SByte', true);
+  sByteProperty: OrderableEdmTypeField<EntityT, 'Edm.SByte', true, false> =
+    this._fieldBuilder.buildEdmTypeField('SByteProperty', 'Edm.SByte', true);
   /**
    * Representation of the [[TestComplexType.somethingTheSdkDoesNotSupport]] property for query construction.
    * Use to reference this property in query operations such as 'filter' in the fluent request API.
    */
-  somethingTheSdkDoesNotSupport: EdmTypeField<EntityT, 'Edm.Any', true, false> = this._fieldBuilder.buildEdmTypeField('SomethingTheSDKDoesNotSupport', 'Edm.Any', true);
+  somethingTheSdkDoesNotSupport: EdmTypeField<EntityT, 'Edm.Any', true, false> =
+    this._fieldBuilder.buildEdmTypeField(
+      'SomethingTheSDKDoesNotSupport',
+      'Edm.Any',
+      true
+    );
   /**
    * Representation of the [[TestComplexType.complexTypeProperty]] property for query construction.
    * Use to reference this property in query operations such as 'filter' in the fluent request API.
    */
-  complexTypeProperty: TestNestedComplexTypeField<EntityT, true, false> = this._fieldBuilder.buildComplexTypeField('ComplexTypeProperty', TestNestedComplexTypeField, true);
+  complexTypeProperty: TestNestedComplexTypeField<EntityT, true, false> =
+    this._fieldBuilder.buildComplexTypeField(
+      'ComplexTypeProperty',
+      TestNestedComplexTypeField,
+      true
+    );
 
   /**
    * Creates an instance of TestComplexTypeField.
    * @param fieldName - Actual name of the field as used in the OData request.
    * @param fieldOf - Either the parent entity constructor of the parent complex type this field belongs to.
    */
-  constructor(fieldName: string, fieldOf: ConstructorOrField<EntityT>, fieldOptions?: FieldOptions<NullableT, SelectableT>) {
+  constructor(
+    fieldName: string,
+    fieldOf: ConstructorOrField<EntityT>,
+    fieldOptions?: FieldOptions<NullableT, SelectableT>
+  ) {
     super(fieldName, fieldOf, TestComplexType, fieldOptions);
   }
 }
@@ -205,101 +275,6 @@
   /**
    * Metadata information on all properties of the `TestComplexType` complex type.
    */
-<<<<<<< HEAD
-  export const _propertyMetadata: PropertyMetadata<TestComplexType>[] = [{
-    originalName: 'StringProperty',
-    name: 'stringProperty',
-    type: 'Edm.String',
-    isCollection: false
-  }, {
-    originalName: 'BooleanProperty',
-    name: 'booleanProperty',
-    type: 'Edm.Boolean',
-    isCollection: false
-  }, {
-    originalName: 'GuidProperty',
-    name: 'guidProperty',
-    type: 'Edm.Guid',
-    isCollection: false
-  }, {
-    originalName: 'Int16Property',
-    name: 'int16Property',
-    type: 'Edm.Int16',
-    isCollection: false
-  }, {
-    originalName: 'Int32Property',
-    name: 'int32Property',
-    type: 'Edm.Int32',
-    isCollection: false
-  }, {
-    originalName: 'Int64Property',
-    name: 'int64Property',
-    type: 'Edm.Int64',
-    isCollection: false
-  }, {
-    originalName: 'DecimalProperty',
-    name: 'decimalProperty',
-    type: 'Edm.Decimal',
-    isCollection: false
-  }, {
-    originalName: 'SingleProperty',
-    name: 'singleProperty',
-    type: 'Edm.Single',
-    isCollection: false
-  }, {
-    originalName: 'DoubleProperty',
-    name: 'doubleProperty',
-    type: 'Edm.Double',
-    isCollection: false
-  }, {
-    originalName: 'FloatProperty',
-    name: 'floatProperty',
-    type: 'Edm.Float',
-    isCollection: false
-  }, {
-    originalName: 'TimeProperty',
-    name: 'timeProperty',
-    type: 'Edm.Time',
-    isCollection: false
-  }, {
-    originalName: 'DateTimeProperty',
-    name: 'dateTimeProperty',
-    type: 'Edm.DateTime',
-    isCollection: false
-  }, {
-    originalName: 'DateTimeOffSetProperty',
-    name: 'dateTimeOffSetProperty',
-    type: 'Edm.DateTimeOffset',
-    isCollection: false
-  }, {
-    originalName: 'ByteProperty',
-    name: 'byteProperty',
-    type: 'Edm.Byte',
-    isCollection: false
-  }, {
-    originalName: 'SByteProperty',
-    name: 'sByteProperty',
-    type: 'Edm.SByte',
-    isCollection: false
-  }, {
-    originalName: 'SomethingTheSDKDoesNotSupport',
-    name: 'somethingTheSdkDoesNotSupport',
-    type: 'Edm.Any',
-    isCollection: false
-  }, {
-    originalName: 'ComplexTypeProperty',
-    name: 'complexTypeProperty',
-    type: TestNestedComplexType,
-    isCollection: false
-  }];
-
-  /**
-   * @deprecated Since v1.25.0. Use `deserializeComplexType` of the `@sap-cloud-sdk/odata-v2` or `@sap-cloud-sdk/odata-v4` package instead.
-   */
-  export function build(json: { [keys: string]: FieldType | TestNestedComplexType }): TestComplexType {
-    return deserializeComplexType(json, TestComplexType);
-  }
-=======
   export const _propertyMetadata: PropertyMetadata<TestComplexType>[] = [
     {
       originalName: 'StringProperty',
@@ -404,5 +379,4 @@
       isCollection: false
     }
   ];
->>>>>>> 83412d22
 }