--- conflicted
+++ resolved
@@ -3,26 +3,33 @@
  *
  * This is a generated file powered by the SAP Cloud SDK for JavaScript.
  */
-<<<<<<< HEAD
-import { Entity, DefaultDeSerializers, DeSerializers } from '@sap-cloud-sdk/odata-v2';
-import { DeserializedType } from '@sap-cloud-sdk/odata-common/internal';
-=======
 import {
   Entity,
   DefaultDeSerializers,
   DeSerializers,
   DeserializedType
 } from '@sap-cloud-sdk/odata-v2';
->>>>>>> e8ad5cf8
 import { TestComplexType, TestComplexTypeField } from './TestComplexType';
-import { TestEntityMultiLink, TestEntityMultiLinkType } from './TestEntityMultiLink';
-import { TestEntityOtherMultiLink, TestEntityOtherMultiLinkType } from './TestEntityOtherMultiLink';
-import { TestEntitySingleLink, TestEntitySingleLinkType } from './TestEntitySingleLink';
+import {
+  TestEntityMultiLink,
+  TestEntityMultiLinkType
+} from './TestEntityMultiLink';
+import {
+  TestEntityOtherMultiLink,
+  TestEntityOtherMultiLinkType
+} from './TestEntityOtherMultiLink';
+import {
+  TestEntitySingleLink,
+  TestEntitySingleLinkType
+} from './TestEntitySingleLink';
 
 /**
  * This class represents the entity "A_TestEntity" of service "API_TEST_SRV".
  */
-export class TestEntity<T extends DeSerializers = DefaultDeSerializers> extends Entity implements TestEntityType<T> {
+export class TestEntity<T extends DeSerializers = DefaultDeSerializers>
+  extends Entity
+  implements TestEntityType<T>
+{
   /**
    * Technical entity name for TestEntity.
    */
@@ -143,7 +150,9 @@
   toSingleLink?: TestEntitySingleLink<T> | null;
 }
 
-export interface TestEntityType<T extends DeSerializers = DefaultDeSerializers> {
+export interface TestEntityType<
+  T extends DeSerializers = DefaultDeSerializers
+> {
   keyPropertyGuid: DeserializedType<T, 'Edm.Guid'>;
   keyPropertyString: DeserializedType<T, 'Edm.String'>;
   stringProperty?: DeserializedType<T, 'Edm.String'> | null;
