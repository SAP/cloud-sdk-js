--- conflicted
+++ resolved
@@ -7,45 +7,6 @@
 import { TestEntitySingleLink } from './TestEntitySingleLink';
 import { TestEntitySingleLinkApi } from './TestEntitySingleLinkApi';
 import { TestComplexTypeField } from './TestComplexType';
-<<<<<<< HEAD
-import { CustomField, DefaultDeSerializers, DeSerializers } from '@sap-cloud-sdk/odata-v2';
-import { EdmTypeField, OrderableEdmTypeField, Link, OneToOneLink, AllFields, EntityBuilderType, EntityApi } from '@sap-cloud-sdk/odata-common/internal';
-export declare class TestEntityApi<DeSerializersT extends DeSerializers = DefaultDeSerializers> implements EntityApi<TestEntity<DeSerializersT>, DeSerializersT> {
-    deSerializers: DeSerializersT;
-    constructor(deSerializers?: DeSerializersT);
-    private navigationPropertyFields;
-    _addNavigationProperties(linkedApis: [
-        TestEntityMultiLinkApi<DeSerializersT>,
-        TestEntityOtherMultiLinkApi<DeSerializersT>,
-        TestEntitySingleLinkApi<DeSerializersT>
-    ]): this;
-    entityConstructor: typeof TestEntity;
-    requestBuilder(): TestEntityRequestBuilder<DeSerializersT>;
-    entityBuilder(): EntityBuilderType<TestEntity<DeSerializersT>, DeSerializersT>;
-    customField<NullableT extends boolean = false>(fieldName: string, isNullable?: NullableT): CustomField<TestEntity<DeSerializersT>, DeSerializersT, NullableT>;
-    get schema(): {
-        /**
-         *
-         * All fields selector.
-         */
-        ALL_FIELDS: AllFields<TestEntity<DeSerializers<any, any, any, any, any, any, any, any, any, any, any, any, any, any, any, any, any>>>;
-        /**
-         * Static representation of the one-to-many navigation property [[toMultiLink]] for query construction.
-         * Use to reference this property in query operations such as 'select' in the fluent request API.
-         */
-        TO_MULTI_LINK: Link<TestEntity<DeSerializersT>, DeSerializersT, TestEntityMultiLink<DeSerializersT>>;
-        /**
-         * Static representation of the one-to-many navigation property [[toOtherMultiLink]] for query construction.
-         * Use to reference this property in query operations such as 'select' in the fluent request API.
-         */
-        TO_OTHER_MULTI_LINK: Link<TestEntity<DeSerializersT>, DeSerializersT, TestEntityOtherMultiLink<DeSerializersT>>;
-        /**
-         * Static representation of the one-to-one navigation property [[toSingleLink]] for query construction.
-         * Use to reference this property in query operations such as 'select' in the fluent request API.
-         */
-        TO_SINGLE_LINK: OneToOneLink<TestEntity<DeSerializersT>, DeSerializersT, TestEntitySingleLink<DeSerializersT>>;
-        /**
-=======
 import {
   CustomField,
   DefaultDeSerializers,
@@ -138,101 +99,593 @@
       TestEntitySingleLink<DeSerializersT>
     >;
     /**
->>>>>>> e8ad5cf8
      * Static representation of the [[keyPropertyGuid]] property for query construction.
      * Use to reference this property in query operations such as 'select' in the fluent request API.
      */
-        KEY_PROPERTY_GUID: EdmTypeField<TestEntity<DeSerializers<any, any, any, any, any, any, any, any, any, any, any, any, any, any, any, any, any>>, DeSerializersT, "Edm.Guid", false, true>;
-        /**
-         * Static representation of the [[keyPropertyString]] property for query construction.
-         * Use to reference this property in query operations such as 'select' in the fluent request API.
-         */
-        KEY_PROPERTY_STRING: EdmTypeField<TestEntity<DeSerializers<any, any, any, any, any, any, any, any, any, any, any, any, any, any, any, any, any>>, DeSerializersT, "Edm.String", false, true>;
-        /**
-         * Static representation of the [[stringProperty]] property for query construction.
-         * Use to reference this property in query operations such as 'select' in the fluent request API.
-         */
-        STRING_PROPERTY: EdmTypeField<TestEntity<DeSerializers<any, any, any, any, any, any, any, any, any, any, any, any, any, any, any, any, any>>, DeSerializersT, "Edm.String", true, true>;
-        /**
-         * Static representation of the [[booleanProperty]] property for query construction.
-         * Use to reference this property in query operations such as 'select' in the fluent request API.
-         */
-        BOOLEAN_PROPERTY: EdmTypeField<TestEntity<DeSerializers<any, any, any, any, any, any, any, any, any, any, any, any, any, any, any, any, any>>, DeSerializersT, "Edm.Boolean", true, true>;
-        /**
-         * Static representation of the [[guidProperty]] property for query construction.
-         * Use to reference this property in query operations such as 'select' in the fluent request API.
-         */
-        GUID_PROPERTY: EdmTypeField<TestEntity<DeSerializers<any, any, any, any, any, any, any, any, any, any, any, any, any, any, any, any, any>>, DeSerializersT, "Edm.Guid", true, true>;
-        /**
-         * Static representation of the [[int16Property]] property for query construction.
-         * Use to reference this property in query operations such as 'select' in the fluent request API.
-         */
-        INT_16_PROPERTY: OrderableEdmTypeField<TestEntity<DeSerializers<any, any, any, any, any, any, any, any, any, any, any, any, any, any, any, any, any>>, DeSerializersT, "Edm.Int16", true, true>;
-        /**
-         * Static representation of the [[int32Property]] property for query construction.
-         * Use to reference this property in query operations such as 'select' in the fluent request API.
-         */
-        INT_32_PROPERTY: OrderableEdmTypeField<TestEntity<DeSerializers<any, any, any, any, any, any, any, any, any, any, any, any, any, any, any, any, any>>, DeSerializersT, "Edm.Int32", true, true>;
-        /**
-         * Static representation of the [[int64Property]] property for query construction.
-         * Use to reference this property in query operations such as 'select' in the fluent request API.
-         */
-        INT_64_PROPERTY: OrderableEdmTypeField<TestEntity<DeSerializers<any, any, any, any, any, any, any, any, any, any, any, any, any, any, any, any, any>>, DeSerializersT, "Edm.Int64", true, true>;
-        /**
-         * Static representation of the [[decimalProperty]] property for query construction.
-         * Use to reference this property in query operations such as 'select' in the fluent request API.
-         */
-        DECIMAL_PROPERTY: OrderableEdmTypeField<TestEntity<DeSerializers<any, any, any, any, any, any, any, any, any, any, any, any, any, any, any, any, any>>, DeSerializersT, "Edm.Decimal", true, true>;
-        /**
-         * Static representation of the [[singleProperty]] property for query construction.
-         * Use to reference this property in query operations such as 'select' in the fluent request API.
-         */
-        SINGLE_PROPERTY: OrderableEdmTypeField<TestEntity<DeSerializers<any, any, any, any, any, any, any, any, any, any, any, any, any, any, any, any, any>>, DeSerializersT, "Edm.Single", true, true>;
-        /**
-         * Static representation of the [[doubleProperty]] property for query construction.
-         * Use to reference this property in query operations such as 'select' in the fluent request API.
-         */
-        DOUBLE_PROPERTY: OrderableEdmTypeField<TestEntity<DeSerializers<any, any, any, any, any, any, any, any, any, any, any, any, any, any, any, any, any>>, DeSerializersT, "Edm.Double", true, true>;
-        /**
-         * Static representation of the [[floatProperty]] property for query construction.
-         * Use to reference this property in query operations such as 'select' in the fluent request API.
-         */
-        FLOAT_PROPERTY: OrderableEdmTypeField<TestEntity<DeSerializers<any, any, any, any, any, any, any, any, any, any, any, any, any, any, any, any, any>>, DeSerializersT, "Edm.Float", true, true>;
-        /**
-         * Static representation of the [[timeProperty]] property for query construction.
-         * Use to reference this property in query operations such as 'select' in the fluent request API.
-         */
-        TIME_PROPERTY: OrderableEdmTypeField<TestEntity<DeSerializers<any, any, any, any, any, any, any, any, any, any, any, any, any, any, any, any, any>>, DeSerializersT, "Edm.Time", true, true>;
-        /**
-         * Static representation of the [[dateTimeProperty]] property for query construction.
-         * Use to reference this property in query operations such as 'select' in the fluent request API.
-         */
-        DATE_TIME_PROPERTY: OrderableEdmTypeField<TestEntity<DeSerializers<any, any, any, any, any, any, any, any, any, any, any, any, any, any, any, any, any>>, DeSerializersT, "Edm.DateTime", true, true>;
-        /**
-         * Static representation of the [[dateTimeOffSetProperty]] property for query construction.
-         * Use to reference this property in query operations such as 'select' in the fluent request API.
-         */
-        DATE_TIME_OFF_SET_PROPERTY: OrderableEdmTypeField<TestEntity<DeSerializers<any, any, any, any, any, any, any, any, any, any, any, any, any, any, any, any, any>>, DeSerializersT, "Edm.DateTimeOffset", true, true>;
-        /**
-         * Static representation of the [[byteProperty]] property for query construction.
-         * Use to reference this property in query operations such as 'select' in the fluent request API.
-         */
-        BYTE_PROPERTY: OrderableEdmTypeField<TestEntity<DeSerializers<any, any, any, any, any, any, any, any, any, any, any, any, any, any, any, any, any>>, DeSerializersT, "Edm.Byte", true, true>;
-        /**
-         * Static representation of the [[sByteProperty]] property for query construction.
-         * Use to reference this property in query operations such as 'select' in the fluent request API.
-         */
-        S_BYTE_PROPERTY: OrderableEdmTypeField<TestEntity<DeSerializers<any, any, any, any, any, any, any, any, any, any, any, any, any, any, any, any, any>>, DeSerializersT, "Edm.SByte", true, true>;
-        /**
-         * Static representation of the [[somethingTheSdkDoesNotSupport]] property for query construction.
-         * Use to reference this property in query operations such as 'select' in the fluent request API.
-         */
-        SOMETHING_THE_SDK_DOES_NOT_SUPPORT: EdmTypeField<TestEntity<DeSerializers<any, any, any, any, any, any, any, any, any, any, any, any, any, any, any, any, any>>, DeSerializersT, "Edm.Any", true, true>;
-        /**
-         * Static representation of the [[complexTypeProperty]] property for query construction.
-         * Use to reference this property in query operations such as 'select' in the fluent request API.
-         */
-        COMPLEX_TYPE_PROPERTY: TestComplexTypeField<TestEntity<DeSerializers<any, any, any, any, any, any, any, any, any, any, any, any, any, any, any, any, any>>, DeSerializersT, true, true>;
-    };
+    KEY_PROPERTY_GUID: EdmTypeField<
+      TestEntity<
+        DeSerializers<
+          any,
+          any,
+          any,
+          any,
+          any,
+          any,
+          any,
+          any,
+          any,
+          any,
+          any,
+          any,
+          any,
+          any,
+          any,
+          any,
+          any
+        >
+      >,
+      DeSerializersT,
+      'Edm.Guid',
+      false,
+      true
+    >;
+    /**
+     * Static representation of the [[keyPropertyString]] property for query construction.
+     * Use to reference this property in query operations such as 'select' in the fluent request API.
+     */
+    KEY_PROPERTY_STRING: EdmTypeField<
+      TestEntity<
+        DeSerializers<
+          any,
+          any,
+          any,
+          any,
+          any,
+          any,
+          any,
+          any,
+          any,
+          any,
+          any,
+          any,
+          any,
+          any,
+          any,
+          any,
+          any
+        >
+      >,
+      DeSerializersT,
+      'Edm.String',
+      false,
+      true
+    >;
+    /**
+     * Static representation of the [[stringProperty]] property for query construction.
+     * Use to reference this property in query operations such as 'select' in the fluent request API.
+     */
+    STRING_PROPERTY: EdmTypeField<
+      TestEntity<
+        DeSerializers<
+          any,
+          any,
+          any,
+          any,
+          any,
+          any,
+          any,
+          any,
+          any,
+          any,
+          any,
+          any,
+          any,
+          any,
+          any,
+          any,
+          any
+        >
+      >,
+      DeSerializersT,
+      'Edm.String',
+      true,
+      true
+    >;
+    /**
+     * Static representation of the [[booleanProperty]] property for query construction.
+     * Use to reference this property in query operations such as 'select' in the fluent request API.
+     */
+    BOOLEAN_PROPERTY: EdmTypeField<
+      TestEntity<
+        DeSerializers<
+          any,
+          any,
+          any,
+          any,
+          any,
+          any,
+          any,
+          any,
+          any,
+          any,
+          any,
+          any,
+          any,
+          any,
+          any,
+          any,
+          any
+        >
+      >,
+      DeSerializersT,
+      'Edm.Boolean',
+      true,
+      true
+    >;
+    /**
+     * Static representation of the [[guidProperty]] property for query construction.
+     * Use to reference this property in query operations such as 'select' in the fluent request API.
+     */
+    GUID_PROPERTY: EdmTypeField<
+      TestEntity<
+        DeSerializers<
+          any,
+          any,
+          any,
+          any,
+          any,
+          any,
+          any,
+          any,
+          any,
+          any,
+          any,
+          any,
+          any,
+          any,
+          any,
+          any,
+          any
+        >
+      >,
+      DeSerializersT,
+      'Edm.Guid',
+      true,
+      true
+    >;
+    /**
+     * Static representation of the [[int16Property]] property for query construction.
+     * Use to reference this property in query operations such as 'select' in the fluent request API.
+     */
+    INT_16_PROPERTY: OrderableEdmTypeField<
+      TestEntity<
+        DeSerializers<
+          any,
+          any,
+          any,
+          any,
+          any,
+          any,
+          any,
+          any,
+          any,
+          any,
+          any,
+          any,
+          any,
+          any,
+          any,
+          any,
+          any
+        >
+      >,
+      DeSerializersT,
+      'Edm.Int16',
+      true,
+      true
+    >;
+    /**
+     * Static representation of the [[int32Property]] property for query construction.
+     * Use to reference this property in query operations such as 'select' in the fluent request API.
+     */
+    INT_32_PROPERTY: OrderableEdmTypeField<
+      TestEntity<
+        DeSerializers<
+          any,
+          any,
+          any,
+          any,
+          any,
+          any,
+          any,
+          any,
+          any,
+          any,
+          any,
+          any,
+          any,
+          any,
+          any,
+          any,
+          any
+        >
+      >,
+      DeSerializersT,
+      'Edm.Int32',
+      true,
+      true
+    >;
+    /**
+     * Static representation of the [[int64Property]] property for query construction.
+     * Use to reference this property in query operations such as 'select' in the fluent request API.
+     */
+    INT_64_PROPERTY: OrderableEdmTypeField<
+      TestEntity<
+        DeSerializers<
+          any,
+          any,
+          any,
+          any,
+          any,
+          any,
+          any,
+          any,
+          any,
+          any,
+          any,
+          any,
+          any,
+          any,
+          any,
+          any,
+          any
+        >
+      >,
+      DeSerializersT,
+      'Edm.Int64',
+      true,
+      true
+    >;
+    /**
+     * Static representation of the [[decimalProperty]] property for query construction.
+     * Use to reference this property in query operations such as 'select' in the fluent request API.
+     */
+    DECIMAL_PROPERTY: OrderableEdmTypeField<
+      TestEntity<
+        DeSerializers<
+          any,
+          any,
+          any,
+          any,
+          any,
+          any,
+          any,
+          any,
+          any,
+          any,
+          any,
+          any,
+          any,
+          any,
+          any,
+          any,
+          any
+        >
+      >,
+      DeSerializersT,
+      'Edm.Decimal',
+      true,
+      true
+    >;
+    /**
+     * Static representation of the [[singleProperty]] property for query construction.
+     * Use to reference this property in query operations such as 'select' in the fluent request API.
+     */
+    SINGLE_PROPERTY: OrderableEdmTypeField<
+      TestEntity<
+        DeSerializers<
+          any,
+          any,
+          any,
+          any,
+          any,
+          any,
+          any,
+          any,
+          any,
+          any,
+          any,
+          any,
+          any,
+          any,
+          any,
+          any,
+          any
+        >
+      >,
+      DeSerializersT,
+      'Edm.Single',
+      true,
+      true
+    >;
+    /**
+     * Static representation of the [[doubleProperty]] property for query construction.
+     * Use to reference this property in query operations such as 'select' in the fluent request API.
+     */
+    DOUBLE_PROPERTY: OrderableEdmTypeField<
+      TestEntity<
+        DeSerializers<
+          any,
+          any,
+          any,
+          any,
+          any,
+          any,
+          any,
+          any,
+          any,
+          any,
+          any,
+          any,
+          any,
+          any,
+          any,
+          any,
+          any
+        >
+      >,
+      DeSerializersT,
+      'Edm.Double',
+      true,
+      true
+    >;
+    /**
+     * Static representation of the [[floatProperty]] property for query construction.
+     * Use to reference this property in query operations such as 'select' in the fluent request API.
+     */
+    FLOAT_PROPERTY: OrderableEdmTypeField<
+      TestEntity<
+        DeSerializers<
+          any,
+          any,
+          any,
+          any,
+          any,
+          any,
+          any,
+          any,
+          any,
+          any,
+          any,
+          any,
+          any,
+          any,
+          any,
+          any,
+          any
+        >
+      >,
+      DeSerializersT,
+      'Edm.Float',
+      true,
+      true
+    >;
+    /**
+     * Static representation of the [[timeProperty]] property for query construction.
+     * Use to reference this property in query operations such as 'select' in the fluent request API.
+     */
+    TIME_PROPERTY: OrderableEdmTypeField<
+      TestEntity<
+        DeSerializers<
+          any,
+          any,
+          any,
+          any,
+          any,
+          any,
+          any,
+          any,
+          any,
+          any,
+          any,
+          any,
+          any,
+          any,
+          any,
+          any,
+          any
+        >
+      >,
+      DeSerializersT,
+      'Edm.Time',
+      true,
+      true
+    >;
+    /**
+     * Static representation of the [[dateTimeProperty]] property for query construction.
+     * Use to reference this property in query operations such as 'select' in the fluent request API.
+     */
+    DATE_TIME_PROPERTY: OrderableEdmTypeField<
+      TestEntity<
+        DeSerializers<
+          any,
+          any,
+          any,
+          any,
+          any,
+          any,
+          any,
+          any,
+          any,
+          any,
+          any,
+          any,
+          any,
+          any,
+          any,
+          any,
+          any
+        >
+      >,
+      DeSerializersT,
+      'Edm.DateTime',
+      true,
+      true
+    >;
+    /**
+     * Static representation of the [[dateTimeOffSetProperty]] property for query construction.
+     * Use to reference this property in query operations such as 'select' in the fluent request API.
+     */
+    DATE_TIME_OFF_SET_PROPERTY: OrderableEdmTypeField<
+      TestEntity<
+        DeSerializers<
+          any,
+          any,
+          any,
+          any,
+          any,
+          any,
+          any,
+          any,
+          any,
+          any,
+          any,
+          any,
+          any,
+          any,
+          any,
+          any,
+          any
+        >
+      >,
+      DeSerializersT,
+      'Edm.DateTimeOffset',
+      true,
+      true
+    >;
+    /**
+     * Static representation of the [[byteProperty]] property for query construction.
+     * Use to reference this property in query operations such as 'select' in the fluent request API.
+     */
+    BYTE_PROPERTY: OrderableEdmTypeField<
+      TestEntity<
+        DeSerializers<
+          any,
+          any,
+          any,
+          any,
+          any,
+          any,
+          any,
+          any,
+          any,
+          any,
+          any,
+          any,
+          any,
+          any,
+          any,
+          any,
+          any
+        >
+      >,
+      DeSerializersT,
+      'Edm.Byte',
+      true,
+      true
+    >;
+    /**
+     * Static representation of the [[sByteProperty]] property for query construction.
+     * Use to reference this property in query operations such as 'select' in the fluent request API.
+     */
+    S_BYTE_PROPERTY: OrderableEdmTypeField<
+      TestEntity<
+        DeSerializers<
+          any,
+          any,
+          any,
+          any,
+          any,
+          any,
+          any,
+          any,
+          any,
+          any,
+          any,
+          any,
+          any,
+          any,
+          any,
+          any,
+          any
+        >
+      >,
+      DeSerializersT,
+      'Edm.SByte',
+      true,
+      true
+    >;
+    /**
+     * Static representation of the [[somethingTheSdkDoesNotSupport]] property for query construction.
+     * Use to reference this property in query operations such as 'select' in the fluent request API.
+     */
+    SOMETHING_THE_SDK_DOES_NOT_SUPPORT: EdmTypeField<
+      TestEntity<
+        DeSerializers<
+          any,
+          any,
+          any,
+          any,
+          any,
+          any,
+          any,
+          any,
+          any,
+          any,
+          any,
+          any,
+          any,
+          any,
+          any,
+          any,
+          any
+        >
+      >,
+      DeSerializersT,
+      'Edm.Any',
+      true,
+      true
+    >;
+    /**
+     * Static representation of the [[complexTypeProperty]] property for query construction.
+     * Use to reference this property in query operations such as 'select' in the fluent request API.
+     */
+    COMPLEX_TYPE_PROPERTY: TestComplexTypeField<
+      TestEntity<
+        DeSerializers<
+          any,
+          any,
+          any,
+          any,
+          any,
+          any,
+          any,
+          any,
+          any,
+          any,
+          any,
+          any,
+          any,
+          any,
+          any,
+          any,
+          any
+        >
+      >,
+      DeSerializersT,
+      true,
+      true
+    >;
+  };
 }
 //# sourceMappingURL=TestEntityApi.d.ts.map