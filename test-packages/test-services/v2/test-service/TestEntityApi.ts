--- conflicted
+++ resolved
@@ -12,10 +12,6 @@
 import { TestEntitySingleLink } from './TestEntitySingleLink';
 import { TestEntitySingleLinkApi } from './TestEntitySingleLinkApi';
 import { TestComplexType, TestComplexTypeField } from './TestComplexType';
-<<<<<<< HEAD
-import { CustomField, defaultDeSerializers, DefaultDeSerializers, DeSerializers, mergeDefaultDeSerializersWith } from '@sap-cloud-sdk/odata-v2';
-import { Time, EdmTypeField, OrderableEdmTypeField, Link, OneToOneLink, AllFields, entityBuilder, EntityBuilderType, EntityApi, FieldBuilder } from '@sap-cloud-sdk/odata-common/internal';
-=======
 import {
   CustomField,
   defaultDeSerializers,
@@ -33,89 +29,71 @@
   Link,
   OneToOneLink
 } from '@sap-cloud-sdk/odata-v2';
->>>>>>> e8ad5cf8
 import { BigNumber } from 'bignumber.js';
 import { Moment } from 'moment';
-export class TestEntityApi<DeSerializersT extends DeSerializers = DefaultDeSerializers> implements 
-    EntityApi<
-      TestEntity<
-        DeSerializersT
-      >, 
-      DeSerializersT
-    > {
+export class TestEntityApi<
+  DeSerializersT extends DeSerializers = DefaultDeSerializers
+> implements EntityApi<TestEntity<DeSerializersT>, DeSerializersT>
+{
   public deSerializers: DeSerializersT;
 
-  constructor(
-    deSerializers: DeSerializersT = defaultDeSerializers as any) {
+  constructor(deSerializers: DeSerializersT = defaultDeSerializers as any) {
     this.deSerializers = deSerializers;
   }
 
   private navigationPropertyFields!: {
-      /**
-       * Static representation of the one-to-many navigation property [[toMultiLink]] for query construction.
-       * Use to reference this property in query operations such as 'select' in the fluent request API.
-       */
-      TO_MULTI_LINK: Link<
-            TestEntity<DeSerializersT>,
-            DeSerializersT,
-            TestEntityMultiLink<DeSerializersT>
-          >,
-      /**
-       * Static representation of the one-to-many navigation property [[toOtherMultiLink]] for query construction.
-       * Use to reference this property in query operations such as 'select' in the fluent request API.
-       */
-      TO_OTHER_MULTI_LINK: Link<
-            TestEntity<DeSerializersT>,
-            DeSerializersT,
-            TestEntityOtherMultiLink<DeSerializersT>
-          >,
-      /**
-       * Static representation of the one-to-one navigation property [[toSingleLink]] for query construction.
-       * Use to reference this property in query operations such as 'select' in the fluent request API.
-       */
-      TO_SINGLE_LINK: OneToOneLink<
-            TestEntity<DeSerializersT>,
-            DeSerializersT,
-            TestEntitySingleLink<DeSerializersT>
-          >
+    /**
+     * Static representation of the one-to-many navigation property [[toMultiLink]] for query construction.
+     * Use to reference this property in query operations such as 'select' in the fluent request API.
+     */
+    TO_MULTI_LINK: Link<
+      TestEntity<DeSerializersT>,
+      DeSerializersT,
+      TestEntityMultiLink<DeSerializersT>
+    >;
+    /**
+     * Static representation of the one-to-many navigation property [[toOtherMultiLink]] for query construction.
+     * Use to reference this property in query operations such as 'select' in the fluent request API.
+     */
+    TO_OTHER_MULTI_LINK: Link<
+      TestEntity<DeSerializersT>,
+      DeSerializersT,
+      TestEntityOtherMultiLink<DeSerializersT>
+    >;
+    /**
+     * Static representation of the one-to-one navigation property [[toSingleLink]] for query construction.
+     * Use to reference this property in query operations such as 'select' in the fluent request API.
+     */
+    TO_SINGLE_LINK: OneToOneLink<
+      TestEntity<DeSerializersT>,
+      DeSerializersT,
+      TestEntitySingleLink<DeSerializersT>
+    >;
+  };
+
+  _addNavigationProperties(
+    linkedApis: [
+      TestEntityMultiLinkApi<DeSerializersT>,
+      TestEntityOtherMultiLinkApi<DeSerializersT>,
+      TestEntitySingleLinkApi<DeSerializersT>
+    ]
+  ): this {
+    this.navigationPropertyFields = {
+      TO_MULTI_LINK: new Link('to_MultiLink', this, linkedApis[0]),
+      TO_OTHER_MULTI_LINK: new Link('to_OtherMultiLink', this, linkedApis[1]),
+      TO_SINGLE_LINK: new OneToOneLink('to_SingleLink', this, linkedApis[2])
     };
-
-  _addNavigationProperties(
-      linkedApis: [
-        TestEntityMultiLinkApi<DeSerializersT>,TestEntityOtherMultiLinkApi<DeSerializersT>,TestEntitySingleLinkApi<DeSerializersT>
-      ]): this {
-        this.navigationPropertyFields = {
-          TO_MULTI_LINK: new Link(
-              'to_MultiLink',
-              this,
-              linkedApis[0]
-            ),
-          TO_OTHER_MULTI_LINK: new Link(
-              'to_OtherMultiLink',
-              this,
-              linkedApis[1]
-            ),
-          TO_SINGLE_LINK: new OneToOneLink(
-              'to_SingleLink',
-              this,
-              linkedApis[2]
-            )
-        };
-        return this;
-      }
-  
+    return this;
+  }
+
   entityConstructor = TestEntity;
-  
-  requestBuilder(): TestEntityRequestBuilder<
-    DeSerializersT
-  > {
+
+  requestBuilder(): TestEntityRequestBuilder<DeSerializersT> {
     return new TestEntityRequestBuilder<DeSerializersT>(this);
   }
-  
+
   entityBuilder(): EntityBuilderType<
-    TestEntity<
-      DeSerializersT
-    >,
+    TestEntity<DeSerializersT>,
     DeSerializersT
   > {
     return entityBuilder(this);
@@ -124,12 +102,7 @@
   customField<NullableT extends boolean = false>(
     fieldName: string,
     isNullable: NullableT = false as NullableT
-  ): CustomField<
-  TestEntity<
-      DeSerializersT>,
-    DeSerializersT,
-    NullableT
-  > {
+  ): CustomField<TestEntity<DeSerializersT>, DeSerializersT, NullableT> {
     return new CustomField(
       fieldName,
       this.entityConstructor,
@@ -140,108 +113,184 @@
 
   get schema() {
     const fieldBuilder = new FieldBuilder(TestEntity, this.deSerializers);
-    return { 
-    /**
- * Static representation of the [[keyPropertyGuid]] property for query construction.
- * Use to reference this property in query operations such as 'select' in the fluent request API.
- */
-KEY_PROPERTY_GUID: fieldBuilder.buildEdmTypeField('KeyPropertyGuid', 'Edm.Guid', false),
-/**
- * Static representation of the [[keyPropertyString]] property for query construction.
- * Use to reference this property in query operations such as 'select' in the fluent request API.
- */
-KEY_PROPERTY_STRING: fieldBuilder.buildEdmTypeField('KeyPropertyString', 'Edm.String', false),
-/**
- * Static representation of the [[stringProperty]] property for query construction.
- * Use to reference this property in query operations such as 'select' in the fluent request API.
- */
-STRING_PROPERTY: fieldBuilder.buildEdmTypeField('StringProperty', 'Edm.String', true),
-/**
- * Static representation of the [[booleanProperty]] property for query construction.
- * Use to reference this property in query operations such as 'select' in the fluent request API.
- */
-BOOLEAN_PROPERTY: fieldBuilder.buildEdmTypeField('BooleanProperty', 'Edm.Boolean', true),
-/**
- * Static representation of the [[guidProperty]] property for query construction.
- * Use to reference this property in query operations such as 'select' in the fluent request API.
- */
-GUID_PROPERTY: fieldBuilder.buildEdmTypeField('GuidProperty', 'Edm.Guid', true),
-/**
- * Static representation of the [[int16Property]] property for query construction.
- * Use to reference this property in query operations such as 'select' in the fluent request API.
- */
-INT_16_PROPERTY: fieldBuilder.buildEdmTypeField('Int16Property', 'Edm.Int16', true),
-/**
- * Static representation of the [[int32Property]] property for query construction.
- * Use to reference this property in query operations such as 'select' in the fluent request API.
- */
-INT_32_PROPERTY: fieldBuilder.buildEdmTypeField('Int32Property', 'Edm.Int32', true),
-/**
- * Static representation of the [[int64Property]] property for query construction.
- * Use to reference this property in query operations such as 'select' in the fluent request API.
- */
-INT_64_PROPERTY: fieldBuilder.buildEdmTypeField('Int64Property', 'Edm.Int64', true),
-/**
- * Static representation of the [[decimalProperty]] property for query construction.
- * Use to reference this property in query operations such as 'select' in the fluent request API.
- */
-DECIMAL_PROPERTY: fieldBuilder.buildEdmTypeField('DecimalProperty', 'Edm.Decimal', true),
-/**
- * Static representation of the [[singleProperty]] property for query construction.
- * Use to reference this property in query operations such as 'select' in the fluent request API.
- */
-SINGLE_PROPERTY: fieldBuilder.buildEdmTypeField('SingleProperty', 'Edm.Single', true),
-/**
- * Static representation of the [[doubleProperty]] property for query construction.
- * Use to reference this property in query operations such as 'select' in the fluent request API.
- */
-DOUBLE_PROPERTY: fieldBuilder.buildEdmTypeField('DoubleProperty', 'Edm.Double', true),
-/**
- * Static representation of the [[floatProperty]] property for query construction.
- * Use to reference this property in query operations such as 'select' in the fluent request API.
- */
-FLOAT_PROPERTY: fieldBuilder.buildEdmTypeField('FloatProperty', 'Edm.Float', true),
-/**
- * Static representation of the [[timeProperty]] property for query construction.
- * Use to reference this property in query operations such as 'select' in the fluent request API.
- */
-TIME_PROPERTY: fieldBuilder.buildEdmTypeField('TimeProperty', 'Edm.Time', true),
-/**
- * Static representation of the [[dateTimeProperty]] property for query construction.
- * Use to reference this property in query operations such as 'select' in the fluent request API.
- */
-DATE_TIME_PROPERTY: fieldBuilder.buildEdmTypeField('DateTimeProperty', 'Edm.DateTime', true),
-/**
- * Static representation of the [[dateTimeOffSetProperty]] property for query construction.
- * Use to reference this property in query operations such as 'select' in the fluent request API.
- */
-DATE_TIME_OFF_SET_PROPERTY: fieldBuilder.buildEdmTypeField('DateTimeOffSetProperty', 'Edm.DateTimeOffset', true),
-/**
- * Static representation of the [[byteProperty]] property for query construction.
- * Use to reference this property in query operations such as 'select' in the fluent request API.
- */
-BYTE_PROPERTY: fieldBuilder.buildEdmTypeField('ByteProperty', 'Edm.Byte', true),
-/**
- * Static representation of the [[sByteProperty]] property for query construction.
- * Use to reference this property in query operations such as 'select' in the fluent request API.
- */
-S_BYTE_PROPERTY: fieldBuilder.buildEdmTypeField('SByteProperty', 'Edm.SByte', true),
-/**
- * Static representation of the [[somethingTheSdkDoesNotSupport]] property for query construction.
- * Use to reference this property in query operations such as 'select' in the fluent request API.
- */
-SOMETHING_THE_SDK_DOES_NOT_SUPPORT: fieldBuilder.buildEdmTypeField('SomethingTheSDKDoesNotSupport', 'Edm.Any', true),
-/**
- * Static representation of the [[complexTypeProperty]] property for query construction.
- * Use to reference this property in query operations such as 'select' in the fluent request API.
- */
-COMPLEX_TYPE_PROPERTY: fieldBuilder.buildComplexTypeField('ComplexTypeProperty', TestComplexTypeField, true),
-...this.navigationPropertyFields,
-/**
- * 
- * All fields selector.
- */
-ALL_FIELDS: new AllFields('*', TestEntity) 
-  };
+    return {
+      /**
+       * Static representation of the [[keyPropertyGuid]] property for query construction.
+       * Use to reference this property in query operations such as 'select' in the fluent request API.
+       */
+      KEY_PROPERTY_GUID: fieldBuilder.buildEdmTypeField(
+        'KeyPropertyGuid',
+        'Edm.Guid',
+        false
+      ),
+      /**
+       * Static representation of the [[keyPropertyString]] property for query construction.
+       * Use to reference this property in query operations such as 'select' in the fluent request API.
+       */
+      KEY_PROPERTY_STRING: fieldBuilder.buildEdmTypeField(
+        'KeyPropertyString',
+        'Edm.String',
+        false
+      ),
+      /**
+       * Static representation of the [[stringProperty]] property for query construction.
+       * Use to reference this property in query operations such as 'select' in the fluent request API.
+       */
+      STRING_PROPERTY: fieldBuilder.buildEdmTypeField(
+        'StringProperty',
+        'Edm.String',
+        true
+      ),
+      /**
+       * Static representation of the [[booleanProperty]] property for query construction.
+       * Use to reference this property in query operations such as 'select' in the fluent request API.
+       */
+      BOOLEAN_PROPERTY: fieldBuilder.buildEdmTypeField(
+        'BooleanProperty',
+        'Edm.Boolean',
+        true
+      ),
+      /**
+       * Static representation of the [[guidProperty]] property for query construction.
+       * Use to reference this property in query operations such as 'select' in the fluent request API.
+       */
+      GUID_PROPERTY: fieldBuilder.buildEdmTypeField(
+        'GuidProperty',
+        'Edm.Guid',
+        true
+      ),
+      /**
+       * Static representation of the [[int16Property]] property for query construction.
+       * Use to reference this property in query operations such as 'select' in the fluent request API.
+       */
+      INT_16_PROPERTY: fieldBuilder.buildEdmTypeField(
+        'Int16Property',
+        'Edm.Int16',
+        true
+      ),
+      /**
+       * Static representation of the [[int32Property]] property for query construction.
+       * Use to reference this property in query operations such as 'select' in the fluent request API.
+       */
+      INT_32_PROPERTY: fieldBuilder.buildEdmTypeField(
+        'Int32Property',
+        'Edm.Int32',
+        true
+      ),
+      /**
+       * Static representation of the [[int64Property]] property for query construction.
+       * Use to reference this property in query operations such as 'select' in the fluent request API.
+       */
+      INT_64_PROPERTY: fieldBuilder.buildEdmTypeField(
+        'Int64Property',
+        'Edm.Int64',
+        true
+      ),
+      /**
+       * Static representation of the [[decimalProperty]] property for query construction.
+       * Use to reference this property in query operations such as 'select' in the fluent request API.
+       */
+      DECIMAL_PROPERTY: fieldBuilder.buildEdmTypeField(
+        'DecimalProperty',
+        'Edm.Decimal',
+        true
+      ),
+      /**
+       * Static representation of the [[singleProperty]] property for query construction.
+       * Use to reference this property in query operations such as 'select' in the fluent request API.
+       */
+      SINGLE_PROPERTY: fieldBuilder.buildEdmTypeField(
+        'SingleProperty',
+        'Edm.Single',
+        true
+      ),
+      /**
+       * Static representation of the [[doubleProperty]] property for query construction.
+       * Use to reference this property in query operations such as 'select' in the fluent request API.
+       */
+      DOUBLE_PROPERTY: fieldBuilder.buildEdmTypeField(
+        'DoubleProperty',
+        'Edm.Double',
+        true
+      ),
+      /**
+       * Static representation of the [[floatProperty]] property for query construction.
+       * Use to reference this property in query operations such as 'select' in the fluent request API.
+       */
+      FLOAT_PROPERTY: fieldBuilder.buildEdmTypeField(
+        'FloatProperty',
+        'Edm.Float',
+        true
+      ),
+      /**
+       * Static representation of the [[timeProperty]] property for query construction.
+       * Use to reference this property in query operations such as 'select' in the fluent request API.
+       */
+      TIME_PROPERTY: fieldBuilder.buildEdmTypeField(
+        'TimeProperty',
+        'Edm.Time',
+        true
+      ),
+      /**
+       * Static representation of the [[dateTimeProperty]] property for query construction.
+       * Use to reference this property in query operations such as 'select' in the fluent request API.
+       */
+      DATE_TIME_PROPERTY: fieldBuilder.buildEdmTypeField(
+        'DateTimeProperty',
+        'Edm.DateTime',
+        true
+      ),
+      /**
+       * Static representation of the [[dateTimeOffSetProperty]] property for query construction.
+       * Use to reference this property in query operations such as 'select' in the fluent request API.
+       */
+      DATE_TIME_OFF_SET_PROPERTY: fieldBuilder.buildEdmTypeField(
+        'DateTimeOffSetProperty',
+        'Edm.DateTimeOffset',
+        true
+      ),
+      /**
+       * Static representation of the [[byteProperty]] property for query construction.
+       * Use to reference this property in query operations such as 'select' in the fluent request API.
+       */
+      BYTE_PROPERTY: fieldBuilder.buildEdmTypeField(
+        'ByteProperty',
+        'Edm.Byte',
+        true
+      ),
+      /**
+       * Static representation of the [[sByteProperty]] property for query construction.
+       * Use to reference this property in query operations such as 'select' in the fluent request API.
+       */
+      S_BYTE_PROPERTY: fieldBuilder.buildEdmTypeField(
+        'SByteProperty',
+        'Edm.SByte',
+        true
+      ),
+      /**
+       * Static representation of the [[somethingTheSdkDoesNotSupport]] property for query construction.
+       * Use to reference this property in query operations such as 'select' in the fluent request API.
+       */
+      SOMETHING_THE_SDK_DOES_NOT_SUPPORT: fieldBuilder.buildEdmTypeField(
+        'SomethingTheSDKDoesNotSupport',
+        'Edm.Any',
+        true
+      ),
+      /**
+       * Static representation of the [[complexTypeProperty]] property for query construction.
+       * Use to reference this property in query operations such as 'select' in the fluent request API.
+       */
+      COMPLEX_TYPE_PROPERTY: fieldBuilder.buildComplexTypeField(
+        'ComplexTypeProperty',
+        TestComplexTypeField,
+        true
+      ),
+      ...this.navigationPropertyFields,
+      /**
+       *
+       * All fields selector.
+       */
+      ALL_FIELDS: new AllFields('*', TestEntity)
+    };
   }
 }