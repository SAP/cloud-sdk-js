--- conflicted
+++ resolved
@@ -6,31 +6,20 @@
  *
  * This is a generated file powered by the SAP Cloud SDK for JavaScript.
  */
-<<<<<<< HEAD
 const TestEntityCircularLinkChildRequestBuilder_1 = require('./TestEntityCircularLinkChildRequestBuilder');
-const core_1 = require('@sap-cloud-sdk/core');
-=======
-var TestEntityCircularLinkChildRequestBuilder_1 = require('./TestEntityCircularLinkChildRequestBuilder');
-var odata_v2_1 = require('@sap-cloud-sdk/odata-v2');
-var odata_common_1 = require('@sap-cloud-sdk/odata-common');
->>>>>>> 52cb1c8d
+const odata_v2_1 = require('@sap-cloud-sdk/odata-v2');
+const odata_common_1 = require('@sap-cloud-sdk/odata-common');
 /**
  * This class represents the entity "A_TestEntityCircularLinkChild" of service "API_TEST_SRV".
  */
-class TestEntityCircularLinkChild extends core_1.EntityV2 {
+class TestEntityCircularLinkChild extends odata_v2_1.Entity {
   /**
    * Returns an entity builder to construct instances of `TestEntityCircularLinkChild`.
    * @returns A builder that constructs instances of entity type `TestEntityCircularLinkChild`.
    */
-<<<<<<< HEAD
   static builder() {
-    return core_1.EntityV2.entityBuilder(TestEntityCircularLinkChild);
+    return odata_v2_1.Entity.entityBuilder(TestEntityCircularLinkChild);
   }
-=======
-  TestEntityCircularLinkChild.builder = function () {
-    return odata_v2_1.Entity.entityBuilder(TestEntityCircularLinkChild);
-  };
->>>>>>> 52cb1c8d
   /**
    * Returns a request builder to construct requests for operations on the `TestEntityCircularLinkChild` entity type.
    * @returns A `TestEntityCircularLinkChild` request builder.
@@ -43,13 +32,8 @@
    * @param fieldName Name of the custom field to select
    * @returns A builder that constructs instances of entity type `TestEntityCircularLinkChild`.
    */
-<<<<<<< HEAD
   static customField(fieldName) {
-    return core_1.EntityV2.customFieldSelector(
-=======
-  TestEntityCircularLinkChild.customField = function (fieldName) {
     return odata_v2_1.Entity.customFieldSelector(
->>>>>>> 52cb1c8d
       fieldName,
       TestEntityCircularLinkChild
     );
@@ -58,27 +42,10 @@
    * Overwrites the default toJSON method so that all instance variables as well as all custom fields of the entity are returned.
    * @returns An object containing all instance variables + custom fields.
    */
-<<<<<<< HEAD
   toJSON() {
     return { ...this, ...this._customFields };
   }
 }
-=======
-  TestEntityCircularLinkChild.prototype.toJSON = function () {
-    return __assign(__assign({}, this), this._customFields);
-  };
-  /**
-   * Technical entity name for TestEntityCircularLinkChild.
-   */
-  TestEntityCircularLinkChild._entityName = 'A_TestEntityCircularLinkChild';
-  /**
-   * Default url path for the according service.
-   */
-  TestEntityCircularLinkChild._defaultServicePath =
-    '/sap/opu/odata/sap/API_TEST_SRV';
-  return TestEntityCircularLinkChild;
-})(odata_v2_1.Entity);
->>>>>>> 52cb1c8d
 exports.TestEntityCircularLinkChild = TestEntityCircularLinkChild;
 /**
  * Technical entity name for TestEntityCircularLinkChild.
@@ -90,13 +57,9 @@
 TestEntityCircularLinkChild._defaultServicePath =
   '/sap/opu/odata/sap/API_TEST_SRV';
 (function (TestEntityCircularLinkChild) {
-<<<<<<< HEAD
-  const _fieldBuilder = new core_1.FieldBuilder(TestEntityCircularLinkChild);
-=======
-  var _fieldBuilder = new odata_common_1.FieldBuilder(
+  const _fieldBuilder = new odata_common_1.FieldBuilder(
     TestEntityCircularLinkChild
   );
->>>>>>> 52cb1c8d
   /**
    * Static representation of the [[keyProperty]] property for query construction.
    * Use to reference this property in query operations such as 'select' in the fluent request API.
