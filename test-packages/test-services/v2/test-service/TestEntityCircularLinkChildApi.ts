/*
 * Copyright (c) 2022 SAP SE or an SAP affiliate company. All rights reserved.
 *
 * This is a generated file powered by the SAP Cloud SDK for JavaScript.
 */
import { TestEntityCircularLinkChild } from './TestEntityCircularLinkChild';
import { TestEntityCircularLinkChildRequestBuilder } from './TestEntityCircularLinkChildRequestBuilder';
<<<<<<< HEAD
import { CustomField, defaultDeSerializers, DefaultDeSerializers, DeSerializers, mergeDefaultDeSerializersWith } from '@sap-cloud-sdk/odata-v2';
import { EdmTypeField, Link, AllFields, entityBuilder, EntityBuilderType, EntityApi, FieldBuilder, Time } from '@sap-cloud-sdk/odata-common/internal';
=======
import {
  CustomField,
  defaultDeSerializers,
  DefaultDeSerializers,
  DeSerializers,
  mergeDefaultDeSerializersWith,
  AllFields,
  entityBuilder,
  EntityBuilderType,
  EntityApi,
  FieldBuilder,
  Time,
  EdmTypeField,
  Link
} from '@sap-cloud-sdk/odata-v2';
>>>>>>> e8ad5cf8
import { BigNumber } from 'bignumber.js';
import { Moment } from 'moment';
export class TestEntityCircularLinkChildApi<DeSerializersT extends DeSerializers = DefaultDeSerializers> implements 
    EntityApi<
      TestEntityCircularLinkChild<
        DeSerializersT
      >, 
      DeSerializersT
    > {
  public deSerializers: DeSerializersT;

  constructor(
    deSerializers: DeSerializersT = defaultDeSerializers as any) {
    this.deSerializers = deSerializers;
  }

  private navigationPropertyFields!: {
      /**
       * Static representation of the one-to-many navigation property [[toParent]] for query construction.
       * Use to reference this property in query operations such as 'select' in the fluent request API.
       */
      TO_PARENT: Link<
            TestEntityCircularLinkChild<DeSerializersT>,
            DeSerializersT,
            TestEntityCircularLinkChild<DeSerializersT>
          >
    };

  _addNavigationProperties(
      linkedApis: [
        TestEntityCircularLinkChildApi<DeSerializersT>
      ]): this {
        this.navigationPropertyFields = {
          TO_PARENT: new Link(
              'to_Parent',
              this,
              linkedApis[0]
            )
        };
        return this;
      }
  
  entityConstructor = TestEntityCircularLinkChild;
  
  requestBuilder(): TestEntityCircularLinkChildRequestBuilder<
    DeSerializersT
  > {
    return new TestEntityCircularLinkChildRequestBuilder<DeSerializersT>(this);
  }
  
  entityBuilder(): EntityBuilderType<
    TestEntityCircularLinkChild<
      DeSerializersT
    >,
    DeSerializersT
  > {
    return entityBuilder(this);
  }

  customField<NullableT extends boolean = false>(
    fieldName: string,
    isNullable: NullableT = false as NullableT
  ): CustomField<
  TestEntityCircularLinkChild<
      DeSerializersT>,
    DeSerializersT,
    NullableT
  > {
    return new CustomField(
      fieldName,
      this.entityConstructor,
      this.deSerializers,
      isNullable
    ) as any;
  }

  get schema() {
    const fieldBuilder = new FieldBuilder(TestEntityCircularLinkChild, this.deSerializers);
    return { 
    /**
 * Static representation of the [[keyProperty]] property for query construction.
 * Use to reference this property in query operations such as 'select' in the fluent request API.
 */
KEY_PROPERTY: fieldBuilder.buildEdmTypeField('KeyProperty', 'Edm.String', false),
...this.navigationPropertyFields,
/**
 * 
 * All fields selector.
 */
ALL_FIELDS: new AllFields('*', TestEntityCircularLinkChild) 
  };
  }
}<|MERGE_RESOLUTION|>--- conflicted
+++ resolved
@@ -5,10 +5,6 @@
  */
 import { TestEntityCircularLinkChild } from './TestEntityCircularLinkChild';
 import { TestEntityCircularLinkChildRequestBuilder } from './TestEntityCircularLinkChildRequestBuilder';
-<<<<<<< HEAD
-import { CustomField, defaultDeSerializers, DefaultDeSerializers, DeSerializers, mergeDefaultDeSerializersWith } from '@sap-cloud-sdk/odata-v2';
-import { EdmTypeField, Link, AllFields, entityBuilder, EntityBuilderType, EntityApi, FieldBuilder, Time } from '@sap-cloud-sdk/odata-common/internal';
-=======
 import {
   CustomField,
   defaultDeSerializers,
@@ -24,61 +20,48 @@
   EdmTypeField,
   Link
 } from '@sap-cloud-sdk/odata-v2';
->>>>>>> e8ad5cf8
 import { BigNumber } from 'bignumber.js';
 import { Moment } from 'moment';
-export class TestEntityCircularLinkChildApi<DeSerializersT extends DeSerializers = DefaultDeSerializers> implements 
-    EntityApi<
-      TestEntityCircularLinkChild<
-        DeSerializersT
-      >, 
-      DeSerializersT
-    > {
+export class TestEntityCircularLinkChildApi<
+  DeSerializersT extends DeSerializers = DefaultDeSerializers
+> implements
+    EntityApi<TestEntityCircularLinkChild<DeSerializersT>, DeSerializersT>
+{
   public deSerializers: DeSerializersT;
 
-  constructor(
-    deSerializers: DeSerializersT = defaultDeSerializers as any) {
+  constructor(deSerializers: DeSerializersT = defaultDeSerializers as any) {
     this.deSerializers = deSerializers;
   }
 
   private navigationPropertyFields!: {
-      /**
-       * Static representation of the one-to-many navigation property [[toParent]] for query construction.
-       * Use to reference this property in query operations such as 'select' in the fluent request API.
-       */
-      TO_PARENT: Link<
-            TestEntityCircularLinkChild<DeSerializersT>,
-            DeSerializersT,
-            TestEntityCircularLinkChild<DeSerializersT>
-          >
-    };
+    /**
+     * Static representation of the one-to-many navigation property [[toParent]] for query construction.
+     * Use to reference this property in query operations such as 'select' in the fluent request API.
+     */
+    TO_PARENT: Link<
+      TestEntityCircularLinkChild<DeSerializersT>,
+      DeSerializersT,
+      TestEntityCircularLinkChild<DeSerializersT>
+    >;
+  };
 
   _addNavigationProperties(
-      linkedApis: [
-        TestEntityCircularLinkChildApi<DeSerializersT>
-      ]): this {
-        this.navigationPropertyFields = {
-          TO_PARENT: new Link(
-              'to_Parent',
-              this,
-              linkedApis[0]
-            )
-        };
-        return this;
-      }
-  
+    linkedApis: [TestEntityCircularLinkChildApi<DeSerializersT>]
+  ): this {
+    this.navigationPropertyFields = {
+      TO_PARENT: new Link('to_Parent', this, linkedApis[0])
+    };
+    return this;
+  }
+
   entityConstructor = TestEntityCircularLinkChild;
-  
-  requestBuilder(): TestEntityCircularLinkChildRequestBuilder<
-    DeSerializersT
-  > {
+
+  requestBuilder(): TestEntityCircularLinkChildRequestBuilder<DeSerializersT> {
     return new TestEntityCircularLinkChildRequestBuilder<DeSerializersT>(this);
   }
-  
+
   entityBuilder(): EntityBuilderType<
-    TestEntityCircularLinkChild<
-      DeSerializersT
-    >,
+    TestEntityCircularLinkChild<DeSerializersT>,
     DeSerializersT
   > {
     return entityBuilder(this);
@@ -88,8 +71,7 @@
     fieldName: string,
     isNullable: NullableT = false as NullableT
   ): CustomField<
-  TestEntityCircularLinkChild<
-      DeSerializersT>,
+    TestEntityCircularLinkChild<DeSerializersT>,
     DeSerializersT,
     NullableT
   > {
@@ -102,19 +84,26 @@
   }
 
   get schema() {
-    const fieldBuilder = new FieldBuilder(TestEntityCircularLinkChild, this.deSerializers);
-    return { 
-    /**
- * Static representation of the [[keyProperty]] property for query construction.
- * Use to reference this property in query operations such as 'select' in the fluent request API.
- */
-KEY_PROPERTY: fieldBuilder.buildEdmTypeField('KeyProperty', 'Edm.String', false),
-...this.navigationPropertyFields,
-/**
- * 
- * All fields selector.
- */
-ALL_FIELDS: new AllFields('*', TestEntityCircularLinkChild) 
-  };
+    const fieldBuilder = new FieldBuilder(
+      TestEntityCircularLinkChild,
+      this.deSerializers
+    );
+    return {
+      /**
+       * Static representation of the [[keyProperty]] property for query construction.
+       * Use to reference this property in query operations such as 'select' in the fluent request API.
+       */
+      KEY_PROPERTY: fieldBuilder.buildEdmTypeField(
+        'KeyProperty',
+        'Edm.String',
+        false
+      ),
+      ...this.navigationPropertyFields,
+      /**
+       *
+       * All fields selector.
+       */
+      ALL_FIELDS: new AllFields('*', TestEntityCircularLinkChild)
+    };
   }
 }