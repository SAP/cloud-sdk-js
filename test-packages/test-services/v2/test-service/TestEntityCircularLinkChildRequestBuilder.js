--- conflicted
+++ resolved
@@ -6,32 +6,20 @@
  *
  * This is a generated file powered by the SAP Cloud SDK for JavaScript.
  */
-<<<<<<< HEAD
-const core_1 = require('@sap-cloud-sdk/core');
+const odata_common_1 = require('@sap-cloud-sdk/odata-common');
+const odata_v2_1 = require('@sap-cloud-sdk/odata-v2');
 const TestEntityCircularLinkChild_1 = require('./TestEntityCircularLinkChild');
-=======
-var odata_common_1 = require('@sap-cloud-sdk/odata-common');
-var odata_v2_1 = require('@sap-cloud-sdk/odata-v2');
-var TestEntityCircularLinkChild_1 = require('./TestEntityCircularLinkChild');
->>>>>>> 52cb1c8d
 /**
  * Request builder class for operations supported on the [[TestEntityCircularLinkChild]] entity.
  */
-class TestEntityCircularLinkChildRequestBuilder extends core_1.RequestBuilder {
+class TestEntityCircularLinkChildRequestBuilder extends odata_common_1.RequestBuilder {
   /**
    * Returns a request builder for retrieving one `TestEntityCircularLinkChild` entity based on its keys.
    * @param keyProperty Key property. See [[TestEntityCircularLinkChild.keyProperty]].
    * @returns A request builder for creating requests to retrieve one `TestEntityCircularLinkChild` entity based on its keys.
    */
-<<<<<<< HEAD
   getByKey(keyProperty) {
-    return new core_1.GetByKeyRequestBuilderV2(
-=======
-  TestEntityCircularLinkChildRequestBuilder.prototype.getByKey = function (
-    keyProperty
-  ) {
     return new odata_v2_1.GetByKeyRequestBuilder(
->>>>>>> 52cb1c8d
       TestEntityCircularLinkChild_1.TestEntityCircularLinkChild,
       { KeyProperty: keyProperty }
     );
@@ -40,13 +28,8 @@
    * Returns a request builder for querying all `TestEntityCircularLinkChild` entities.
    * @returns A request builder for creating requests to retrieve all `TestEntityCircularLinkChild` entities.
    */
-<<<<<<< HEAD
   getAll() {
-    return new core_1.GetAllRequestBuilderV2(
-=======
-  TestEntityCircularLinkChildRequestBuilder.prototype.getAll = function () {
     return new odata_v2_1.GetAllRequestBuilder(
->>>>>>> 52cb1c8d
       TestEntityCircularLinkChild_1.TestEntityCircularLinkChild
     );
   }
@@ -55,15 +38,8 @@
    * @param entity The entity to be created
    * @returns A request builder for creating requests that create an entity of type `TestEntityCircularLinkChild`.
    */
-<<<<<<< HEAD
   create(entity) {
-    return new core_1.CreateRequestBuilderV2(
-=======
-  TestEntityCircularLinkChildRequestBuilder.prototype.create = function (
-    entity
-  ) {
     return new odata_v2_1.CreateRequestBuilder(
->>>>>>> 52cb1c8d
       TestEntityCircularLinkChild_1.TestEntityCircularLinkChild,
       entity
     );
@@ -73,43 +49,22 @@
    * @param entity The entity to be updated
    * @returns A request builder for creating requests that update an entity of type `TestEntityCircularLinkChild`.
    */
-<<<<<<< HEAD
   update(entity) {
-    return new core_1.UpdateRequestBuilderV2(
+    return new odata_v2_1.UpdateRequestBuilder(
       TestEntityCircularLinkChild_1.TestEntityCircularLinkChild,
       entity
     );
   }
   delete(keyPropertyOrEntity) {
-    return new core_1.DeleteRequestBuilderV2(
-=======
-  TestEntityCircularLinkChildRequestBuilder.prototype.update = function (
-    entity
-  ) {
-    return new odata_v2_1.UpdateRequestBuilder(
-      TestEntityCircularLinkChild_1.TestEntityCircularLinkChild,
-      entity
-    );
-  };
-  TestEntityCircularLinkChildRequestBuilder.prototype.delete = function (
-    keyPropertyOrEntity
-  ) {
     return new odata_v2_1.DeleteRequestBuilder(
->>>>>>> 52cb1c8d
       TestEntityCircularLinkChild_1.TestEntityCircularLinkChild,
       keyPropertyOrEntity instanceof
       TestEntityCircularLinkChild_1.TestEntityCircularLinkChild
         ? keyPropertyOrEntity
         : { KeyProperty: keyPropertyOrEntity }
     );
-<<<<<<< HEAD
   }
 }
-=======
-  };
-  return TestEntityCircularLinkChildRequestBuilder;
-})(odata_common_1.RequestBuilder);
->>>>>>> 52cb1c8d
 exports.TestEntityCircularLinkChildRequestBuilder =
   TestEntityCircularLinkChildRequestBuilder;
 //# sourceMappingURL=TestEntityCircularLinkChildRequestBuilder.js.map