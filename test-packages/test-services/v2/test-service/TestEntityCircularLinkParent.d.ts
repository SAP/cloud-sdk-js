--- conflicted
+++ resolved
@@ -1,8 +1,3 @@
-<<<<<<< HEAD
-import { Entity, DefaultDeSerializers, DeSerializers } from '@sap-cloud-sdk/odata-v2';
-import { DeserializedType } from '@sap-cloud-sdk/odata-common/internal';
-import { TestEntityCircularLinkChild, TestEntityCircularLinkChildType } from './TestEntityCircularLinkChild';
-=======
 import {
   Entity,
   DefaultDeSerializers,
@@ -13,34 +8,40 @@
   TestEntityCircularLinkChild,
   TestEntityCircularLinkChildType
 } from './TestEntityCircularLinkChild';
->>>>>>> e8ad5cf8
 /**
  * This class represents the entity "A_TestEntityCircularLinkParent" of service "API_TEST_SRV".
  */
-export declare class TestEntityCircularLinkParent<T extends DeSerializers = DefaultDeSerializers> extends Entity implements TestEntityCircularLinkParentType<T> {
-    /**
-     * Technical entity name for TestEntityCircularLinkParent.
-     */
-    static _entityName: string;
-    /**
-     * Default url path for the according service.
-     */
-    static _defaultServicePath: string;
-    /**
-     * All key fields of the TestEntityCircularLinkParent entity
-     */
-    static _keys: string[];
-    /**
-     * Key Property.
-     */
-    keyProperty: DeserializedType<T, 'Edm.String'>;
-    /**
-     * One-to-many navigation property to the [[TestEntityCircularLinkChild]] entity.
-     */
-    toChild: TestEntityCircularLinkChild<T>[];
+export declare class TestEntityCircularLinkParent<
+    T extends DeSerializers = DefaultDeSerializers
+  >
+  extends Entity
+  implements TestEntityCircularLinkParentType<T>
+{
+  /**
+   * Technical entity name for TestEntityCircularLinkParent.
+   */
+  static _entityName: string;
+  /**
+   * Default url path for the according service.
+   */
+  static _defaultServicePath: string;
+  /**
+   * All key fields of the TestEntityCircularLinkParent entity
+   */
+  static _keys: string[];
+  /**
+   * Key Property.
+   */
+  keyProperty: DeserializedType<T, 'Edm.String'>;
+  /**
+   * One-to-many navigation property to the [[TestEntityCircularLinkChild]] entity.
+   */
+  toChild: TestEntityCircularLinkChild<T>[];
 }
-export interface TestEntityCircularLinkParentType<T extends DeSerializers = DefaultDeSerializers> {
-    keyProperty: DeserializedType<T, 'Edm.String'>;
-    toChild: TestEntityCircularLinkChildType<T>[];
+export interface TestEntityCircularLinkParentType<
+  T extends DeSerializers = DefaultDeSerializers
+> {
+  keyProperty: DeserializedType<T, 'Edm.String'>;
+  toChild: TestEntityCircularLinkChildType<T>[];
 }
 //# sourceMappingURL=TestEntityCircularLinkParent.d.ts.map