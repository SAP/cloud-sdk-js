<<<<<<< HEAD
import { DeserializedType, RequestBuilder } from '@sap-cloud-sdk/odata-common/internal';
import { DefaultDeSerializers, DeSerializers, GetAllRequestBuilder, GetByKeyRequestBuilder, CreateRequestBuilder, UpdateRequestBuilder, DeleteRequestBuilder } from '@sap-cloud-sdk/odata-v2';
=======
import {
  DefaultDeSerializers,
  DeSerializers,
  GetAllRequestBuilder,
  GetByKeyRequestBuilder,
  CreateRequestBuilder,
  UpdateRequestBuilder,
  DeleteRequestBuilder,
  DeserializedType,
  RequestBuilder
} from '@sap-cloud-sdk/odata-v2';
>>>>>>> e8ad5cf8
import { TestEntityCircularLinkParent } from './TestEntityCircularLinkParent';
/**
 * Request builder class for operations supported on the [[TestEntityCircularLinkParent]] entity.
 */
export declare class TestEntityCircularLinkParentRequestBuilder<T extends DeSerializers = DefaultDeSerializers> extends RequestBuilder<TestEntityCircularLinkParent<T>, T> {
    /**
     * Returns a request builder for retrieving one `TestEntityCircularLinkParent` entity based on its keys.
     * @param keyProperty Key property. See [[TestEntityCircularLinkParent.keyProperty]].
     * @returns A request builder for creating requests to retrieve one `TestEntityCircularLinkParent` entity based on its keys.
     */
    getByKey(keyProperty: DeserializedType<T, 'Edm.String'>): GetByKeyRequestBuilder<TestEntityCircularLinkParent<T>, T>;
    /**
     * Returns a request builder for querying all `TestEntityCircularLinkParent` entities.
     * @returns A request builder for creating requests to retrieve all `TestEntityCircularLinkParent` entities.
     */
    getAll(): GetAllRequestBuilder<TestEntityCircularLinkParent<T>, T>;
    /**
     * Returns a request builder for creating a `TestEntityCircularLinkParent` entity.
     * @param entity The entity to be created
     * @returns A request builder for creating requests that create an entity of type `TestEntityCircularLinkParent`.
     */
    create(entity: TestEntityCircularLinkParent<T>): CreateRequestBuilder<TestEntityCircularLinkParent<T>, T>;
    /**
     * Returns a request builder for updating an entity of type `TestEntityCircularLinkParent`.
     * @param entity The entity to be updated
     * @returns A request builder for creating requests that update an entity of type `TestEntityCircularLinkParent`.
     */
    update(entity: TestEntityCircularLinkParent<T>): UpdateRequestBuilder<TestEntityCircularLinkParent<T>, T>;
    /**
     * Returns a request builder for deleting an entity of type `TestEntityCircularLinkParent`.
     * @param keyProperty Key property. See [[TestEntityCircularLinkParent.keyProperty]].
     * @returns A request builder for creating requests that delete an entity of type `TestEntityCircularLinkParent`.
     */
    delete(keyProperty: string): DeleteRequestBuilder<TestEntityCircularLinkParent<T>, T>;
    /**
     * Returns a request builder for deleting an entity of type `TestEntityCircularLinkParent`.
     * @param entity Pass the entity to be deleted.
     * @returns A request builder for creating requests that delete an entity of type `TestEntityCircularLinkParent` by taking the entity as a parameter.
     */
    delete(entity: TestEntityCircularLinkParent<T>): DeleteRequestBuilder<TestEntityCircularLinkParent<T>, T>;
}
//# sourceMappingURL=TestEntityCircularLinkParentRequestBuilder.d.ts.map<|MERGE_RESOLUTION|>--- conflicted
+++ resolved
@@ -1,7 +1,3 @@
-<<<<<<< HEAD
-import { DeserializedType, RequestBuilder } from '@sap-cloud-sdk/odata-common/internal';
-import { DefaultDeSerializers, DeSerializers, GetAllRequestBuilder, GetByKeyRequestBuilder, CreateRequestBuilder, UpdateRequestBuilder, DeleteRequestBuilder } from '@sap-cloud-sdk/odata-v2';
-=======
 import {
   DefaultDeSerializers,
   DeSerializers,
@@ -13,46 +9,57 @@
   DeserializedType,
   RequestBuilder
 } from '@sap-cloud-sdk/odata-v2';
->>>>>>> e8ad5cf8
 import { TestEntityCircularLinkParent } from './TestEntityCircularLinkParent';
 /**
  * Request builder class for operations supported on the [[TestEntityCircularLinkParent]] entity.
  */
-export declare class TestEntityCircularLinkParentRequestBuilder<T extends DeSerializers = DefaultDeSerializers> extends RequestBuilder<TestEntityCircularLinkParent<T>, T> {
-    /**
-     * Returns a request builder for retrieving one `TestEntityCircularLinkParent` entity based on its keys.
-     * @param keyProperty Key property. See [[TestEntityCircularLinkParent.keyProperty]].
-     * @returns A request builder for creating requests to retrieve one `TestEntityCircularLinkParent` entity based on its keys.
-     */
-    getByKey(keyProperty: DeserializedType<T, 'Edm.String'>): GetByKeyRequestBuilder<TestEntityCircularLinkParent<T>, T>;
-    /**
-     * Returns a request builder for querying all `TestEntityCircularLinkParent` entities.
-     * @returns A request builder for creating requests to retrieve all `TestEntityCircularLinkParent` entities.
-     */
-    getAll(): GetAllRequestBuilder<TestEntityCircularLinkParent<T>, T>;
-    /**
-     * Returns a request builder for creating a `TestEntityCircularLinkParent` entity.
-     * @param entity The entity to be created
-     * @returns A request builder for creating requests that create an entity of type `TestEntityCircularLinkParent`.
-     */
-    create(entity: TestEntityCircularLinkParent<T>): CreateRequestBuilder<TestEntityCircularLinkParent<T>, T>;
-    /**
-     * Returns a request builder for updating an entity of type `TestEntityCircularLinkParent`.
-     * @param entity The entity to be updated
-     * @returns A request builder for creating requests that update an entity of type `TestEntityCircularLinkParent`.
-     */
-    update(entity: TestEntityCircularLinkParent<T>): UpdateRequestBuilder<TestEntityCircularLinkParent<T>, T>;
-    /**
-     * Returns a request builder for deleting an entity of type `TestEntityCircularLinkParent`.
-     * @param keyProperty Key property. See [[TestEntityCircularLinkParent.keyProperty]].
-     * @returns A request builder for creating requests that delete an entity of type `TestEntityCircularLinkParent`.
-     */
-    delete(keyProperty: string): DeleteRequestBuilder<TestEntityCircularLinkParent<T>, T>;
-    /**
-     * Returns a request builder for deleting an entity of type `TestEntityCircularLinkParent`.
-     * @param entity Pass the entity to be deleted.
-     * @returns A request builder for creating requests that delete an entity of type `TestEntityCircularLinkParent` by taking the entity as a parameter.
-     */
-    delete(entity: TestEntityCircularLinkParent<T>): DeleteRequestBuilder<TestEntityCircularLinkParent<T>, T>;
+export declare class TestEntityCircularLinkParentRequestBuilder<
+  T extends DeSerializers = DefaultDeSerializers
+> extends RequestBuilder<TestEntityCircularLinkParent<T>, T> {
+  /**
+   * Returns a request builder for retrieving one `TestEntityCircularLinkParent` entity based on its keys.
+   * @param keyProperty Key property. See [[TestEntityCircularLinkParent.keyProperty]].
+   * @returns A request builder for creating requests to retrieve one `TestEntityCircularLinkParent` entity based on its keys.
+   */
+  getByKey(
+    keyProperty: DeserializedType<T, 'Edm.String'>
+  ): GetByKeyRequestBuilder<TestEntityCircularLinkParent<T>, T>;
+  /**
+   * Returns a request builder for querying all `TestEntityCircularLinkParent` entities.
+   * @returns A request builder for creating requests to retrieve all `TestEntityCircularLinkParent` entities.
+   */
+  getAll(): GetAllRequestBuilder<TestEntityCircularLinkParent<T>, T>;
+  /**
+   * Returns a request builder for creating a `TestEntityCircularLinkParent` entity.
+   * @param entity The entity to be created
+   * @returns A request builder for creating requests that create an entity of type `TestEntityCircularLinkParent`.
+   */
+  create(
+    entity: TestEntityCircularLinkParent<T>
+  ): CreateRequestBuilder<TestEntityCircularLinkParent<T>, T>;
+  /**
+   * Returns a request builder for updating an entity of type `TestEntityCircularLinkParent`.
+   * @param entity The entity to be updated
+   * @returns A request builder for creating requests that update an entity of type `TestEntityCircularLinkParent`.
+   */
+  update(
+    entity: TestEntityCircularLinkParent<T>
+  ): UpdateRequestBuilder<TestEntityCircularLinkParent<T>, T>;
+  /**
+   * Returns a request builder for deleting an entity of type `TestEntityCircularLinkParent`.
+   * @param keyProperty Key property. See [[TestEntityCircularLinkParent.keyProperty]].
+   * @returns A request builder for creating requests that delete an entity of type `TestEntityCircularLinkParent`.
+   */
+  delete(
+    keyProperty: string
+  ): DeleteRequestBuilder<TestEntityCircularLinkParent<T>, T>;
+  /**
+   * Returns a request builder for deleting an entity of type `TestEntityCircularLinkParent`.
+   * @param entity Pass the entity to be deleted.
+   * @returns A request builder for creating requests that delete an entity of type `TestEntityCircularLinkParent` by taking the entity as a parameter.
+   */
+  delete(
+    entity: TestEntityCircularLinkParent<T>
+  ): DeleteRequestBuilder<TestEntityCircularLinkParent<T>, T>;
 }
 //# sourceMappingURL=TestEntityCircularLinkParentRequestBuilder.d.ts.map