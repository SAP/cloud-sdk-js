'use strict';
Object.defineProperty(exports, '__esModule', { value: true });
exports.TestEntityCircularLinkParentRequestBuilder = void 0;
/*
 * Copyright (c) 2021 SAP SE or an SAP affiliate company. All rights reserved.
 *
 * This is a generated file powered by the SAP Cloud SDK for JavaScript.
 */
<<<<<<< HEAD
const core_1 = require('@sap-cloud-sdk/core');
const TestEntityCircularLinkParent_1 = require('./TestEntityCircularLinkParent');
=======
var odata_common_1 = require('@sap-cloud-sdk/odata-common');
var odata_v2_1 = require('@sap-cloud-sdk/odata-v2');
var TestEntityCircularLinkParent_1 = require('./TestEntityCircularLinkParent');
>>>>>>> 52cb1c8d
/**
 * Request builder class for operations supported on the [[TestEntityCircularLinkParent]] entity.
 */
class TestEntityCircularLinkParentRequestBuilder extends core_1.RequestBuilder {
  /**
   * Returns a request builder for retrieving one `TestEntityCircularLinkParent` entity based on its keys.
   * @param keyProperty Key property. See [[TestEntityCircularLinkParent.keyProperty]].
   * @returns A request builder for creating requests to retrieve one `TestEntityCircularLinkParent` entity based on its keys.
   */
<<<<<<< HEAD
  getByKey(keyProperty) {
    return new core_1.GetByKeyRequestBuilderV2(
=======
  TestEntityCircularLinkParentRequestBuilder.prototype.getByKey = function (
    keyProperty
  ) {
    return new odata_v2_1.GetByKeyRequestBuilder(
>>>>>>> 52cb1c8d
      TestEntityCircularLinkParent_1.TestEntityCircularLinkParent,
      { KeyProperty: keyProperty }
    );
  }
  /**
   * Returns a request builder for querying all `TestEntityCircularLinkParent` entities.
   * @returns A request builder for creating requests to retrieve all `TestEntityCircularLinkParent` entities.
   */
<<<<<<< HEAD
  getAll() {
    return new core_1.GetAllRequestBuilderV2(
=======
  TestEntityCircularLinkParentRequestBuilder.prototype.getAll = function () {
    return new odata_v2_1.GetAllRequestBuilder(
>>>>>>> 52cb1c8d
      TestEntityCircularLinkParent_1.TestEntityCircularLinkParent
    );
  }
  /**
   * Returns a request builder for creating a `TestEntityCircularLinkParent` entity.
   * @param entity The entity to be created
   * @returns A request builder for creating requests that create an entity of type `TestEntityCircularLinkParent`.
   */
<<<<<<< HEAD
  create(entity) {
    return new core_1.CreateRequestBuilderV2(
=======
  TestEntityCircularLinkParentRequestBuilder.prototype.create = function (
    entity
  ) {
    return new odata_v2_1.CreateRequestBuilder(
>>>>>>> 52cb1c8d
      TestEntityCircularLinkParent_1.TestEntityCircularLinkParent,
      entity
    );
  }
  /**
   * Returns a request builder for updating an entity of type `TestEntityCircularLinkParent`.
   * @param entity The entity to be updated
   * @returns A request builder for creating requests that update an entity of type `TestEntityCircularLinkParent`.
   */
<<<<<<< HEAD
  update(entity) {
    return new core_1.UpdateRequestBuilderV2(
      TestEntityCircularLinkParent_1.TestEntityCircularLinkParent,
      entity
    );
  }
  delete(keyPropertyOrEntity) {
    return new core_1.DeleteRequestBuilderV2(
=======
  TestEntityCircularLinkParentRequestBuilder.prototype.update = function (
    entity
  ) {
    return new odata_v2_1.UpdateRequestBuilder(
      TestEntityCircularLinkParent_1.TestEntityCircularLinkParent,
      entity
    );
  };
  TestEntityCircularLinkParentRequestBuilder.prototype.delete = function (
    keyPropertyOrEntity
  ) {
    return new odata_v2_1.DeleteRequestBuilder(
>>>>>>> 52cb1c8d
      TestEntityCircularLinkParent_1.TestEntityCircularLinkParent,
      keyPropertyOrEntity instanceof
      TestEntityCircularLinkParent_1.TestEntityCircularLinkParent
        ? keyPropertyOrEntity
        : { KeyProperty: keyPropertyOrEntity }
    );
<<<<<<< HEAD
  }
}
=======
  };
  return TestEntityCircularLinkParentRequestBuilder;
})(odata_common_1.RequestBuilder);
>>>>>>> 52cb1c8d
exports.TestEntityCircularLinkParentRequestBuilder =
  TestEntityCircularLinkParentRequestBuilder;
//# sourceMappingURL=TestEntityCircularLinkParentRequestBuilder.js.map<|MERGE_RESOLUTION|>--- conflicted
+++ resolved
@@ -6,32 +6,20 @@
  *
  * This is a generated file powered by the SAP Cloud SDK for JavaScript.
  */
-<<<<<<< HEAD
-const core_1 = require('@sap-cloud-sdk/core');
+const odata_common_1 = require('@sap-cloud-sdk/odata-common');
+const odata_v2_1 = require('@sap-cloud-sdk/odata-v2');
 const TestEntityCircularLinkParent_1 = require('./TestEntityCircularLinkParent');
-=======
-var odata_common_1 = require('@sap-cloud-sdk/odata-common');
-var odata_v2_1 = require('@sap-cloud-sdk/odata-v2');
-var TestEntityCircularLinkParent_1 = require('./TestEntityCircularLinkParent');
->>>>>>> 52cb1c8d
 /**
  * Request builder class for operations supported on the [[TestEntityCircularLinkParent]] entity.
  */
-class TestEntityCircularLinkParentRequestBuilder extends core_1.RequestBuilder {
+class TestEntityCircularLinkParentRequestBuilder extends odata_common_1.RequestBuilder {
   /**
    * Returns a request builder for retrieving one `TestEntityCircularLinkParent` entity based on its keys.
    * @param keyProperty Key property. See [[TestEntityCircularLinkParent.keyProperty]].
    * @returns A request builder for creating requests to retrieve one `TestEntityCircularLinkParent` entity based on its keys.
    */
-<<<<<<< HEAD
   getByKey(keyProperty) {
-    return new core_1.GetByKeyRequestBuilderV2(
-=======
-  TestEntityCircularLinkParentRequestBuilder.prototype.getByKey = function (
-    keyProperty
-  ) {
     return new odata_v2_1.GetByKeyRequestBuilder(
->>>>>>> 52cb1c8d
       TestEntityCircularLinkParent_1.TestEntityCircularLinkParent,
       { KeyProperty: keyProperty }
     );
@@ -40,13 +28,8 @@
    * Returns a request builder for querying all `TestEntityCircularLinkParent` entities.
    * @returns A request builder for creating requests to retrieve all `TestEntityCircularLinkParent` entities.
    */
-<<<<<<< HEAD
   getAll() {
-    return new core_1.GetAllRequestBuilderV2(
-=======
-  TestEntityCircularLinkParentRequestBuilder.prototype.getAll = function () {
     return new odata_v2_1.GetAllRequestBuilder(
->>>>>>> 52cb1c8d
       TestEntityCircularLinkParent_1.TestEntityCircularLinkParent
     );
   }
@@ -55,15 +38,8 @@
    * @param entity The entity to be created
    * @returns A request builder for creating requests that create an entity of type `TestEntityCircularLinkParent`.
    */
-<<<<<<< HEAD
   create(entity) {
-    return new core_1.CreateRequestBuilderV2(
-=======
-  TestEntityCircularLinkParentRequestBuilder.prototype.create = function (
-    entity
-  ) {
     return new odata_v2_1.CreateRequestBuilder(
->>>>>>> 52cb1c8d
       TestEntityCircularLinkParent_1.TestEntityCircularLinkParent,
       entity
     );
@@ -73,43 +49,22 @@
    * @param entity The entity to be updated
    * @returns A request builder for creating requests that update an entity of type `TestEntityCircularLinkParent`.
    */
-<<<<<<< HEAD
   update(entity) {
-    return new core_1.UpdateRequestBuilderV2(
+    return new odata_v2_1.UpdateRequestBuilder(
       TestEntityCircularLinkParent_1.TestEntityCircularLinkParent,
       entity
     );
   }
   delete(keyPropertyOrEntity) {
-    return new core_1.DeleteRequestBuilderV2(
-=======
-  TestEntityCircularLinkParentRequestBuilder.prototype.update = function (
-    entity
-  ) {
-    return new odata_v2_1.UpdateRequestBuilder(
-      TestEntityCircularLinkParent_1.TestEntityCircularLinkParent,
-      entity
-    );
-  };
-  TestEntityCircularLinkParentRequestBuilder.prototype.delete = function (
-    keyPropertyOrEntity
-  ) {
     return new odata_v2_1.DeleteRequestBuilder(
->>>>>>> 52cb1c8d
       TestEntityCircularLinkParent_1.TestEntityCircularLinkParent,
       keyPropertyOrEntity instanceof
       TestEntityCircularLinkParent_1.TestEntityCircularLinkParent
         ? keyPropertyOrEntity
         : { KeyProperty: keyPropertyOrEntity }
     );
-<<<<<<< HEAD
   }
 }
-=======
-  };
-  return TestEntityCircularLinkParentRequestBuilder;
-})(odata_common_1.RequestBuilder);
->>>>>>> 52cb1c8d
 exports.TestEntityCircularLinkParentRequestBuilder =
   TestEntityCircularLinkParentRequestBuilder;
 //# sourceMappingURL=TestEntityCircularLinkParentRequestBuilder.js.map