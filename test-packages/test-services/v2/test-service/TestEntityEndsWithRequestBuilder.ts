/*
 * Copyright (c) 2022 SAP SE or an SAP affiliate company. All rights reserved.
 *
 * This is a generated file powered by the SAP Cloud SDK for JavaScript.
 */
<<<<<<< HEAD
import { DeserializedType, RequestBuilder } from '@sap-cloud-sdk/odata-common/internal';
import { DefaultDeSerializers, DeSerializers, GetAllRequestBuilder, GetByKeyRequestBuilder, CreateRequestBuilder, UpdateRequestBuilder, DeleteRequestBuilder } from '@sap-cloud-sdk/odata-v2';
=======
import {
  DefaultDeSerializers,
  DeSerializers,
  GetAllRequestBuilder,
  GetByKeyRequestBuilder,
  CreateRequestBuilder,
  UpdateRequestBuilder,
  DeleteRequestBuilder,
  DeserializedType,
  RequestBuilder
} from '@sap-cloud-sdk/odata-v2';
>>>>>>> e8ad5cf8
import { TestEntityEndsWith } from './TestEntityEndsWith';

/**
 * Request builder class for operations supported on the [[TestEntityEndsWith]] entity.
 */
export class TestEntityEndsWithRequestBuilder<T extends DeSerializers = DefaultDeSerializers> extends RequestBuilder<TestEntityEndsWith<T>, T> {
  /**
   * Returns a request builder for retrieving one `TestEntityEndsWith` entity based on its keys.
   * @param keyProperty Key property. See [[TestEntityEndsWith.keyProperty]].
   * @returns A request builder for creating requests to retrieve one `TestEntityEndsWith` entity based on its keys.
   */
  getByKey(keyProperty: DeserializedType<T, 'Edm.String'>): GetByKeyRequestBuilder<TestEntityEndsWith<T>, T> {
    return new GetByKeyRequestBuilder<TestEntityEndsWith<T>, T>(this.entityApi, { KeyProperty: keyProperty });
  }

  /**
   * Returns a request builder for querying all `TestEntityEndsWith` entities.
   * @returns A request builder for creating requests to retrieve all `TestEntityEndsWith` entities.
   */
  getAll(): GetAllRequestBuilder<TestEntityEndsWith<T>, T> {
    return new GetAllRequestBuilder<TestEntityEndsWith<T>, T>(this.entityApi);
  }

  /**
   * Returns a request builder for creating a `TestEntityEndsWith` entity.
   * @param entity The entity to be created
   * @returns A request builder for creating requests that create an entity of type `TestEntityEndsWith`.
   */
  create(entity: TestEntityEndsWith<T>): CreateRequestBuilder<TestEntityEndsWith<T>, T> {
    return new CreateRequestBuilder<TestEntityEndsWith<T>, T>(this.entityApi, entity);
  }

  /**
   * Returns a request builder for updating an entity of type `TestEntityEndsWith`.
   * @param entity The entity to be updated
   * @returns A request builder for creating requests that update an entity of type `TestEntityEndsWith`.
   */
  update(entity: TestEntityEndsWith<T>): UpdateRequestBuilder<TestEntityEndsWith<T>, T> {
    return new UpdateRequestBuilder<TestEntityEndsWith<T>, T>(this.entityApi, entity);
  }

  /**
   * Returns a request builder for deleting an entity of type `TestEntityEndsWith`.
   * @param keyProperty Key property. See [[TestEntityEndsWith.keyProperty]].
   * @returns A request builder for creating requests that delete an entity of type `TestEntityEndsWith`.
   */
  delete(keyProperty: string): DeleteRequestBuilder<TestEntityEndsWith<T>, T>;
  /**
   * Returns a request builder for deleting an entity of type `TestEntityEndsWith`.
   * @param entity Pass the entity to be deleted.
   * @returns A request builder for creating requests that delete an entity of type `TestEntityEndsWith` by taking the entity as a parameter.
   */
  delete(entity: TestEntityEndsWith<T>): DeleteRequestBuilder<TestEntityEndsWith<T>, T>;
  delete(keyPropertyOrEntity: any): DeleteRequestBuilder<TestEntityEndsWith<T>, T> {
    return new DeleteRequestBuilder<TestEntityEndsWith<T>, T>(this.entityApi, keyPropertyOrEntity instanceof TestEntityEndsWith ? keyPropertyOrEntity : { KeyProperty: keyPropertyOrEntity! });
  }
}<|MERGE_RESOLUTION|>--- conflicted
+++ resolved
@@ -3,10 +3,6 @@
  *
  * This is a generated file powered by the SAP Cloud SDK for JavaScript.
  */
-<<<<<<< HEAD
-import { DeserializedType, RequestBuilder } from '@sap-cloud-sdk/odata-common/internal';
-import { DefaultDeSerializers, DeSerializers, GetAllRequestBuilder, GetByKeyRequestBuilder, CreateRequestBuilder, UpdateRequestBuilder, DeleteRequestBuilder } from '@sap-cloud-sdk/odata-v2';
-=======
 import {
   DefaultDeSerializers,
   DeSerializers,
@@ -18,20 +14,26 @@
   DeserializedType,
   RequestBuilder
 } from '@sap-cloud-sdk/odata-v2';
->>>>>>> e8ad5cf8
 import { TestEntityEndsWith } from './TestEntityEndsWith';
 
 /**
  * Request builder class for operations supported on the [[TestEntityEndsWith]] entity.
  */
-export class TestEntityEndsWithRequestBuilder<T extends DeSerializers = DefaultDeSerializers> extends RequestBuilder<TestEntityEndsWith<T>, T> {
+export class TestEntityEndsWithRequestBuilder<
+  T extends DeSerializers = DefaultDeSerializers
+> extends RequestBuilder<TestEntityEndsWith<T>, T> {
   /**
    * Returns a request builder for retrieving one `TestEntityEndsWith` entity based on its keys.
    * @param keyProperty Key property. See [[TestEntityEndsWith.keyProperty]].
    * @returns A request builder for creating requests to retrieve one `TestEntityEndsWith` entity based on its keys.
    */
-  getByKey(keyProperty: DeserializedType<T, 'Edm.String'>): GetByKeyRequestBuilder<TestEntityEndsWith<T>, T> {
-    return new GetByKeyRequestBuilder<TestEntityEndsWith<T>, T>(this.entityApi, { KeyProperty: keyProperty });
+  getByKey(
+    keyProperty: DeserializedType<T, 'Edm.String'>
+  ): GetByKeyRequestBuilder<TestEntityEndsWith<T>, T> {
+    return new GetByKeyRequestBuilder<TestEntityEndsWith<T>, T>(
+      this.entityApi,
+      { KeyProperty: keyProperty }
+    );
   }
 
   /**
@@ -47,8 +49,13 @@
    * @param entity The entity to be created
    * @returns A request builder for creating requests that create an entity of type `TestEntityEndsWith`.
    */
-  create(entity: TestEntityEndsWith<T>): CreateRequestBuilder<TestEntityEndsWith<T>, T> {
-    return new CreateRequestBuilder<TestEntityEndsWith<T>, T>(this.entityApi, entity);
+  create(
+    entity: TestEntityEndsWith<T>
+  ): CreateRequestBuilder<TestEntityEndsWith<T>, T> {
+    return new CreateRequestBuilder<TestEntityEndsWith<T>, T>(
+      this.entityApi,
+      entity
+    );
   }
 
   /**
@@ -56,8 +63,13 @@
    * @param entity The entity to be updated
    * @returns A request builder for creating requests that update an entity of type `TestEntityEndsWith`.
    */
-  update(entity: TestEntityEndsWith<T>): UpdateRequestBuilder<TestEntityEndsWith<T>, T> {
-    return new UpdateRequestBuilder<TestEntityEndsWith<T>, T>(this.entityApi, entity);
+  update(
+    entity: TestEntityEndsWith<T>
+  ): UpdateRequestBuilder<TestEntityEndsWith<T>, T> {
+    return new UpdateRequestBuilder<TestEntityEndsWith<T>, T>(
+      this.entityApi,
+      entity
+    );
   }
 
   /**
@@ -71,8 +83,17 @@
    * @param entity Pass the entity to be deleted.
    * @returns A request builder for creating requests that delete an entity of type `TestEntityEndsWith` by taking the entity as a parameter.
    */
-  delete(entity: TestEntityEndsWith<T>): DeleteRequestBuilder<TestEntityEndsWith<T>, T>;
-  delete(keyPropertyOrEntity: any): DeleteRequestBuilder<TestEntityEndsWith<T>, T> {
-    return new DeleteRequestBuilder<TestEntityEndsWith<T>, T>(this.entityApi, keyPropertyOrEntity instanceof TestEntityEndsWith ? keyPropertyOrEntity : { KeyProperty: keyPropertyOrEntity! });
+  delete(
+    entity: TestEntityEndsWith<T>
+  ): DeleteRequestBuilder<TestEntityEndsWith<T>, T>;
+  delete(
+    keyPropertyOrEntity: any
+  ): DeleteRequestBuilder<TestEntityEndsWith<T>, T> {
+    return new DeleteRequestBuilder<TestEntityEndsWith<T>, T>(
+      this.entityApi,
+      keyPropertyOrEntity instanceof TestEntityEndsWith
+        ? keyPropertyOrEntity
+        : { KeyProperty: keyPropertyOrEntity! }
+    );
   }
 }