/*
 * Copyright (c) 2022 SAP SE or an SAP affiliate company. All rights reserved.
 *
 * This is a generated file powered by the SAP Cloud SDK for JavaScript.
 */
<<<<<<< HEAD
import { Entity, DefaultDeSerializers, DeSerializers } from '@sap-cloud-sdk/odata-v2';
import { DeserializedType } from '@sap-cloud-sdk/odata-common/internal';
=======
import {
  Entity,
  DefaultDeSerializers,
  DeSerializers,
  DeserializedType
} from '@sap-cloud-sdk/odata-v2';
>>>>>>> e8ad5cf8

/**
 * This class represents the entity "A_TestEntityLvl2MultiLink" of service "API_TEST_SRV".
 */
export class TestEntityLvl2MultiLink<T extends DeSerializers = DefaultDeSerializers> extends Entity implements TestEntityLvl2MultiLinkType<T> {
  /**
   * Technical entity name for TestEntityLvl2MultiLink.
   */
  static _entityName = 'A_TestEntityLvl2MultiLink';
  /**
   * Default url path for the according service.
   */
  static _defaultServicePath = '/sap/opu/odata/sap/API_TEST_SRV';
  /**
   * All key fields of the TestEntityLvl2MultiLink entity
   */
  static _keys = ['KeyProperty'];
  /**
   * Key Property.
   * Maximum length: 10.
   */
  keyProperty!: DeserializedType<T, 'Edm.String'>;
  /**
   * String Property.
   * Maximum length: 10.
   * @nullable
   */
  stringProperty?: DeserializedType<T, 'Edm.String'> | null;
  /**
   * Boolean Property.
   * @nullable
   */
  booleanProperty?: DeserializedType<T, 'Edm.Boolean'> | null;
  /**
   * Guid Property.
   * @nullable
   */
  guidProperty?: DeserializedType<T, 'Edm.Guid'> | null;
  /**
   * Int 16 Property.
   * @nullable
   */
  int16Property?: DeserializedType<T, 'Edm.Int16'> | null;
}

export interface TestEntityLvl2MultiLinkType<T extends DeSerializers = DefaultDeSerializers> {
  keyProperty: DeserializedType<T, 'Edm.String'>;
  stringProperty?: DeserializedType<T, 'Edm.String'> | null;
  booleanProperty?: DeserializedType<T, 'Edm.Boolean'> | null;
  guidProperty?: DeserializedType<T, 'Edm.Guid'> | null;
  int16Property?: DeserializedType<T, 'Edm.Int16'> | null;
}<|MERGE_RESOLUTION|>--- conflicted
+++ resolved
@@ -3,22 +3,22 @@
  *
  * This is a generated file powered by the SAP Cloud SDK for JavaScript.
  */
-<<<<<<< HEAD
-import { Entity, DefaultDeSerializers, DeSerializers } from '@sap-cloud-sdk/odata-v2';
-import { DeserializedType } from '@sap-cloud-sdk/odata-common/internal';
-=======
 import {
   Entity,
   DefaultDeSerializers,
   DeSerializers,
   DeserializedType
 } from '@sap-cloud-sdk/odata-v2';
->>>>>>> e8ad5cf8
 
 /**
  * This class represents the entity "A_TestEntityLvl2MultiLink" of service "API_TEST_SRV".
  */
-export class TestEntityLvl2MultiLink<T extends DeSerializers = DefaultDeSerializers> extends Entity implements TestEntityLvl2MultiLinkType<T> {
+export class TestEntityLvl2MultiLink<
+    T extends DeSerializers = DefaultDeSerializers
+  >
+  extends Entity
+  implements TestEntityLvl2MultiLinkType<T>
+{
   /**
    * Technical entity name for TestEntityLvl2MultiLink.
    */
@@ -59,7 +59,9 @@
   int16Property?: DeserializedType<T, 'Edm.Int16'> | null;
 }
 
-export interface TestEntityLvl2MultiLinkType<T extends DeSerializers = DefaultDeSerializers> {
+export interface TestEntityLvl2MultiLinkType<
+  T extends DeSerializers = DefaultDeSerializers
+> {
   keyProperty: DeserializedType<T, 'Edm.String'>;
   stringProperty?: DeserializedType<T, 'Edm.String'> | null;
   booleanProperty?: DeserializedType<T, 'Edm.Boolean'> | null;
