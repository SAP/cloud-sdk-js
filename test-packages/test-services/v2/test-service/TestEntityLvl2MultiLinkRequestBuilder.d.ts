--- conflicted
+++ resolved
@@ -1,7 +1,3 @@
-<<<<<<< HEAD
-import { DeserializedType, RequestBuilder } from '@sap-cloud-sdk/odata-common/internal';
-import { DefaultDeSerializers, DeSerializers, GetAllRequestBuilder, GetByKeyRequestBuilder, CreateRequestBuilder, UpdateRequestBuilder, DeleteRequestBuilder } from '@sap-cloud-sdk/odata-v2';
-=======
 import {
   DefaultDeSerializers,
   DeSerializers,
@@ -13,46 +9,57 @@
   DeserializedType,
   RequestBuilder
 } from '@sap-cloud-sdk/odata-v2';
->>>>>>> e8ad5cf8
 import { TestEntityLvl2MultiLink } from './TestEntityLvl2MultiLink';
 /**
  * Request builder class for operations supported on the [[TestEntityLvl2MultiLink]] entity.
  */
-export declare class TestEntityLvl2MultiLinkRequestBuilder<T extends DeSerializers = DefaultDeSerializers> extends RequestBuilder<TestEntityLvl2MultiLink<T>, T> {
-    /**
-     * Returns a request builder for retrieving one `TestEntityLvl2MultiLink` entity based on its keys.
-     * @param keyProperty Key property. See [[TestEntityLvl2MultiLink.keyProperty]].
-     * @returns A request builder for creating requests to retrieve one `TestEntityLvl2MultiLink` entity based on its keys.
-     */
-    getByKey(keyProperty: DeserializedType<T, 'Edm.String'>): GetByKeyRequestBuilder<TestEntityLvl2MultiLink<T>, T>;
-    /**
-     * Returns a request builder for querying all `TestEntityLvl2MultiLink` entities.
-     * @returns A request builder for creating requests to retrieve all `TestEntityLvl2MultiLink` entities.
-     */
-    getAll(): GetAllRequestBuilder<TestEntityLvl2MultiLink<T>, T>;
-    /**
-     * Returns a request builder for creating a `TestEntityLvl2MultiLink` entity.
-     * @param entity The entity to be created
-     * @returns A request builder for creating requests that create an entity of type `TestEntityLvl2MultiLink`.
-     */
-    create(entity: TestEntityLvl2MultiLink<T>): CreateRequestBuilder<TestEntityLvl2MultiLink<T>, T>;
-    /**
-     * Returns a request builder for updating an entity of type `TestEntityLvl2MultiLink`.
-     * @param entity The entity to be updated
-     * @returns A request builder for creating requests that update an entity of type `TestEntityLvl2MultiLink`.
-     */
-    update(entity: TestEntityLvl2MultiLink<T>): UpdateRequestBuilder<TestEntityLvl2MultiLink<T>, T>;
-    /**
-     * Returns a request builder for deleting an entity of type `TestEntityLvl2MultiLink`.
-     * @param keyProperty Key property. See [[TestEntityLvl2MultiLink.keyProperty]].
-     * @returns A request builder for creating requests that delete an entity of type `TestEntityLvl2MultiLink`.
-     */
-    delete(keyProperty: string): DeleteRequestBuilder<TestEntityLvl2MultiLink<T>, T>;
-    /**
-     * Returns a request builder for deleting an entity of type `TestEntityLvl2MultiLink`.
-     * @param entity Pass the entity to be deleted.
-     * @returns A request builder for creating requests that delete an entity of type `TestEntityLvl2MultiLink` by taking the entity as a parameter.
-     */
-    delete(entity: TestEntityLvl2MultiLink<T>): DeleteRequestBuilder<TestEntityLvl2MultiLink<T>, T>;
+export declare class TestEntityLvl2MultiLinkRequestBuilder<
+  T extends DeSerializers = DefaultDeSerializers
+> extends RequestBuilder<TestEntityLvl2MultiLink<T>, T> {
+  /**
+   * Returns a request builder for retrieving one `TestEntityLvl2MultiLink` entity based on its keys.
+   * @param keyProperty Key property. See [[TestEntityLvl2MultiLink.keyProperty]].
+   * @returns A request builder for creating requests to retrieve one `TestEntityLvl2MultiLink` entity based on its keys.
+   */
+  getByKey(
+    keyProperty: DeserializedType<T, 'Edm.String'>
+  ): GetByKeyRequestBuilder<TestEntityLvl2MultiLink<T>, T>;
+  /**
+   * Returns a request builder for querying all `TestEntityLvl2MultiLink` entities.
+   * @returns A request builder for creating requests to retrieve all `TestEntityLvl2MultiLink` entities.
+   */
+  getAll(): GetAllRequestBuilder<TestEntityLvl2MultiLink<T>, T>;
+  /**
+   * Returns a request builder for creating a `TestEntityLvl2MultiLink` entity.
+   * @param entity The entity to be created
+   * @returns A request builder for creating requests that create an entity of type `TestEntityLvl2MultiLink`.
+   */
+  create(
+    entity: TestEntityLvl2MultiLink<T>
+  ): CreateRequestBuilder<TestEntityLvl2MultiLink<T>, T>;
+  /**
+   * Returns a request builder for updating an entity of type `TestEntityLvl2MultiLink`.
+   * @param entity The entity to be updated
+   * @returns A request builder for creating requests that update an entity of type `TestEntityLvl2MultiLink`.
+   */
+  update(
+    entity: TestEntityLvl2MultiLink<T>
+  ): UpdateRequestBuilder<TestEntityLvl2MultiLink<T>, T>;
+  /**
+   * Returns a request builder for deleting an entity of type `TestEntityLvl2MultiLink`.
+   * @param keyProperty Key property. See [[TestEntityLvl2MultiLink.keyProperty]].
+   * @returns A request builder for creating requests that delete an entity of type `TestEntityLvl2MultiLink`.
+   */
+  delete(
+    keyProperty: string
+  ): DeleteRequestBuilder<TestEntityLvl2MultiLink<T>, T>;
+  /**
+   * Returns a request builder for deleting an entity of type `TestEntityLvl2MultiLink`.
+   * @param entity Pass the entity to be deleted.
+   * @returns A request builder for creating requests that delete an entity of type `TestEntityLvl2MultiLink` by taking the entity as a parameter.
+   */
+  delete(
+    entity: TestEntityLvl2MultiLink<T>
+  ): DeleteRequestBuilder<TestEntityLvl2MultiLink<T>, T>;
 }
 //# sourceMappingURL=TestEntityLvl2MultiLinkRequestBuilder.d.ts.map