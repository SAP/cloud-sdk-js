--- conflicted
+++ resolved
@@ -3,22 +3,22 @@
  *
  * This is a generated file powered by the SAP Cloud SDK for JavaScript.
  */
-<<<<<<< HEAD
-import { Entity, DefaultDeSerializers, DeSerializers } from '@sap-cloud-sdk/odata-v2';
-import { DeserializedType } from '@sap-cloud-sdk/odata-common/internal';
-=======
 import {
   Entity,
   DefaultDeSerializers,
   DeSerializers,
   DeserializedType
 } from '@sap-cloud-sdk/odata-v2';
->>>>>>> e8ad5cf8
 
 /**
  * This class represents the entity "A_TestEntityLvl2SingleLink" of service "API_TEST_SRV".
  */
-export class TestEntityLvl2SingleLink<T extends DeSerializers = DefaultDeSerializers> extends Entity implements TestEntityLvl2SingleLinkType<T> {
+export class TestEntityLvl2SingleLink<
+    T extends DeSerializers = DefaultDeSerializers
+  >
+  extends Entity
+  implements TestEntityLvl2SingleLinkType<T>
+{
   /**
    * Technical entity name for TestEntityLvl2SingleLink.
    */
@@ -59,7 +59,9 @@
   int16Property?: DeserializedType<T, 'Edm.Int16'> | null;
 }
 
-export interface TestEntityLvl2SingleLinkType<T extends DeSerializers = DefaultDeSerializers> {
+export interface TestEntityLvl2SingleLinkType<
+  T extends DeSerializers = DefaultDeSerializers
+> {
   keyProperty: DeserializedType<T, 'Edm.String'>;
   stringProperty?: DeserializedType<T, 'Edm.String'> | null;
   booleanProperty?: DeserializedType<T, 'Edm.Boolean'> | null;
