'use strict';
Object.defineProperty(exports, '__esModule', { value: true });
exports.TestEntitySingleLink = void 0;
/*
 * Copyright (c) 2021 SAP SE or an SAP affiliate company. All rights reserved.
 *
 * This is a generated file powered by the SAP Cloud SDK for JavaScript.
 */
<<<<<<< HEAD
const TestEntitySingleLinkRequestBuilder_1 = require('./TestEntitySingleLinkRequestBuilder');
const core_1 = require('@sap-cloud-sdk/core');
=======
var TestEntitySingleLinkRequestBuilder_1 = require('./TestEntitySingleLinkRequestBuilder');
var odata_v2_1 = require('@sap-cloud-sdk/odata-v2');
var odata_common_1 = require('@sap-cloud-sdk/odata-common');
>>>>>>> 52cb1c8d
/**
 * This class represents the entity "A_TestEntitySingleLink" of service "API_TEST_SRV".
 */
class TestEntitySingleLink extends core_1.EntityV2 {
  /**
   * Returns an entity builder to construct instances of `TestEntitySingleLink`.
   * @returns A builder that constructs instances of entity type `TestEntitySingleLink`.
   */
<<<<<<< HEAD
  static builder() {
    return core_1.EntityV2.entityBuilder(TestEntitySingleLink);
  }
=======
  TestEntitySingleLink.builder = function () {
    return odata_v2_1.Entity.entityBuilder(TestEntitySingleLink);
  };
>>>>>>> 52cb1c8d
  /**
   * Returns a request builder to construct requests for operations on the `TestEntitySingleLink` entity type.
   * @returns A `TestEntitySingleLink` request builder.
   */
  static requestBuilder() {
    return new TestEntitySingleLinkRequestBuilder_1.TestEntitySingleLinkRequestBuilder();
  }
  /**
   * Returns a selectable object that allows the selection of custom field in a get request for the entity `TestEntitySingleLink`.
   * @param fieldName Name of the custom field to select
   * @returns A builder that constructs instances of entity type `TestEntitySingleLink`.
   */
<<<<<<< HEAD
  static customField(fieldName) {
    return core_1.EntityV2.customFieldSelector(fieldName, TestEntitySingleLink);
  }
=======
  TestEntitySingleLink.customField = function (fieldName) {
    return odata_v2_1.Entity.customFieldSelector(
      fieldName,
      TestEntitySingleLink
    );
  };
>>>>>>> 52cb1c8d
  /**
   * Overwrites the default toJSON method so that all instance variables as well as all custom fields of the entity are returned.
   * @returns An object containing all instance variables + custom fields.
   */
<<<<<<< HEAD
  toJSON() {
    return { ...this, ...this._customFields };
  }
}
=======
  TestEntitySingleLink.prototype.toJSON = function () {
    return __assign(__assign({}, this), this._customFields);
  };
  /**
   * Technical entity name for TestEntitySingleLink.
   */
  TestEntitySingleLink._entityName = 'A_TestEntitySingleLink';
  /**
   * Default url path for the according service.
   */
  TestEntitySingleLink._defaultServicePath = '/sap/opu/odata/sap/API_TEST_SRV';
  return TestEntitySingleLink;
})(odata_v2_1.Entity);
>>>>>>> 52cb1c8d
exports.TestEntitySingleLink = TestEntitySingleLink;
/**
 * Technical entity name for TestEntitySingleLink.
 */
TestEntitySingleLink._entityName = 'A_TestEntitySingleLink';
/**
 * Default url path for the according service.
 */
TestEntitySingleLink._defaultServicePath = '/sap/opu/odata/sap/API_TEST_SRV';
const TestEntityLvl2MultiLink_1 = require('./TestEntityLvl2MultiLink');
const TestEntityLvl2SingleLink_1 = require('./TestEntityLvl2SingleLink');
(function (TestEntitySingleLink) {
<<<<<<< HEAD
  const _fieldBuilder = new core_1.FieldBuilder(TestEntitySingleLink);
=======
  var _fieldBuilder = new odata_common_1.FieldBuilder(TestEntitySingleLink);
>>>>>>> 52cb1c8d
  /**
   * Static representation of the [[keyProperty]] property for query construction.
   * Use to reference this property in query operations such as 'select' in the fluent request API.
   */
  TestEntitySingleLink.KEY_PROPERTY = _fieldBuilder.buildEdmTypeField(
    'KeyProperty',
    'Edm.String',
    false
  );
  /**
   * Static representation of the [[stringProperty]] property for query construction.
   * Use to reference this property in query operations such as 'select' in the fluent request API.
   */
  TestEntitySingleLink.STRING_PROPERTY = _fieldBuilder.buildEdmTypeField(
    'StringProperty',
    'Edm.String',
    true
  );
  /**
   * Static representation of the [[booleanProperty]] property for query construction.
   * Use to reference this property in query operations such as 'select' in the fluent request API.
   */
  TestEntitySingleLink.BOOLEAN_PROPERTY = _fieldBuilder.buildEdmTypeField(
    'BooleanProperty',
    'Edm.Boolean',
    true
  );
  /**
   * Static representation of the [[guidProperty]] property for query construction.
   * Use to reference this property in query operations such as 'select' in the fluent request API.
   */
  TestEntitySingleLink.GUID_PROPERTY = _fieldBuilder.buildEdmTypeField(
    'GuidProperty',
    'Edm.Guid',
    true
  );
  /**
   * Static representation of the [[int16Property]] property for query construction.
   * Use to reference this property in query operations such as 'select' in the fluent request API.
   */
  TestEntitySingleLink.INT_16_PROPERTY = _fieldBuilder.buildEdmTypeField(
    'Int16Property',
    'Edm.Int16',
    true
  );
  /**
   * Static representation of the one-to-many navigation property [[toMultiLink]] for query construction.
   * Use to reference this property in query operations such as 'select' in the fluent request API.
   */
  TestEntitySingleLink.TO_MULTI_LINK = new odata_common_1.Link(
    'to_MultiLink',
    TestEntitySingleLink,
    TestEntityLvl2MultiLink_1.TestEntityLvl2MultiLink
  );
  /**
   * Static representation of the one-to-one navigation property [[toSingleLink]] for query construction.
   * Use to reference this property in query operations such as 'select' in the fluent request API.
   */
  TestEntitySingleLink.TO_SINGLE_LINK = new odata_common_1.OneToOneLink(
    'to_SingleLink',
    TestEntitySingleLink,
    TestEntityLvl2SingleLink_1.TestEntityLvl2SingleLink
  );
  /**
   * All fields of the TestEntitySingleLink entity.
   */
  TestEntitySingleLink._allFields = [
    TestEntitySingleLink.KEY_PROPERTY,
    TestEntitySingleLink.STRING_PROPERTY,
    TestEntitySingleLink.BOOLEAN_PROPERTY,
    TestEntitySingleLink.GUID_PROPERTY,
    TestEntitySingleLink.INT_16_PROPERTY,
    TestEntitySingleLink.TO_MULTI_LINK,
    TestEntitySingleLink.TO_SINGLE_LINK
  ];
  /**
   * All fields selector.
   */
  TestEntitySingleLink.ALL_FIELDS = new odata_common_1.AllFields(
    '*',
    TestEntitySingleLink
  );
  /**
   * All key fields of the TestEntitySingleLink entity.
   */
  TestEntitySingleLink._keyFields = [TestEntitySingleLink.KEY_PROPERTY];
  /**
   * Mapping of all key field names to the respective static field property TestEntitySingleLink.
   */
  TestEntitySingleLink._keys = TestEntitySingleLink._keyFields.reduce(
    (acc, field) => {
      acc[field._fieldName] = field;
      return acc;
    },
    {}
  );
})(
  (TestEntitySingleLink =
    exports.TestEntitySingleLink || (exports.TestEntitySingleLink = {}))
);
//# sourceMappingURL=TestEntitySingleLink.js.map<|MERGE_RESOLUTION|>--- conflicted
+++ resolved
@@ -6,31 +6,20 @@
  *
  * This is a generated file powered by the SAP Cloud SDK for JavaScript.
  */
-<<<<<<< HEAD
 const TestEntitySingleLinkRequestBuilder_1 = require('./TestEntitySingleLinkRequestBuilder');
-const core_1 = require('@sap-cloud-sdk/core');
-=======
-var TestEntitySingleLinkRequestBuilder_1 = require('./TestEntitySingleLinkRequestBuilder');
-var odata_v2_1 = require('@sap-cloud-sdk/odata-v2');
-var odata_common_1 = require('@sap-cloud-sdk/odata-common');
->>>>>>> 52cb1c8d
+const odata_v2_1 = require('@sap-cloud-sdk/odata-v2');
+const odata_common_1 = require('@sap-cloud-sdk/odata-common');
 /**
  * This class represents the entity "A_TestEntitySingleLink" of service "API_TEST_SRV".
  */
-class TestEntitySingleLink extends core_1.EntityV2 {
+class TestEntitySingleLink extends odata_v2_1.Entity {
   /**
    * Returns an entity builder to construct instances of `TestEntitySingleLink`.
    * @returns A builder that constructs instances of entity type `TestEntitySingleLink`.
    */
-<<<<<<< HEAD
   static builder() {
-    return core_1.EntityV2.entityBuilder(TestEntitySingleLink);
+    return odata_v2_1.Entity.entityBuilder(TestEntitySingleLink);
   }
-=======
-  TestEntitySingleLink.builder = function () {
-    return odata_v2_1.Entity.entityBuilder(TestEntitySingleLink);
-  };
->>>>>>> 52cb1c8d
   /**
    * Returns a request builder to construct requests for operations on the `TestEntitySingleLink` entity type.
    * @returns A `TestEntitySingleLink` request builder.
@@ -43,42 +32,20 @@
    * @param fieldName Name of the custom field to select
    * @returns A builder that constructs instances of entity type `TestEntitySingleLink`.
    */
-<<<<<<< HEAD
   static customField(fieldName) {
-    return core_1.EntityV2.customFieldSelector(fieldName, TestEntitySingleLink);
-  }
-=======
-  TestEntitySingleLink.customField = function (fieldName) {
     return odata_v2_1.Entity.customFieldSelector(
       fieldName,
       TestEntitySingleLink
     );
-  };
->>>>>>> 52cb1c8d
+  }
   /**
    * Overwrites the default toJSON method so that all instance variables as well as all custom fields of the entity are returned.
    * @returns An object containing all instance variables + custom fields.
    */
-<<<<<<< HEAD
   toJSON() {
     return { ...this, ...this._customFields };
   }
 }
-=======
-  TestEntitySingleLink.prototype.toJSON = function () {
-    return __assign(__assign({}, this), this._customFields);
-  };
-  /**
-   * Technical entity name for TestEntitySingleLink.
-   */
-  TestEntitySingleLink._entityName = 'A_TestEntitySingleLink';
-  /**
-   * Default url path for the according service.
-   */
-  TestEntitySingleLink._defaultServicePath = '/sap/opu/odata/sap/API_TEST_SRV';
-  return TestEntitySingleLink;
-})(odata_v2_1.Entity);
->>>>>>> 52cb1c8d
 exports.TestEntitySingleLink = TestEntitySingleLink;
 /**
  * Technical entity name for TestEntitySingleLink.
@@ -91,11 +58,7 @@
 const TestEntityLvl2MultiLink_1 = require('./TestEntityLvl2MultiLink');
 const TestEntityLvl2SingleLink_1 = require('./TestEntityLvl2SingleLink');
 (function (TestEntitySingleLink) {
-<<<<<<< HEAD
-  const _fieldBuilder = new core_1.FieldBuilder(TestEntitySingleLink);
-=======
-  var _fieldBuilder = new odata_common_1.FieldBuilder(TestEntitySingleLink);
->>>>>>> 52cb1c8d
+  const _fieldBuilder = new odata_common_1.FieldBuilder(TestEntitySingleLink);
   /**
    * Static representation of the [[keyProperty]] property for query construction.
    * Use to reference this property in query operations such as 'select' in the fluent request API.
