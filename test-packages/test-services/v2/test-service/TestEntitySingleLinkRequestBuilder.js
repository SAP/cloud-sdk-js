--- conflicted
+++ resolved
@@ -6,32 +6,20 @@
  *
  * This is a generated file powered by the SAP Cloud SDK for JavaScript.
  */
-<<<<<<< HEAD
-const core_1 = require('@sap-cloud-sdk/core');
+const odata_common_1 = require('@sap-cloud-sdk/odata-common');
+const odata_v2_1 = require('@sap-cloud-sdk/odata-v2');
 const TestEntitySingleLink_1 = require('./TestEntitySingleLink');
-=======
-var odata_common_1 = require('@sap-cloud-sdk/odata-common');
-var odata_v2_1 = require('@sap-cloud-sdk/odata-v2');
-var TestEntitySingleLink_1 = require('./TestEntitySingleLink');
->>>>>>> 52cb1c8d
 /**
  * Request builder class for operations supported on the [[TestEntitySingleLink]] entity.
  */
-class TestEntitySingleLinkRequestBuilder extends core_1.RequestBuilder {
+class TestEntitySingleLinkRequestBuilder extends odata_common_1.RequestBuilder {
   /**
    * Returns a request builder for retrieving one `TestEntitySingleLink` entity based on its keys.
    * @param keyProperty Key property. See [[TestEntitySingleLink.keyProperty]].
    * @returns A request builder for creating requests to retrieve one `TestEntitySingleLink` entity based on its keys.
    */
-<<<<<<< HEAD
   getByKey(keyProperty) {
-    return new core_1.GetByKeyRequestBuilderV2(
-=======
-  TestEntitySingleLinkRequestBuilder.prototype.getByKey = function (
-    keyProperty
-  ) {
     return new odata_v2_1.GetByKeyRequestBuilder(
->>>>>>> 52cb1c8d
       TestEntitySingleLink_1.TestEntitySingleLink,
       { KeyProperty: keyProperty }
     );
@@ -40,13 +28,8 @@
    * Returns a request builder for querying all `TestEntitySingleLink` entities.
    * @returns A request builder for creating requests to retrieve all `TestEntitySingleLink` entities.
    */
-<<<<<<< HEAD
   getAll() {
-    return new core_1.GetAllRequestBuilderV2(
-=======
-  TestEntitySingleLinkRequestBuilder.prototype.getAll = function () {
     return new odata_v2_1.GetAllRequestBuilder(
->>>>>>> 52cb1c8d
       TestEntitySingleLink_1.TestEntitySingleLink
     );
   }
@@ -55,13 +38,8 @@
    * @param entity The entity to be created
    * @returns A request builder for creating requests that create an entity of type `TestEntitySingleLink`.
    */
-<<<<<<< HEAD
   create(entity) {
-    return new core_1.CreateRequestBuilderV2(
-=======
-  TestEntitySingleLinkRequestBuilder.prototype.create = function (entity) {
     return new odata_v2_1.CreateRequestBuilder(
->>>>>>> 52cb1c8d
       TestEntitySingleLink_1.TestEntitySingleLink,
       entity
     );
@@ -71,39 +49,20 @@
    * @param entity The entity to be updated
    * @returns A request builder for creating requests that update an entity of type `TestEntitySingleLink`.
    */
-<<<<<<< HEAD
   update(entity) {
-    return new core_1.UpdateRequestBuilderV2(
+    return new odata_v2_1.UpdateRequestBuilder(
       TestEntitySingleLink_1.TestEntitySingleLink,
       entity
     );
   }
   delete(keyPropertyOrEntity) {
-    return new core_1.DeleteRequestBuilderV2(
-=======
-  TestEntitySingleLinkRequestBuilder.prototype.update = function (entity) {
-    return new odata_v2_1.UpdateRequestBuilder(
-      TestEntitySingleLink_1.TestEntitySingleLink,
-      entity
-    );
-  };
-  TestEntitySingleLinkRequestBuilder.prototype.delete = function (
-    keyPropertyOrEntity
-  ) {
     return new odata_v2_1.DeleteRequestBuilder(
->>>>>>> 52cb1c8d
       TestEntitySingleLink_1.TestEntitySingleLink,
       keyPropertyOrEntity instanceof TestEntitySingleLink_1.TestEntitySingleLink
         ? keyPropertyOrEntity
         : { KeyProperty: keyPropertyOrEntity }
     );
-<<<<<<< HEAD
   }
 }
-=======
-  };
-  return TestEntitySingleLinkRequestBuilder;
-})(odata_common_1.RequestBuilder);
->>>>>>> 52cb1c8d
 exports.TestEntitySingleLinkRequestBuilder = TestEntitySingleLinkRequestBuilder;
 //# sourceMappingURL=TestEntitySingleLinkRequestBuilder.js.map