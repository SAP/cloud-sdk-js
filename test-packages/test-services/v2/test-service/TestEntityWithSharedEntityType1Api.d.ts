--- conflicted
+++ resolved
@@ -1,26 +1,5 @@
 import { TestEntityWithSharedEntityType1 } from './TestEntityWithSharedEntityType1';
 import { TestEntityWithSharedEntityType1RequestBuilder } from './TestEntityWithSharedEntityType1RequestBuilder';
-<<<<<<< HEAD
-import { CustomField, DefaultDeSerializers, DeSerializers } from '@sap-cloud-sdk/odata-v2';
-import { EdmTypeField, AllFields, EntityBuilderType, EntityApi } from '@sap-cloud-sdk/odata-common/internal';
-export declare class TestEntityWithSharedEntityType1Api<DeSerializersT extends DeSerializers = DefaultDeSerializers> implements EntityApi<TestEntityWithSharedEntityType1<DeSerializersT>, DeSerializersT> {
-    deSerializers: DeSerializersT;
-    constructor(deSerializers?: DeSerializersT);
-    private navigationPropertyFields;
-    _addNavigationProperties(linkedApis: [
-    ]): this;
-    entityConstructor: typeof TestEntityWithSharedEntityType1;
-    requestBuilder(): TestEntityWithSharedEntityType1RequestBuilder<DeSerializersT>;
-    entityBuilder(): EntityBuilderType<TestEntityWithSharedEntityType1<DeSerializersT>, DeSerializersT>;
-    customField<NullableT extends boolean = false>(fieldName: string, isNullable?: NullableT): CustomField<TestEntityWithSharedEntityType1<DeSerializersT>, DeSerializersT, NullableT>;
-    get schema(): {
-        /**
-         *
-         * All fields selector.
-         */
-        ALL_FIELDS: AllFields<TestEntityWithSharedEntityType1<DeSerializers<any, any, any, any, any, any, any, any, any, any, any, any, any, any, any, any, any>>>;
-        /**
-=======
 import {
   CustomField,
   DefaultDeSerializers,
@@ -82,11 +61,36 @@
       >
     >;
     /**
->>>>>>> e8ad5cf8
      * Static representation of the [[keyProperty]] property for query construction.
      * Use to reference this property in query operations such as 'select' in the fluent request API.
      */
-        KEY_PROPERTY: EdmTypeField<TestEntityWithSharedEntityType1<DeSerializers<any, any, any, any, any, any, any, any, any, any, any, any, any, any, any, any, any>>, DeSerializersT, "Edm.String", false, true>;
-    };
+    KEY_PROPERTY: EdmTypeField<
+      TestEntityWithSharedEntityType1<
+        DeSerializers<
+          any,
+          any,
+          any,
+          any,
+          any,
+          any,
+          any,
+          any,
+          any,
+          any,
+          any,
+          any,
+          any,
+          any,
+          any,
+          any,
+          any
+        >
+      >,
+      DeSerializersT,
+      'Edm.String',
+      false,
+      true
+    >;
+  };
 }
 //# sourceMappingURL=TestEntityWithSharedEntityType1Api.d.ts.map