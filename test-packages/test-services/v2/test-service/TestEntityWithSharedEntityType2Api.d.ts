import { TestEntityWithSharedEntityType2 } from './TestEntityWithSharedEntityType2';
import { TestEntityWithSharedEntityType2RequestBuilder } from './TestEntityWithSharedEntityType2RequestBuilder';
<<<<<<< HEAD
import { CustomField, DefaultDeSerializers, DeSerializers } from '@sap-cloud-sdk/odata-v2';
import { EdmTypeField, AllFields, EntityBuilderType, EntityApi } from '@sap-cloud-sdk/odata-common/internal';
export declare class TestEntityWithSharedEntityType2Api<DeSerializersT extends DeSerializers = DefaultDeSerializers> implements EntityApi<TestEntityWithSharedEntityType2<DeSerializersT>, DeSerializersT> {
    deSerializers: DeSerializersT;
    constructor(deSerializers?: DeSerializersT);
    private navigationPropertyFields;
    _addNavigationProperties(linkedApis: [
    ]): this;
    entityConstructor: typeof TestEntityWithSharedEntityType2;
    requestBuilder(): TestEntityWithSharedEntityType2RequestBuilder<DeSerializersT>;
    entityBuilder(): EntityBuilderType<TestEntityWithSharedEntityType2<DeSerializersT>, DeSerializersT>;
    customField<NullableT extends boolean = false>(fieldName: string, isNullable?: NullableT): CustomField<TestEntityWithSharedEntityType2<DeSerializersT>, DeSerializersT, NullableT>;
    get schema(): {
        /**
         *
         * All fields selector.
         */
        ALL_FIELDS: AllFields<TestEntityWithSharedEntityType2<DeSerializers<any, any, any, any, any, any, any, any, any, any, any, any, any, any, any, any, any>>>;
        /**
=======
import {
  CustomField,
  DefaultDeSerializers,
  DeSerializers,
  AllFields,
  EntityBuilderType,
  EntityApi,
  EdmTypeField
} from '@sap-cloud-sdk/odata-v2';
export declare class TestEntityWithSharedEntityType2Api<
  DeSerializersT extends DeSerializers = DefaultDeSerializers
> implements
    EntityApi<TestEntityWithSharedEntityType2<DeSerializersT>, DeSerializersT>
{
  deSerializers: DeSerializersT;
  constructor(deSerializers?: DeSerializersT);
  private navigationPropertyFields;
  _addNavigationProperties(linkedApis: []): this;
  entityConstructor: typeof TestEntityWithSharedEntityType2;
  requestBuilder(): TestEntityWithSharedEntityType2RequestBuilder<DeSerializersT>;
  entityBuilder(): EntityBuilderType<
    TestEntityWithSharedEntityType2<DeSerializersT>,
    DeSerializersT
  >;
  customField<NullableT extends boolean = false>(
    fieldName: string,
    isNullable?: NullableT
  ): CustomField<
    TestEntityWithSharedEntityType2<DeSerializersT>,
    DeSerializersT,
    NullableT
  >;
  get schema(): {
    /**
     *
     * All fields selector.
     */
    ALL_FIELDS: AllFields<
      TestEntityWithSharedEntityType2<
        DeSerializers<
          any,
          any,
          any,
          any,
          any,
          any,
          any,
          any,
          any,
          any,
          any,
          any,
          any,
          any,
          any,
          any,
          any
        >
      >
    >;
    /**
>>>>>>> e8ad5cf8
     * Static representation of the [[keyProperty]] property for query construction.
     * Use to reference this property in query operations such as 'select' in the fluent request API.
     */
        KEY_PROPERTY: EdmTypeField<TestEntityWithSharedEntityType2<DeSerializers<any, any, any, any, any, any, any, any, any, any, any, any, any, any, any, any, any>>, DeSerializersT, "Edm.String", false, true>;
    };
}
//# sourceMappingURL=TestEntityWithSharedEntityType2Api.d.ts.map<|MERGE_RESOLUTION|>--- conflicted
+++ resolved
@@ -1,26 +1,5 @@
 import { TestEntityWithSharedEntityType2 } from './TestEntityWithSharedEntityType2';
 import { TestEntityWithSharedEntityType2RequestBuilder } from './TestEntityWithSharedEntityType2RequestBuilder';
-<<<<<<< HEAD
-import { CustomField, DefaultDeSerializers, DeSerializers } from '@sap-cloud-sdk/odata-v2';
-import { EdmTypeField, AllFields, EntityBuilderType, EntityApi } from '@sap-cloud-sdk/odata-common/internal';
-export declare class TestEntityWithSharedEntityType2Api<DeSerializersT extends DeSerializers = DefaultDeSerializers> implements EntityApi<TestEntityWithSharedEntityType2<DeSerializersT>, DeSerializersT> {
-    deSerializers: DeSerializersT;
-    constructor(deSerializers?: DeSerializersT);
-    private navigationPropertyFields;
-    _addNavigationProperties(linkedApis: [
-    ]): this;
-    entityConstructor: typeof TestEntityWithSharedEntityType2;
-    requestBuilder(): TestEntityWithSharedEntityType2RequestBuilder<DeSerializersT>;
-    entityBuilder(): EntityBuilderType<TestEntityWithSharedEntityType2<DeSerializersT>, DeSerializersT>;
-    customField<NullableT extends boolean = false>(fieldName: string, isNullable?: NullableT): CustomField<TestEntityWithSharedEntityType2<DeSerializersT>, DeSerializersT, NullableT>;
-    get schema(): {
-        /**
-         *
-         * All fields selector.
-         */
-        ALL_FIELDS: AllFields<TestEntityWithSharedEntityType2<DeSerializers<any, any, any, any, any, any, any, any, any, any, any, any, any, any, any, any, any>>>;
-        /**
-=======
 import {
   CustomField,
   DefaultDeSerializers,
@@ -82,11 +61,36 @@
       >
     >;
     /**
->>>>>>> e8ad5cf8
      * Static representation of the [[keyProperty]] property for query construction.
      * Use to reference this property in query operations such as 'select' in the fluent request API.
      */
-        KEY_PROPERTY: EdmTypeField<TestEntityWithSharedEntityType2<DeSerializers<any, any, any, any, any, any, any, any, any, any, any, any, any, any, any, any, any>>, DeSerializersT, "Edm.String", false, true>;
-    };
+    KEY_PROPERTY: EdmTypeField<
+      TestEntityWithSharedEntityType2<
+        DeSerializers<
+          any,
+          any,
+          any,
+          any,
+          any,
+          any,
+          any,
+          any,
+          any,
+          any,
+          any,
+          any,
+          any,
+          any,
+          any,
+          any,
+          any
+        >
+      >,
+      DeSerializersT,
+      'Edm.String',
+      false,
+      true
+    >;
+  };
 }
 //# sourceMappingURL=TestEntityWithSharedEntityType2Api.d.ts.map