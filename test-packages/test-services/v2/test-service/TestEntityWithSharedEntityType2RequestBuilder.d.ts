--- conflicted
+++ resolved
@@ -1,7 +1,3 @@
-<<<<<<< HEAD
-import { DeserializedType, RequestBuilder } from '@sap-cloud-sdk/odata-common/internal';
-import { DefaultDeSerializers, DeSerializers, GetAllRequestBuilder, GetByKeyRequestBuilder, CreateRequestBuilder, UpdateRequestBuilder, DeleteRequestBuilder } from '@sap-cloud-sdk/odata-v2';
-=======
 import {
   DefaultDeSerializers,
   DeSerializers,
@@ -13,46 +9,57 @@
   DeserializedType,
   RequestBuilder
 } from '@sap-cloud-sdk/odata-v2';
->>>>>>> e8ad5cf8
 import { TestEntityWithSharedEntityType2 } from './TestEntityWithSharedEntityType2';
 /**
  * Request builder class for operations supported on the [[TestEntityWithSharedEntityType2]] entity.
  */
-export declare class TestEntityWithSharedEntityType2RequestBuilder<T extends DeSerializers = DefaultDeSerializers> extends RequestBuilder<TestEntityWithSharedEntityType2<T>, T> {
-    /**
-     * Returns a request builder for retrieving one `TestEntityWithSharedEntityType2` entity based on its keys.
-     * @param keyProperty Key property. See [[TestEntityWithSharedEntityType2.keyProperty]].
-     * @returns A request builder for creating requests to retrieve one `TestEntityWithSharedEntityType2` entity based on its keys.
-     */
-    getByKey(keyProperty: DeserializedType<T, 'Edm.String'>): GetByKeyRequestBuilder<TestEntityWithSharedEntityType2<T>, T>;
-    /**
-     * Returns a request builder for querying all `TestEntityWithSharedEntityType2` entities.
-     * @returns A request builder for creating requests to retrieve all `TestEntityWithSharedEntityType2` entities.
-     */
-    getAll(): GetAllRequestBuilder<TestEntityWithSharedEntityType2<T>, T>;
-    /**
-     * Returns a request builder for creating a `TestEntityWithSharedEntityType2` entity.
-     * @param entity The entity to be created
-     * @returns A request builder for creating requests that create an entity of type `TestEntityWithSharedEntityType2`.
-     */
-    create(entity: TestEntityWithSharedEntityType2<T>): CreateRequestBuilder<TestEntityWithSharedEntityType2<T>, T>;
-    /**
-     * Returns a request builder for updating an entity of type `TestEntityWithSharedEntityType2`.
-     * @param entity The entity to be updated
-     * @returns A request builder for creating requests that update an entity of type `TestEntityWithSharedEntityType2`.
-     */
-    update(entity: TestEntityWithSharedEntityType2<T>): UpdateRequestBuilder<TestEntityWithSharedEntityType2<T>, T>;
-    /**
-     * Returns a request builder for deleting an entity of type `TestEntityWithSharedEntityType2`.
-     * @param keyProperty Key property. See [[TestEntityWithSharedEntityType2.keyProperty]].
-     * @returns A request builder for creating requests that delete an entity of type `TestEntityWithSharedEntityType2`.
-     */
-    delete(keyProperty: string): DeleteRequestBuilder<TestEntityWithSharedEntityType2<T>, T>;
-    /**
-     * Returns a request builder for deleting an entity of type `TestEntityWithSharedEntityType2`.
-     * @param entity Pass the entity to be deleted.
-     * @returns A request builder for creating requests that delete an entity of type `TestEntityWithSharedEntityType2` by taking the entity as a parameter.
-     */
-    delete(entity: TestEntityWithSharedEntityType2<T>): DeleteRequestBuilder<TestEntityWithSharedEntityType2<T>, T>;
+export declare class TestEntityWithSharedEntityType2RequestBuilder<
+  T extends DeSerializers = DefaultDeSerializers
+> extends RequestBuilder<TestEntityWithSharedEntityType2<T>, T> {
+  /**
+   * Returns a request builder for retrieving one `TestEntityWithSharedEntityType2` entity based on its keys.
+   * @param keyProperty Key property. See [[TestEntityWithSharedEntityType2.keyProperty]].
+   * @returns A request builder for creating requests to retrieve one `TestEntityWithSharedEntityType2` entity based on its keys.
+   */
+  getByKey(
+    keyProperty: DeserializedType<T, 'Edm.String'>
+  ): GetByKeyRequestBuilder<TestEntityWithSharedEntityType2<T>, T>;
+  /**
+   * Returns a request builder for querying all `TestEntityWithSharedEntityType2` entities.
+   * @returns A request builder for creating requests to retrieve all `TestEntityWithSharedEntityType2` entities.
+   */
+  getAll(): GetAllRequestBuilder<TestEntityWithSharedEntityType2<T>, T>;
+  /**
+   * Returns a request builder for creating a `TestEntityWithSharedEntityType2` entity.
+   * @param entity The entity to be created
+   * @returns A request builder for creating requests that create an entity of type `TestEntityWithSharedEntityType2`.
+   */
+  create(
+    entity: TestEntityWithSharedEntityType2<T>
+  ): CreateRequestBuilder<TestEntityWithSharedEntityType2<T>, T>;
+  /**
+   * Returns a request builder for updating an entity of type `TestEntityWithSharedEntityType2`.
+   * @param entity The entity to be updated
+   * @returns A request builder for creating requests that update an entity of type `TestEntityWithSharedEntityType2`.
+   */
+  update(
+    entity: TestEntityWithSharedEntityType2<T>
+  ): UpdateRequestBuilder<TestEntityWithSharedEntityType2<T>, T>;
+  /**
+   * Returns a request builder for deleting an entity of type `TestEntityWithSharedEntityType2`.
+   * @param keyProperty Key property. See [[TestEntityWithSharedEntityType2.keyProperty]].
+   * @returns A request builder for creating requests that delete an entity of type `TestEntityWithSharedEntityType2`.
+   */
+  delete(
+    keyProperty: string
+  ): DeleteRequestBuilder<TestEntityWithSharedEntityType2<T>, T>;
+  /**
+   * Returns a request builder for deleting an entity of type `TestEntityWithSharedEntityType2`.
+   * @param entity Pass the entity to be deleted.
+   * @returns A request builder for creating requests that delete an entity of type `TestEntityWithSharedEntityType2` by taking the entity as a parameter.
+   */
+  delete(
+    entity: TestEntityWithSharedEntityType2<T>
+  ): DeleteRequestBuilder<TestEntityWithSharedEntityType2<T>, T>;
 }
 //# sourceMappingURL=TestEntityWithSharedEntityType2RequestBuilder.d.ts.map