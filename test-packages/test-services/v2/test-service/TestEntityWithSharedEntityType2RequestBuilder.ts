--- conflicted
+++ resolved
@@ -3,10 +3,6 @@
  *
  * This is a generated file powered by the SAP Cloud SDK for JavaScript.
  */
-<<<<<<< HEAD
-import { DeserializedType, RequestBuilder } from '@sap-cloud-sdk/odata-common/internal';
-import { DefaultDeSerializers, DeSerializers, GetAllRequestBuilder, GetByKeyRequestBuilder, CreateRequestBuilder, UpdateRequestBuilder, DeleteRequestBuilder } from '@sap-cloud-sdk/odata-v2';
-=======
 import {
   DefaultDeSerializers,
   DeSerializers,
@@ -18,20 +14,26 @@
   DeserializedType,
   RequestBuilder
 } from '@sap-cloud-sdk/odata-v2';
->>>>>>> e8ad5cf8
 import { TestEntityWithSharedEntityType2 } from './TestEntityWithSharedEntityType2';
 
 /**
  * Request builder class for operations supported on the [[TestEntityWithSharedEntityType2]] entity.
  */
-export class TestEntityWithSharedEntityType2RequestBuilder<T extends DeSerializers = DefaultDeSerializers> extends RequestBuilder<TestEntityWithSharedEntityType2<T>, T> {
+export class TestEntityWithSharedEntityType2RequestBuilder<
+  T extends DeSerializers = DefaultDeSerializers
+> extends RequestBuilder<TestEntityWithSharedEntityType2<T>, T> {
   /**
    * Returns a request builder for retrieving one `TestEntityWithSharedEntityType2` entity based on its keys.
    * @param keyProperty Key property. See [[TestEntityWithSharedEntityType2.keyProperty]].
    * @returns A request builder for creating requests to retrieve one `TestEntityWithSharedEntityType2` entity based on its keys.
    */
-  getByKey(keyProperty: DeserializedType<T, 'Edm.String'>): GetByKeyRequestBuilder<TestEntityWithSharedEntityType2<T>, T> {
-    return new GetByKeyRequestBuilder<TestEntityWithSharedEntityType2<T>, T>(this.entityApi, { KeyProperty: keyProperty });
+  getByKey(
+    keyProperty: DeserializedType<T, 'Edm.String'>
+  ): GetByKeyRequestBuilder<TestEntityWithSharedEntityType2<T>, T> {
+    return new GetByKeyRequestBuilder<TestEntityWithSharedEntityType2<T>, T>(
+      this.entityApi,
+      { KeyProperty: keyProperty }
+    );
   }
 
   /**
@@ -39,7 +41,9 @@
    * @returns A request builder for creating requests to retrieve all `TestEntityWithSharedEntityType2` entities.
    */
   getAll(): GetAllRequestBuilder<TestEntityWithSharedEntityType2<T>, T> {
-    return new GetAllRequestBuilder<TestEntityWithSharedEntityType2<T>, T>(this.entityApi);
+    return new GetAllRequestBuilder<TestEntityWithSharedEntityType2<T>, T>(
+      this.entityApi
+    );
   }
 
   /**
@@ -47,8 +51,13 @@
    * @param entity The entity to be created
    * @returns A request builder for creating requests that create an entity of type `TestEntityWithSharedEntityType2`.
    */
-  create(entity: TestEntityWithSharedEntityType2<T>): CreateRequestBuilder<TestEntityWithSharedEntityType2<T>, T> {
-    return new CreateRequestBuilder<TestEntityWithSharedEntityType2<T>, T>(this.entityApi, entity);
+  create(
+    entity: TestEntityWithSharedEntityType2<T>
+  ): CreateRequestBuilder<TestEntityWithSharedEntityType2<T>, T> {
+    return new CreateRequestBuilder<TestEntityWithSharedEntityType2<T>, T>(
+      this.entityApi,
+      entity
+    );
   }
 
   /**
@@ -56,8 +65,13 @@
    * @param entity The entity to be updated
    * @returns A request builder for creating requests that update an entity of type `TestEntityWithSharedEntityType2`.
    */
-  update(entity: TestEntityWithSharedEntityType2<T>): UpdateRequestBuilder<TestEntityWithSharedEntityType2<T>, T> {
-    return new UpdateRequestBuilder<TestEntityWithSharedEntityType2<T>, T>(this.entityApi, entity);
+  update(
+    entity: TestEntityWithSharedEntityType2<T>
+  ): UpdateRequestBuilder<TestEntityWithSharedEntityType2<T>, T> {
+    return new UpdateRequestBuilder<TestEntityWithSharedEntityType2<T>, T>(
+      this.entityApi,
+      entity
+    );
   }
 
   /**
@@ -65,14 +79,25 @@
    * @param keyProperty Key property. See [[TestEntityWithSharedEntityType2.keyProperty]].
    * @returns A request builder for creating requests that delete an entity of type `TestEntityWithSharedEntityType2`.
    */
-  delete(keyProperty: string): DeleteRequestBuilder<TestEntityWithSharedEntityType2<T>, T>;
+  delete(
+    keyProperty: string
+  ): DeleteRequestBuilder<TestEntityWithSharedEntityType2<T>, T>;
   /**
    * Returns a request builder for deleting an entity of type `TestEntityWithSharedEntityType2`.
    * @param entity Pass the entity to be deleted.
    * @returns A request builder for creating requests that delete an entity of type `TestEntityWithSharedEntityType2` by taking the entity as a parameter.
    */
-  delete(entity: TestEntityWithSharedEntityType2<T>): DeleteRequestBuilder<TestEntityWithSharedEntityType2<T>, T>;
-  delete(keyPropertyOrEntity: any): DeleteRequestBuilder<TestEntityWithSharedEntityType2<T>, T> {
-    return new DeleteRequestBuilder<TestEntityWithSharedEntityType2<T>, T>(this.entityApi, keyPropertyOrEntity instanceof TestEntityWithSharedEntityType2 ? keyPropertyOrEntity : { KeyProperty: keyPropertyOrEntity! });
+  delete(
+    entity: TestEntityWithSharedEntityType2<T>
+  ): DeleteRequestBuilder<TestEntityWithSharedEntityType2<T>, T>;
+  delete(
+    keyPropertyOrEntity: any
+  ): DeleteRequestBuilder<TestEntityWithSharedEntityType2<T>, T> {
+    return new DeleteRequestBuilder<TestEntityWithSharedEntityType2<T>, T>(
+      this.entityApi,
+      keyPropertyOrEntity instanceof TestEntityWithSharedEntityType2
+        ? keyPropertyOrEntity
+        : { KeyProperty: keyPropertyOrEntity! }
+    );
   }
 }