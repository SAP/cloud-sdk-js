<<<<<<< HEAD
"use strict";
Object.defineProperty(exports, "__esModule", { value: true });
exports.TestLvl2NestedComplexType = exports.TestLvl2NestedComplexTypeField = void 0;
const internal_1 = require("@sap-cloud-sdk/odata-common/internal");
=======
'use strict';
Object.defineProperty(exports, '__esModule', { value: true });
exports.TestLvl2NestedComplexType = exports.TestLvl2NestedComplexTypeField =
  void 0;
/*
 * Copyright (c) 2022 SAP SE or an SAP affiliate company. All rights reserved.
 *
 * This is a generated file powered by the SAP Cloud SDK for JavaScript.
 */
const odata_v2_1 = require('@sap-cloud-sdk/odata-v2');
>>>>>>> e8ad5cf8
/**
 * TestLvl2NestedComplexTypeField
 * @typeparam EntityT - Type of the entity the complex type field belongs to.
 */
<<<<<<< HEAD
class TestLvl2NestedComplexTypeField extends internal_1.ComplexTypeField {
=======
class TestLvl2NestedComplexTypeField extends odata_v2_1.ComplexTypeField {
  /**
   * Creates an instance of TestLvl2NestedComplexTypeField.
   * @param fieldName - Actual name of the field as used in the OData request.
   * @param fieldOf - Either the parent entity constructor of the parent complex type this field belongs to.
   */
  constructor(fieldName, fieldOf, deSerializers, fieldOptions) {
    super(
      fieldName,
      fieldOf,
      deSerializers,
      TestLvl2NestedComplexType,
      fieldOptions
    );
    this._fieldBuilder = new odata_v2_1.FieldBuilder(this, this.deSerializers);
>>>>>>> e8ad5cf8
    /**
     * Creates an instance of TestLvl2NestedComplexTypeField.
     * @param fieldName - Actual name of the field as used in the OData request.
     * @param fieldOf - Either the parent entity constructor of the parent complex type this field belongs to.
     */
    constructor(fieldName, fieldOf, deSerializers, fieldOptions) {
        super(fieldName, fieldOf, deSerializers, TestLvl2NestedComplexType, fieldOptions);
        this._fieldBuilder = new internal_1.FieldBuilder(this, this.deSerializers);
        /**
         * Representation of the [[TestLvl2NestedComplexType.stringProperty]] property for query construction.
         * Use to reference this property in query operations such as 'filter' in the fluent request API.
         */
        this.stringProperty = this._fieldBuilder.buildEdmTypeField('StringProperty', 'Edm.String', true);
    }
}
exports.TestLvl2NestedComplexTypeField = TestLvl2NestedComplexTypeField;
var TestLvl2NestedComplexType;
(function (TestLvl2NestedComplexType) {
    /**
     * Metadata information on all properties of the `TestLvl2NestedComplexType` complex type.
     */
    TestLvl2NestedComplexType._propertyMetadata = [{
            originalName: 'StringProperty',
            name: 'stringProperty',
            type: 'Edm.String',
            isCollection: false
        }];
})(TestLvl2NestedComplexType = exports.TestLvl2NestedComplexType || (exports.TestLvl2NestedComplexType = {}));
//# sourceMappingURL=TestLvl2NestedComplexType.js.map<|MERGE_RESOLUTION|>--- conflicted
+++ resolved
@@ -1,9 +1,3 @@
-<<<<<<< HEAD
-"use strict";
-Object.defineProperty(exports, "__esModule", { value: true });
-exports.TestLvl2NestedComplexType = exports.TestLvl2NestedComplexTypeField = void 0;
-const internal_1 = require("@sap-cloud-sdk/odata-common/internal");
-=======
 'use strict';
 Object.defineProperty(exports, '__esModule', { value: true });
 exports.TestLvl2NestedComplexType = exports.TestLvl2NestedComplexTypeField =
@@ -14,14 +8,10 @@
  * This is a generated file powered by the SAP Cloud SDK for JavaScript.
  */
 const odata_v2_1 = require('@sap-cloud-sdk/odata-v2');
->>>>>>> e8ad5cf8
 /**
  * TestLvl2NestedComplexTypeField
  * @typeparam EntityT - Type of the entity the complex type field belongs to.
  */
-<<<<<<< HEAD
-class TestLvl2NestedComplexTypeField extends internal_1.ComplexTypeField {
-=======
 class TestLvl2NestedComplexTypeField extends odata_v2_1.ComplexTypeField {
   /**
    * Creates an instance of TestLvl2NestedComplexTypeField.
@@ -37,33 +27,34 @@
       fieldOptions
     );
     this._fieldBuilder = new odata_v2_1.FieldBuilder(this, this.deSerializers);
->>>>>>> e8ad5cf8
     /**
-     * Creates an instance of TestLvl2NestedComplexTypeField.
-     * @param fieldName - Actual name of the field as used in the OData request.
-     * @param fieldOf - Either the parent entity constructor of the parent complex type this field belongs to.
+     * Representation of the [[TestLvl2NestedComplexType.stringProperty]] property for query construction.
+     * Use to reference this property in query operations such as 'filter' in the fluent request API.
      */
-    constructor(fieldName, fieldOf, deSerializers, fieldOptions) {
-        super(fieldName, fieldOf, deSerializers, TestLvl2NestedComplexType, fieldOptions);
-        this._fieldBuilder = new internal_1.FieldBuilder(this, this.deSerializers);
-        /**
-         * Representation of the [[TestLvl2NestedComplexType.stringProperty]] property for query construction.
-         * Use to reference this property in query operations such as 'filter' in the fluent request API.
-         */
-        this.stringProperty = this._fieldBuilder.buildEdmTypeField('StringProperty', 'Edm.String', true);
-    }
+    this.stringProperty = this._fieldBuilder.buildEdmTypeField(
+      'StringProperty',
+      'Edm.String',
+      true
+    );
+  }
 }
 exports.TestLvl2NestedComplexTypeField = TestLvl2NestedComplexTypeField;
 var TestLvl2NestedComplexType;
 (function (TestLvl2NestedComplexType) {
-    /**
-     * Metadata information on all properties of the `TestLvl2NestedComplexType` complex type.
-     */
-    TestLvl2NestedComplexType._propertyMetadata = [{
-            originalName: 'StringProperty',
-            name: 'stringProperty',
-            type: 'Edm.String',
-            isCollection: false
-        }];
-})(TestLvl2NestedComplexType = exports.TestLvl2NestedComplexType || (exports.TestLvl2NestedComplexType = {}));
+  /**
+   * Metadata information on all properties of the `TestLvl2NestedComplexType` complex type.
+   */
+  TestLvl2NestedComplexType._propertyMetadata = [
+    {
+      originalName: 'StringProperty',
+      name: 'stringProperty',
+      type: 'Edm.String',
+      isCollection: false
+    }
+  ];
+})(
+  (TestLvl2NestedComplexType =
+    exports.TestLvl2NestedComplexType ||
+    (exports.TestLvl2NestedComplexType = {}))
+);
 //# sourceMappingURL=TestLvl2NestedComplexType.js.map