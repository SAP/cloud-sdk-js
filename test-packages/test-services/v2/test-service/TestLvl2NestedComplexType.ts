--- conflicted
+++ resolved
@@ -4,7 +4,15 @@
  * This is a generated file powered by the SAP Cloud SDK for JavaScript.
  */
 import { deserializeComplexType, Entity } from '@sap-cloud-sdk/odata-v2';
-import { ComplexTypeField, ConstructorOrField, EdmTypeField, FieldBuilder, FieldOptions, FieldType, PropertyMetadata } from '@sap-cloud-sdk/odata-common/internal';
+import {
+  ComplexTypeField,
+  ConstructorOrField,
+  EdmTypeField,
+  FieldBuilder,
+  FieldOptions,
+  FieldType,
+  PropertyMetadata
+} from '@sap-cloud-sdk/odata-common/internal';
 
 /**
  * TestLvl2NestedComplexType
@@ -18,33 +26,37 @@
 }
 
 /**
-<<<<<<< HEAD
- * @deprecated Since v1.6.0. Use [[TestLvl2NestedComplexType.build]] instead.
- */
-export function createTestLvl2NestedComplexType(json: any): TestLvl2NestedComplexType {
-  return TestLvl2NestedComplexType.build(json);
-}
-
-/**
-=======
->>>>>>> 83412d22
  * TestLvl2NestedComplexTypeField
  * @typeparam EntityT - Type of the entity the complex type field belongs to.
  */
-export class TestLvl2NestedComplexTypeField<EntityT extends Entity, NullableT extends boolean = false, SelectableT extends boolean = false> extends ComplexTypeField<EntityT, TestLvl2NestedComplexType, NullableT, SelectableT> {
+export class TestLvl2NestedComplexTypeField<
+  EntityT extends Entity,
+  NullableT extends boolean = false,
+  SelectableT extends boolean = false
+> extends ComplexTypeField<
+  EntityT,
+  TestLvl2NestedComplexType,
+  NullableT,
+  SelectableT
+> {
   private _fieldBuilder: FieldBuilder<this> = new FieldBuilder(this);
   /**
    * Representation of the [[TestLvl2NestedComplexType.stringProperty]] property for query construction.
    * Use to reference this property in query operations such as 'filter' in the fluent request API.
    */
-  stringProperty: EdmTypeField<EntityT, 'Edm.String', true, false> = this._fieldBuilder.buildEdmTypeField('StringProperty', 'Edm.String', true);
+  stringProperty: EdmTypeField<EntityT, 'Edm.String', true, false> =
+    this._fieldBuilder.buildEdmTypeField('StringProperty', 'Edm.String', true);
 
   /**
    * Creates an instance of TestLvl2NestedComplexTypeField.
    * @param fieldName - Actual name of the field as used in the OData request.
    * @param fieldOf - Either the parent entity constructor of the parent complex type this field belongs to.
    */
-  constructor(fieldName: string, fieldOf: ConstructorOrField<EntityT>, fieldOptions?: FieldOptions<NullableT, SelectableT>) {
+  constructor(
+    fieldName: string,
+    fieldOf: ConstructorOrField<EntityT>,
+    fieldOptions?: FieldOptions<NullableT, SelectableT>
+  ) {
     super(fieldName, fieldOf, TestLvl2NestedComplexType, fieldOptions);
   }
 }
@@ -53,21 +65,6 @@
   /**
    * Metadata information on all properties of the `TestLvl2NestedComplexType` complex type.
    */
-<<<<<<< HEAD
-  export const _propertyMetadata: PropertyMetadata<TestLvl2NestedComplexType>[] = [{
-    originalName: 'StringProperty',
-    name: 'stringProperty',
-    type: 'Edm.String',
-    isCollection: false
-  }];
-
-  /**
-   * @deprecated Since v1.25.0. Use `deserializeComplexType` of the `@sap-cloud-sdk/odata-v2` or `@sap-cloud-sdk/odata-v4` package instead.
-   */
-  export function build(json: { [keys: string]: FieldType }): TestLvl2NestedComplexType {
-    return deserializeComplexType(json, TestLvl2NestedComplexType);
-  }
-=======
   export const _propertyMetadata: PropertyMetadata<TestLvl2NestedComplexType>[] =
     [
       {
@@ -77,5 +74,4 @@
         isCollection: false
       }
     ];
->>>>>>> 83412d22
 }