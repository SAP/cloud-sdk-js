/*
 * Copyright (c) 2022 SAP SE or an SAP affiliate company. All rights reserved.
 *
 * This is a generated file powered by the SAP Cloud SDK for JavaScript.
 */
<<<<<<< HEAD
import { DefaultDeSerializers, DeSerializers, Entity } from '@sap-cloud-sdk/odata-v2';
import { ComplexTypeField, ConstructorOrField, DeserializedType, EdmTypeField, FieldBuilder, FieldOptions, OrderableEdmTypeField, PropertyMetadata } from '@sap-cloud-sdk/odata-common/internal';
=======
import {
  ComplexTypeField,
  ConstructorOrField,
  DeSerializers,
  DefaultDeSerializers,
  DeserializedType,
  EdmTypeField,
  Entity,
  FieldBuilder,
  FieldOptions,
  OrderableEdmTypeField,
  PropertyMetadata
} from '@sap-cloud-sdk/odata-v2';
>>>>>>> e8ad5cf8

/**
 * TestLvl2NestedComplexType
 */
export interface TestLvl2NestedComplexType<DeSerializersT extends DeSerializers = DefaultDeSerializers> {
  /**
   * String Property.
   * @nullable
   */
  stringProperty?: DeserializedType<DeSerializersT, 'Edm.String'>;
}

/**
 * TestLvl2NestedComplexTypeField
 * @typeparam EntityT - Type of the entity the complex type field belongs to.
 */
export class TestLvl2NestedComplexTypeField<EntityT extends Entity, DeSerializersT extends DeSerializers = DefaultDeSerializers, NullableT extends boolean = false, SelectableT extends boolean = false> extends ComplexTypeField<EntityT, DeSerializersT, TestLvl2NestedComplexType, NullableT, SelectableT> {
  private _fieldBuilder: FieldBuilder<this, DeSerializersT> = new FieldBuilder(this, this.deSerializers);
  /**
   * Representation of the [[TestLvl2NestedComplexType.stringProperty]] property for query construction.
   * Use to reference this property in query operations such as 'filter' in the fluent request API.
   */
  stringProperty: EdmTypeField<EntityT, DeSerializersT, 'Edm.String', true, false> = this._fieldBuilder.buildEdmTypeField('StringProperty', 'Edm.String', true);

  /**
   * Creates an instance of TestLvl2NestedComplexTypeField.
   * @param fieldName - Actual name of the field as used in the OData request.
   * @param fieldOf - Either the parent entity constructor of the parent complex type this field belongs to.
   */
  constructor(fieldName: string, fieldOf: ConstructorOrField<EntityT>, deSerializers: DeSerializersT, fieldOptions?: FieldOptions<NullableT, SelectableT>) {
    super(fieldName, fieldOf, deSerializers, TestLvl2NestedComplexType, fieldOptions);
  }
}

export namespace TestLvl2NestedComplexType {
  /**
   * Metadata information on all properties of the `TestLvl2NestedComplexType` complex type.
   */
  export const _propertyMetadata: PropertyMetadata<TestLvl2NestedComplexType>[] = [{
    originalName: 'StringProperty',
    name: 'stringProperty',
    type: 'Edm.String',
    isCollection: false
  }];
}<|MERGE_RESOLUTION|>--- conflicted
+++ resolved
@@ -3,10 +3,6 @@
  *
  * This is a generated file powered by the SAP Cloud SDK for JavaScript.
  */
-<<<<<<< HEAD
-import { DefaultDeSerializers, DeSerializers, Entity } from '@sap-cloud-sdk/odata-v2';
-import { ComplexTypeField, ConstructorOrField, DeserializedType, EdmTypeField, FieldBuilder, FieldOptions, OrderableEdmTypeField, PropertyMetadata } from '@sap-cloud-sdk/odata-common/internal';
-=======
 import {
   ComplexTypeField,
   ConstructorOrField,
@@ -20,12 +16,13 @@
   OrderableEdmTypeField,
   PropertyMetadata
 } from '@sap-cloud-sdk/odata-v2';
->>>>>>> e8ad5cf8
 
 /**
  * TestLvl2NestedComplexType
  */
-export interface TestLvl2NestedComplexType<DeSerializersT extends DeSerializers = DefaultDeSerializers> {
+export interface TestLvl2NestedComplexType<
+  DeSerializersT extends DeSerializers = DefaultDeSerializers
+> {
   /**
    * String Property.
    * @nullable
@@ -37,21 +34,56 @@
  * TestLvl2NestedComplexTypeField
  * @typeparam EntityT - Type of the entity the complex type field belongs to.
  */
-export class TestLvl2NestedComplexTypeField<EntityT extends Entity, DeSerializersT extends DeSerializers = DefaultDeSerializers, NullableT extends boolean = false, SelectableT extends boolean = false> extends ComplexTypeField<EntityT, DeSerializersT, TestLvl2NestedComplexType, NullableT, SelectableT> {
-  private _fieldBuilder: FieldBuilder<this, DeSerializersT> = new FieldBuilder(this, this.deSerializers);
+export class TestLvl2NestedComplexTypeField<
+  EntityT extends Entity,
+  DeSerializersT extends DeSerializers = DefaultDeSerializers,
+  NullableT extends boolean = false,
+  SelectableT extends boolean = false
+> extends ComplexTypeField<
+  EntityT,
+  DeSerializersT,
+  TestLvl2NestedComplexType,
+  NullableT,
+  SelectableT
+> {
+  private _fieldBuilder: FieldBuilder<this, DeSerializersT> = new FieldBuilder(
+    this,
+    this.deSerializers
+  );
   /**
    * Representation of the [[TestLvl2NestedComplexType.stringProperty]] property for query construction.
    * Use to reference this property in query operations such as 'filter' in the fluent request API.
    */
-  stringProperty: EdmTypeField<EntityT, DeSerializersT, 'Edm.String', true, false> = this._fieldBuilder.buildEdmTypeField('StringProperty', 'Edm.String', true);
+  stringProperty: EdmTypeField<
+    EntityT,
+    DeSerializersT,
+    'Edm.String',
+    true,
+    false
+  > = this._fieldBuilder.buildEdmTypeField(
+    'StringProperty',
+    'Edm.String',
+    true
+  );
 
   /**
    * Creates an instance of TestLvl2NestedComplexTypeField.
    * @param fieldName - Actual name of the field as used in the OData request.
    * @param fieldOf - Either the parent entity constructor of the parent complex type this field belongs to.
    */
-  constructor(fieldName: string, fieldOf: ConstructorOrField<EntityT>, deSerializers: DeSerializersT, fieldOptions?: FieldOptions<NullableT, SelectableT>) {
-    super(fieldName, fieldOf, deSerializers, TestLvl2NestedComplexType, fieldOptions);
+  constructor(
+    fieldName: string,
+    fieldOf: ConstructorOrField<EntityT>,
+    deSerializers: DeSerializersT,
+    fieldOptions?: FieldOptions<NullableT, SelectableT>
+  ) {
+    super(
+      fieldName,
+      fieldOf,
+      deSerializers,
+      TestLvl2NestedComplexType,
+      fieldOptions
+    );
   }
 }
 
@@ -59,10 +91,13 @@
   /**
    * Metadata information on all properties of the `TestLvl2NestedComplexType` complex type.
    */
-  export const _propertyMetadata: PropertyMetadata<TestLvl2NestedComplexType>[] = [{
-    originalName: 'StringProperty',
-    name: 'stringProperty',
-    type: 'Edm.String',
-    isCollection: false
-  }];
+  export const _propertyMetadata: PropertyMetadata<TestLvl2NestedComplexType>[] =
+    [
+      {
+        originalName: 'StringProperty',
+        name: 'stringProperty',
+        type: 'Edm.String',
+        isCollection: false
+      }
+    ];
 }