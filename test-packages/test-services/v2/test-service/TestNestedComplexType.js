"use strict";
Object.defineProperty(exports, "__esModule", { value: true });
exports.TestNestedComplexType = exports.TestNestedComplexTypeField = void 0;
/*
 * Copyright (c) 2022 SAP SE or an SAP affiliate company. All rights reserved.
 *
 * This is a generated file powered by the SAP Cloud SDK for JavaScript.
 */
<<<<<<< HEAD
const TestLvl2NestedComplexType_1 = require("./TestLvl2NestedComplexType");
const internal_1 = require("@sap-cloud-sdk/odata-common/internal");
=======
const TestLvl2NestedComplexType_1 = require('./TestLvl2NestedComplexType');
const odata_v2_1 = require('@sap-cloud-sdk/odata-v2');
>>>>>>> e8ad5cf8
/**
 * TestNestedComplexTypeField
 * @typeparam EntityT - Type of the entity the complex type field belongs to.
 */
<<<<<<< HEAD
class TestNestedComplexTypeField extends internal_1.ComplexTypeField {
=======
class TestNestedComplexTypeField extends odata_v2_1.ComplexTypeField {
  /**
   * Creates an instance of TestNestedComplexTypeField.
   * @param fieldName - Actual name of the field as used in the OData request.
   * @param fieldOf - Either the parent entity constructor of the parent complex type this field belongs to.
   */
  constructor(fieldName, fieldOf, deSerializers, fieldOptions) {
    super(
      fieldName,
      fieldOf,
      deSerializers,
      TestNestedComplexType,
      fieldOptions
    );
    this._fieldBuilder = new odata_v2_1.FieldBuilder(this, this.deSerializers);
>>>>>>> e8ad5cf8
    /**
     * Creates an instance of TestNestedComplexTypeField.
     * @param fieldName - Actual name of the field as used in the OData request.
     * @param fieldOf - Either the parent entity constructor of the parent complex type this field belongs to.
     */
    constructor(fieldName, fieldOf, deSerializers, fieldOptions) {
        super(fieldName, fieldOf, deSerializers, TestNestedComplexType, fieldOptions);
        this._fieldBuilder = new internal_1.FieldBuilder(this, this.deSerializers);
        /**
         * Representation of the [[TestNestedComplexType.stringProperty]] property for query construction.
         * Use to reference this property in query operations such as 'filter' in the fluent request API.
         */
        this.stringProperty = this._fieldBuilder.buildEdmTypeField('StringProperty', 'Edm.String', true);
        /**
         * Representation of the [[TestNestedComplexType.complexTypeProperty]] property for query construction.
         * Use to reference this property in query operations such as 'filter' in the fluent request API.
         */
        this.complexTypeProperty = this._fieldBuilder.buildComplexTypeField('ComplexTypeProperty', TestLvl2NestedComplexType_1.TestLvl2NestedComplexTypeField, true);
    }
}
exports.TestNestedComplexTypeField = TestNestedComplexTypeField;
var TestNestedComplexType;
(function (TestNestedComplexType) {
    /**
     * Metadata information on all properties of the `TestNestedComplexType` complex type.
     */
    TestNestedComplexType._propertyMetadata = [{
            originalName: 'StringProperty',
            name: 'stringProperty',
            type: 'Edm.String',
            isCollection: false
        }, {
            originalName: 'ComplexTypeProperty',
            name: 'complexTypeProperty',
            type: TestLvl2NestedComplexType_1.TestLvl2NestedComplexType,
            isCollection: false
        }];
})(TestNestedComplexType = exports.TestNestedComplexType || (exports.TestNestedComplexType = {}));
//# sourceMappingURL=TestNestedComplexType.js.map<|MERGE_RESOLUTION|>--- conflicted
+++ resolved
@@ -1,25 +1,17 @@
-"use strict";
-Object.defineProperty(exports, "__esModule", { value: true });
+'use strict';
+Object.defineProperty(exports, '__esModule', { value: true });
 exports.TestNestedComplexType = exports.TestNestedComplexTypeField = void 0;
 /*
  * Copyright (c) 2022 SAP SE or an SAP affiliate company. All rights reserved.
  *
  * This is a generated file powered by the SAP Cloud SDK for JavaScript.
  */
-<<<<<<< HEAD
-const TestLvl2NestedComplexType_1 = require("./TestLvl2NestedComplexType");
-const internal_1 = require("@sap-cloud-sdk/odata-common/internal");
-=======
 const TestLvl2NestedComplexType_1 = require('./TestLvl2NestedComplexType');
 const odata_v2_1 = require('@sap-cloud-sdk/odata-v2');
->>>>>>> e8ad5cf8
 /**
  * TestNestedComplexTypeField
  * @typeparam EntityT - Type of the entity the complex type field belongs to.
  */
-<<<<<<< HEAD
-class TestNestedComplexTypeField extends internal_1.ComplexTypeField {
-=======
 class TestNestedComplexTypeField extends odata_v2_1.ComplexTypeField {
   /**
    * Creates an instance of TestNestedComplexTypeField.
@@ -35,43 +27,48 @@
       fieldOptions
     );
     this._fieldBuilder = new odata_v2_1.FieldBuilder(this, this.deSerializers);
->>>>>>> e8ad5cf8
     /**
-     * Creates an instance of TestNestedComplexTypeField.
-     * @param fieldName - Actual name of the field as used in the OData request.
-     * @param fieldOf - Either the parent entity constructor of the parent complex type this field belongs to.
+     * Representation of the [[TestNestedComplexType.stringProperty]] property for query construction.
+     * Use to reference this property in query operations such as 'filter' in the fluent request API.
      */
-    constructor(fieldName, fieldOf, deSerializers, fieldOptions) {
-        super(fieldName, fieldOf, deSerializers, TestNestedComplexType, fieldOptions);
-        this._fieldBuilder = new internal_1.FieldBuilder(this, this.deSerializers);
-        /**
-         * Representation of the [[TestNestedComplexType.stringProperty]] property for query construction.
-         * Use to reference this property in query operations such as 'filter' in the fluent request API.
-         */
-        this.stringProperty = this._fieldBuilder.buildEdmTypeField('StringProperty', 'Edm.String', true);
-        /**
-         * Representation of the [[TestNestedComplexType.complexTypeProperty]] property for query construction.
-         * Use to reference this property in query operations such as 'filter' in the fluent request API.
-         */
-        this.complexTypeProperty = this._fieldBuilder.buildComplexTypeField('ComplexTypeProperty', TestLvl2NestedComplexType_1.TestLvl2NestedComplexTypeField, true);
-    }
+    this.stringProperty = this._fieldBuilder.buildEdmTypeField(
+      'StringProperty',
+      'Edm.String',
+      true
+    );
+    /**
+     * Representation of the [[TestNestedComplexType.complexTypeProperty]] property for query construction.
+     * Use to reference this property in query operations such as 'filter' in the fluent request API.
+     */
+    this.complexTypeProperty = this._fieldBuilder.buildComplexTypeField(
+      'ComplexTypeProperty',
+      TestLvl2NestedComplexType_1.TestLvl2NestedComplexTypeField,
+      true
+    );
+  }
 }
 exports.TestNestedComplexTypeField = TestNestedComplexTypeField;
 var TestNestedComplexType;
 (function (TestNestedComplexType) {
-    /**
-     * Metadata information on all properties of the `TestNestedComplexType` complex type.
-     */
-    TestNestedComplexType._propertyMetadata = [{
-            originalName: 'StringProperty',
-            name: 'stringProperty',
-            type: 'Edm.String',
-            isCollection: false
-        }, {
-            originalName: 'ComplexTypeProperty',
-            name: 'complexTypeProperty',
-            type: TestLvl2NestedComplexType_1.TestLvl2NestedComplexType,
-            isCollection: false
-        }];
-})(TestNestedComplexType = exports.TestNestedComplexType || (exports.TestNestedComplexType = {}));
+  /**
+   * Metadata information on all properties of the `TestNestedComplexType` complex type.
+   */
+  TestNestedComplexType._propertyMetadata = [
+    {
+      originalName: 'StringProperty',
+      name: 'stringProperty',
+      type: 'Edm.String',
+      isCollection: false
+    },
+    {
+      originalName: 'ComplexTypeProperty',
+      name: 'complexTypeProperty',
+      type: TestLvl2NestedComplexType_1.TestLvl2NestedComplexType,
+      isCollection: false
+    }
+  ];
+})(
+  (TestNestedComplexType =
+    exports.TestNestedComplexType || (exports.TestNestedComplexType = {}))
+);
 //# sourceMappingURL=TestNestedComplexType.js.map