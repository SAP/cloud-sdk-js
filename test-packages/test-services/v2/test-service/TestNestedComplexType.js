<<<<<<< HEAD
"use strict";
Object.defineProperty(exports, "__esModule", { value: true });
exports.TestNestedComplexType = exports.TestNestedComplexTypeField = exports.createTestNestedComplexType = void 0;
=======
'use strict';
Object.defineProperty(exports, '__esModule', { value: true });
exports.TestNestedComplexType = exports.TestNestedComplexTypeField = void 0;
>>>>>>> 83412d22
/*
 * Copyright (c) 2021 SAP SE or an SAP affiliate company. All rights reserved.
 *
 * This is a generated file powered by the SAP Cloud SDK for JavaScript.
 */
<<<<<<< HEAD
const TestLvl2NestedComplexType_1 = require("./TestLvl2NestedComplexType");
const odata_v2_1 = require("@sap-cloud-sdk/odata-v2");
const internal_1 = require("@sap-cloud-sdk/odata-common/internal");
/**
 * @deprecated Since v1.6.0. Use [[TestNestedComplexType.build]] instead.
 */
function createTestNestedComplexType(json) {
    return TestNestedComplexType.build(json);
}
exports.createTestNestedComplexType = createTestNestedComplexType;
/**
=======
const TestLvl2NestedComplexType_1 = require('./TestLvl2NestedComplexType');
const internal_1 = require('@sap-cloud-sdk/odata-common/internal');
/**
>>>>>>> 83412d22
 * TestNestedComplexTypeField
 * @typeparam EntityT - Type of the entity the complex type field belongs to.
 */
class TestNestedComplexTypeField extends internal_1.ComplexTypeField {
    /**
     * Creates an instance of TestNestedComplexTypeField.
     * @param fieldName - Actual name of the field as used in the OData request.
     * @param fieldOf - Either the parent entity constructor of the parent complex type this field belongs to.
     */
    constructor(fieldName, fieldOf, fieldOptions) {
        super(fieldName, fieldOf, TestNestedComplexType, fieldOptions);
        this._fieldBuilder = new internal_1.FieldBuilder(this);
        /**
         * Representation of the [[TestNestedComplexType.stringProperty]] property for query construction.
         * Use to reference this property in query operations such as 'filter' in the fluent request API.
         */
        this.stringProperty = this._fieldBuilder.buildEdmTypeField('StringProperty', 'Edm.String', true);
        /**
         * Representation of the [[TestNestedComplexType.complexTypeProperty]] property for query construction.
         * Use to reference this property in query operations such as 'filter' in the fluent request API.
         */
        this.complexTypeProperty = this._fieldBuilder.buildComplexTypeField('ComplexTypeProperty', TestLvl2NestedComplexType_1.TestLvl2NestedComplexTypeField, true);
    }
}
exports.TestNestedComplexTypeField = TestNestedComplexTypeField;
var TestNestedComplexType;
(function (TestNestedComplexType) {
    /**
     * Metadata information on all properties of the `TestNestedComplexType` complex type.
     */
    TestNestedComplexType._propertyMetadata = [{
            originalName: 'StringProperty',
            name: 'stringProperty',
            type: 'Edm.String',
            isCollection: false
        }, {
            originalName: 'ComplexTypeProperty',
            name: 'complexTypeProperty',
            type: TestLvl2NestedComplexType_1.TestLvl2NestedComplexType,
            isCollection: false
        }];
    /**
     * @deprecated Since v1.25.0. Use `deserializeComplexType` of the `@sap-cloud-sdk/odata-v2` or `@sap-cloud-sdk/odata-v4` package instead.
     */
    function build(json) {
        return (0, odata_v2_1.deserializeComplexType)(json, TestNestedComplexType);
    }
<<<<<<< HEAD
    TestNestedComplexType.build = build;
})(TestNestedComplexType = exports.TestNestedComplexType || (exports.TestNestedComplexType = {}));
=======
  ];
})(
  (TestNestedComplexType =
    exports.TestNestedComplexType || (exports.TestNestedComplexType = {}))
);
>>>>>>> 83412d22
//# sourceMappingURL=TestNestedComplexType.js.map<|MERGE_RESOLUTION|>--- conflicted
+++ resolved
@@ -1,89 +1,68 @@
-<<<<<<< HEAD
-"use strict";
-Object.defineProperty(exports, "__esModule", { value: true });
-exports.TestNestedComplexType = exports.TestNestedComplexTypeField = exports.createTestNestedComplexType = void 0;
-=======
 'use strict';
 Object.defineProperty(exports, '__esModule', { value: true });
 exports.TestNestedComplexType = exports.TestNestedComplexTypeField = void 0;
->>>>>>> 83412d22
 /*
  * Copyright (c) 2021 SAP SE or an SAP affiliate company. All rights reserved.
  *
  * This is a generated file powered by the SAP Cloud SDK for JavaScript.
  */
-<<<<<<< HEAD
-const TestLvl2NestedComplexType_1 = require("./TestLvl2NestedComplexType");
-const odata_v2_1 = require("@sap-cloud-sdk/odata-v2");
-const internal_1 = require("@sap-cloud-sdk/odata-common/internal");
-/**
- * @deprecated Since v1.6.0. Use [[TestNestedComplexType.build]] instead.
- */
-function createTestNestedComplexType(json) {
-    return TestNestedComplexType.build(json);
-}
-exports.createTestNestedComplexType = createTestNestedComplexType;
-/**
-=======
 const TestLvl2NestedComplexType_1 = require('./TestLvl2NestedComplexType');
 const internal_1 = require('@sap-cloud-sdk/odata-common/internal');
 /**
->>>>>>> 83412d22
  * TestNestedComplexTypeField
  * @typeparam EntityT - Type of the entity the complex type field belongs to.
  */
 class TestNestedComplexTypeField extends internal_1.ComplexTypeField {
+  /**
+   * Creates an instance of TestNestedComplexTypeField.
+   * @param fieldName - Actual name of the field as used in the OData request.
+   * @param fieldOf - Either the parent entity constructor of the parent complex type this field belongs to.
+   */
+  constructor(fieldName, fieldOf, fieldOptions) {
+    super(fieldName, fieldOf, TestNestedComplexType, fieldOptions);
+    this._fieldBuilder = new internal_1.FieldBuilder(this);
     /**
-     * Creates an instance of TestNestedComplexTypeField.
-     * @param fieldName - Actual name of the field as used in the OData request.
-     * @param fieldOf - Either the parent entity constructor of the parent complex type this field belongs to.
+     * Representation of the [[TestNestedComplexType.stringProperty]] property for query construction.
+     * Use to reference this property in query operations such as 'filter' in the fluent request API.
      */
-    constructor(fieldName, fieldOf, fieldOptions) {
-        super(fieldName, fieldOf, TestNestedComplexType, fieldOptions);
-        this._fieldBuilder = new internal_1.FieldBuilder(this);
-        /**
-         * Representation of the [[TestNestedComplexType.stringProperty]] property for query construction.
-         * Use to reference this property in query operations such as 'filter' in the fluent request API.
-         */
-        this.stringProperty = this._fieldBuilder.buildEdmTypeField('StringProperty', 'Edm.String', true);
-        /**
-         * Representation of the [[TestNestedComplexType.complexTypeProperty]] property for query construction.
-         * Use to reference this property in query operations such as 'filter' in the fluent request API.
-         */
-        this.complexTypeProperty = this._fieldBuilder.buildComplexTypeField('ComplexTypeProperty', TestLvl2NestedComplexType_1.TestLvl2NestedComplexTypeField, true);
-    }
+    this.stringProperty = this._fieldBuilder.buildEdmTypeField(
+      'StringProperty',
+      'Edm.String',
+      true
+    );
+    /**
+     * Representation of the [[TestNestedComplexType.complexTypeProperty]] property for query construction.
+     * Use to reference this property in query operations such as 'filter' in the fluent request API.
+     */
+    this.complexTypeProperty = this._fieldBuilder.buildComplexTypeField(
+      'ComplexTypeProperty',
+      TestLvl2NestedComplexType_1.TestLvl2NestedComplexTypeField,
+      true
+    );
+  }
 }
 exports.TestNestedComplexTypeField = TestNestedComplexTypeField;
 var TestNestedComplexType;
 (function (TestNestedComplexType) {
-    /**
-     * Metadata information on all properties of the `TestNestedComplexType` complex type.
-     */
-    TestNestedComplexType._propertyMetadata = [{
-            originalName: 'StringProperty',
-            name: 'stringProperty',
-            type: 'Edm.String',
-            isCollection: false
-        }, {
-            originalName: 'ComplexTypeProperty',
-            name: 'complexTypeProperty',
-            type: TestLvl2NestedComplexType_1.TestLvl2NestedComplexType,
-            isCollection: false
-        }];
-    /**
-     * @deprecated Since v1.25.0. Use `deserializeComplexType` of the `@sap-cloud-sdk/odata-v2` or `@sap-cloud-sdk/odata-v4` package instead.
-     */
-    function build(json) {
-        return (0, odata_v2_1.deserializeComplexType)(json, TestNestedComplexType);
+  /**
+   * Metadata information on all properties of the `TestNestedComplexType` complex type.
+   */
+  TestNestedComplexType._propertyMetadata = [
+    {
+      originalName: 'StringProperty',
+      name: 'stringProperty',
+      type: 'Edm.String',
+      isCollection: false
+    },
+    {
+      originalName: 'ComplexTypeProperty',
+      name: 'complexTypeProperty',
+      type: TestLvl2NestedComplexType_1.TestLvl2NestedComplexType,
+      isCollection: false
     }
-<<<<<<< HEAD
-    TestNestedComplexType.build = build;
-})(TestNestedComplexType = exports.TestNestedComplexType || (exports.TestNestedComplexType = {}));
-=======
   ];
 })(
   (TestNestedComplexType =
     exports.TestNestedComplexType || (exports.TestNestedComplexType = {}))
 );
->>>>>>> 83412d22
 //# sourceMappingURL=TestNestedComplexType.js.map