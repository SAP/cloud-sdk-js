--- conflicted
+++ resolved
@@ -3,9 +3,20 @@
  *
  * This is a generated file powered by the SAP Cloud SDK for JavaScript.
  */
-import { TestLvl2NestedComplexType, TestLvl2NestedComplexTypeField } from './TestLvl2NestedComplexType';
+import {
+  TestLvl2NestedComplexType,
+  TestLvl2NestedComplexTypeField
+} from './TestLvl2NestedComplexType';
 import { deserializeComplexType, Entity } from '@sap-cloud-sdk/odata-v2';
-import { ComplexTypeField, ConstructorOrField, EdmTypeField, FieldBuilder, FieldOptions, FieldType, PropertyMetadata } from '@sap-cloud-sdk/odata-common/internal';
+import {
+  ComplexTypeField,
+  ConstructorOrField,
+  EdmTypeField,
+  FieldBuilder,
+  FieldOptions,
+  FieldType,
+  PropertyMetadata
+} from '@sap-cloud-sdk/odata-common/internal';
 
 /**
  * TestNestedComplexType
@@ -27,25 +38,44 @@
  * TestNestedComplexTypeField
  * @typeparam EntityT - Type of the entity the complex type field belongs to.
  */
-export class TestNestedComplexTypeField<EntityT extends Entity, NullableT extends boolean = false, SelectableT extends boolean = false> extends ComplexTypeField<EntityT, TestNestedComplexType, NullableT, SelectableT> {
+export class TestNestedComplexTypeField<
+  EntityT extends Entity,
+  NullableT extends boolean = false,
+  SelectableT extends boolean = false
+> extends ComplexTypeField<
+  EntityT,
+  TestNestedComplexType,
+  NullableT,
+  SelectableT
+> {
   private _fieldBuilder: FieldBuilder<this> = new FieldBuilder(this);
   /**
    * Representation of the [[TestNestedComplexType.stringProperty]] property for query construction.
    * Use to reference this property in query operations such as 'filter' in the fluent request API.
    */
-  stringProperty: EdmTypeField<EntityT, 'Edm.String', true, false> = this._fieldBuilder.buildEdmTypeField('StringProperty', 'Edm.String', true);
+  stringProperty: EdmTypeField<EntityT, 'Edm.String', true, false> =
+    this._fieldBuilder.buildEdmTypeField('StringProperty', 'Edm.String', true);
   /**
    * Representation of the [[TestNestedComplexType.complexTypeProperty]] property for query construction.
    * Use to reference this property in query operations such as 'filter' in the fluent request API.
    */
-  complexTypeProperty: TestLvl2NestedComplexTypeField<EntityT, true, false> = this._fieldBuilder.buildComplexTypeField('ComplexTypeProperty', TestLvl2NestedComplexTypeField, true);
+  complexTypeProperty: TestLvl2NestedComplexTypeField<EntityT, true, false> =
+    this._fieldBuilder.buildComplexTypeField(
+      'ComplexTypeProperty',
+      TestLvl2NestedComplexTypeField,
+      true
+    );
 
   /**
    * Creates an instance of TestNestedComplexTypeField.
    * @param fieldName - Actual name of the field as used in the OData request.
    * @param fieldOf - Either the parent entity constructor of the parent complex type this field belongs to.
    */
-  constructor(fieldName: string, fieldOf: ConstructorOrField<EntityT>, fieldOptions?: FieldOptions<NullableT, SelectableT>) {
+  constructor(
+    fieldName: string,
+    fieldOf: ConstructorOrField<EntityT>,
+    fieldOptions?: FieldOptions<NullableT, SelectableT>
+  ) {
     super(fieldName, fieldOf, TestNestedComplexType, fieldOptions);
   }
 }
@@ -54,26 +84,6 @@
   /**
    * Metadata information on all properties of the `TestNestedComplexType` complex type.
    */
-<<<<<<< HEAD
-  export const _propertyMetadata: PropertyMetadata<TestNestedComplexType>[] = [{
-    originalName: 'StringProperty',
-    name: 'stringProperty',
-    type: 'Edm.String',
-    isCollection: false
-  }, {
-    originalName: 'ComplexTypeProperty',
-    name: 'complexTypeProperty',
-    type: TestLvl2NestedComplexType,
-    isCollection: false
-  }];
-
-  /**
-   * @deprecated Since v1.25.0. Use `deserializeComplexType` of the `@sap-cloud-sdk/odata-v2` or `@sap-cloud-sdk/odata-v4` package instead.
-   */
-  export function build(json: { [keys: string]: FieldType | TestLvl2NestedComplexType }): TestNestedComplexType {
-    return deserializeComplexType(json, TestNestedComplexType);
-  }
-=======
   export const _propertyMetadata: PropertyMetadata<TestNestedComplexType>[] = [
     {
       originalName: 'StringProperty',
@@ -88,5 +98,4 @@
       isCollection: false
     }
   ];
->>>>>>> 83412d22
 }