--- conflicted
+++ resolved
@@ -1,29 +1,49 @@
-"use strict";
-Object.defineProperty(exports, "__esModule", { value: true });
-exports.functionImports = exports.fContinue = exports.createTestComplexType = exports.testFunctionImportMultipleParams = exports.testFunctionImportPost = exports.testFunctionImportGet = exports.testFunctionImportComplexReturnTypeCollection = exports.testFunctionImportUnsupportedEdmTypes = exports.testFunctionImportComplexReturnType = exports.testFunctionImportSharedEntityReturnTypeCollection = exports.testFunctionImportSharedEntityReturnType = exports.testFunctionImportEntityReturnTypeCollection = exports.testFunctionImportEntityReturnType = exports.testFunctionImportEdmReturnTypeCollection = exports.testFunctionImportEdmReturnType = exports.testFunctionImportNoReturnType = void 0;
+'use strict';
+Object.defineProperty(exports, '__esModule', { value: true });
+exports.functionImports =
+  exports.fContinue =
+  exports.createTestComplexType =
+  exports.testFunctionImportMultipleParams =
+  exports.testFunctionImportPost =
+  exports.testFunctionImportGet =
+  exports.testFunctionImportComplexReturnTypeCollection =
+  exports.testFunctionImportUnsupportedEdmTypes =
+  exports.testFunctionImportComplexReturnType =
+  exports.testFunctionImportSharedEntityReturnTypeCollection =
+  exports.testFunctionImportSharedEntityReturnType =
+  exports.testFunctionImportEntityReturnTypeCollection =
+  exports.testFunctionImportEntityReturnType =
+  exports.testFunctionImportEdmReturnTypeCollection =
+  exports.testFunctionImportEdmReturnType =
+  exports.testFunctionImportNoReturnType =
+    void 0;
 /*
  * Copyright (c) 2022 SAP SE or an SAP affiliate company. All rights reserved.
  *
  * This is a generated file powered by the SAP Cloud SDK for JavaScript.
  */
-<<<<<<< HEAD
-const internal_1 = require("@sap-cloud-sdk/odata-common/internal");
-const odata_v2_1 = require("@sap-cloud-sdk/odata-v2");
-const service_1 = require("./service");
-const TestComplexType_1 = require("./TestComplexType");
-=======
 const odata_v2_1 = require('@sap-cloud-sdk/odata-v2');
 const service_1 = require('./service');
 const TestComplexType_1 = require('./TestComplexType');
->>>>>>> e8ad5cf8
 /**
  * Test Function Import No Return Type.
  * @param parameters - Object containing all parameters for the function import.
  * @returns A request builder that allows to overwrite some of the values and execute the resulting request.
  */
-function testFunctionImportNoReturnType(parameters, deSerializers = odata_v2_1.defaultDeSerializers) {
-    const params = {};
-    return new odata_v2_1.FunctionImportRequestBuilder('post', '/sap/opu/odata/sap/API_TEST_SRV', 'TestFunctionImportNoReturnType', (data) => (0, odata_v2_1.transformReturnValueForUndefined)(data, (val) => undefined), params, deSerializers);
+function testFunctionImportNoReturnType(
+  parameters,
+  deSerializers = odata_v2_1.defaultDeSerializers
+) {
+  const params = {};
+  return new odata_v2_1.FunctionImportRequestBuilder(
+    'post',
+    '/sap/opu/odata/sap/API_TEST_SRV',
+    'TestFunctionImportNoReturnType',
+    data =>
+      (0, odata_v2_1.transformReturnValueForUndefined)(data, val => undefined),
+    params,
+    deSerializers
+  );
 }
 exports.testFunctionImportNoReturnType = testFunctionImportNoReturnType;
 /**
@@ -31,9 +51,26 @@
  * @param parameters - Object containing all parameters for the function import.
  * @returns A request builder that allows to overwrite some of the values and execute the resulting request.
  */
-function testFunctionImportEdmReturnType(parameters, deSerializers = odata_v2_1.defaultDeSerializers) {
-    const params = {};
-    return new odata_v2_1.FunctionImportRequestBuilder('get', '/sap/opu/odata/sap/API_TEST_SRV', 'TestFunctionImportEdmReturnType', (data) => (0, odata_v2_1.transformReturnValueForEdmType)(data, (val) => (0, odata_v2_1.edmToTs)(val.TestFunctionImportEdmReturnType, 'Edm.Boolean', deSerializers)), params, deSerializers);
+function testFunctionImportEdmReturnType(
+  parameters,
+  deSerializers = odata_v2_1.defaultDeSerializers
+) {
+  const params = {};
+  return new odata_v2_1.FunctionImportRequestBuilder(
+    'get',
+    '/sap/opu/odata/sap/API_TEST_SRV',
+    'TestFunctionImportEdmReturnType',
+    data =>
+      (0, odata_v2_1.transformReturnValueForEdmType)(data, val =>
+        (0, odata_v2_1.edmToTs)(
+          val.TestFunctionImportEdmReturnType,
+          'Edm.Boolean',
+          deSerializers
+        )
+      ),
+    params,
+    deSerializers
+  );
 }
 exports.testFunctionImportEdmReturnType = testFunctionImportEdmReturnType;
 /**
@@ -41,19 +78,47 @@
  * @param parameters - Object containing all parameters for the function import.
  * @returns A request builder that allows to overwrite some of the values and execute the resulting request.
  */
-function testFunctionImportEdmReturnTypeCollection(parameters, deSerializers = odata_v2_1.defaultDeSerializers) {
-    const params = {};
-    return new odata_v2_1.FunctionImportRequestBuilder('get', '/sap/opu/odata/sap/API_TEST_SRV', 'TestFunctionImportEdmReturnTypeCollection', (data) => (0, odata_v2_1.transformReturnValueForEdmTypeList)(data, (val) => (0, odata_v2_1.edmToTs)(val, 'Edm.String', deSerializers)), params, deSerializers);
-}
-exports.testFunctionImportEdmReturnTypeCollection = testFunctionImportEdmReturnTypeCollection;
+function testFunctionImportEdmReturnTypeCollection(
+  parameters,
+  deSerializers = odata_v2_1.defaultDeSerializers
+) {
+  const params = {};
+  return new odata_v2_1.FunctionImportRequestBuilder(
+    'get',
+    '/sap/opu/odata/sap/API_TEST_SRV',
+    'TestFunctionImportEdmReturnTypeCollection',
+    data =>
+      (0, odata_v2_1.transformReturnValueForEdmTypeList)(data, val =>
+        (0, odata_v2_1.edmToTs)(val, 'Edm.String', deSerializers)
+      ),
+    params,
+    deSerializers
+  );
+}
+exports.testFunctionImportEdmReturnTypeCollection =
+  testFunctionImportEdmReturnTypeCollection;
 /**
  * Test Function Import Entity Return Type.
  * @param parameters - Object containing all parameters for the function import.
  * @returns A request builder that allows to overwrite some of the values and execute the resulting request.
  */
-function testFunctionImportEntityReturnType(parameters, deSerializers = odata_v2_1.defaultDeSerializers) {
-    const params = {};
-    return new odata_v2_1.FunctionImportRequestBuilder('get', '/sap/opu/odata/sap/API_TEST_SRV', 'TestFunctionImportEntityReturnType', (data) => (0, odata_v2_1.transformReturnValueForEntity)(data, (0, service_1.testService)(deSerializers).testEntityApi), params, deSerializers);
+function testFunctionImportEntityReturnType(
+  parameters,
+  deSerializers = odata_v2_1.defaultDeSerializers
+) {
+  const params = {};
+  return new odata_v2_1.FunctionImportRequestBuilder(
+    'get',
+    '/sap/opu/odata/sap/API_TEST_SRV',
+    'TestFunctionImportEntityReturnType',
+    data =>
+      (0, odata_v2_1.transformReturnValueForEntity)(
+        data,
+        (0, service_1.testService)(deSerializers).testEntityApi
+      ),
+    params,
+    deSerializers
+  );
 }
 exports.testFunctionImportEntityReturnType = testFunctionImportEntityReturnType;
 /**
@@ -61,21 +126,31 @@
  * @param parameters - Object containing all parameters for the function import.
  * @returns A request builder that allows to overwrite some of the values and execute the resulting request.
  */
-function testFunctionImportEntityReturnTypeCollection(parameters, deSerializers = odata_v2_1.defaultDeSerializers) {
-    const params = {};
-    return new odata_v2_1.FunctionImportRequestBuilder('get', '/sap/opu/odata/sap/API_TEST_SRV', 'TestFunctionImportEntityReturnTypeCollection', (data) => (0, odata_v2_1.transformReturnValueForEntityList)(data, (0, service_1.testService)(deSerializers).testEntityApi), params, deSerializers);
-}
-exports.testFunctionImportEntityReturnTypeCollection = testFunctionImportEntityReturnTypeCollection;
+function testFunctionImportEntityReturnTypeCollection(
+  parameters,
+  deSerializers = odata_v2_1.defaultDeSerializers
+) {
+  const params = {};
+  return new odata_v2_1.FunctionImportRequestBuilder(
+    'get',
+    '/sap/opu/odata/sap/API_TEST_SRV',
+    'TestFunctionImportEntityReturnTypeCollection',
+    data =>
+      (0, odata_v2_1.transformReturnValueForEntityList)(
+        data,
+        (0, service_1.testService)(deSerializers).testEntityApi
+      ),
+    params,
+    deSerializers
+  );
+}
+exports.testFunctionImportEntityReturnTypeCollection =
+  testFunctionImportEntityReturnTypeCollection;
 /**
  * Test Function Import Shared Entity Return Type. The 'execute' method does not exist when using this function/action import. Please use the 'executeRaw' for getting the raw response.
  * @param parameters - Object containing all parameters for the function import.
  * @returns A request builder that allows to overwrite some of the values and execute the resulting request.
  */
-<<<<<<< HEAD
-function testFunctionImportSharedEntityReturnType(parameters, deSerializers = odata_v2_1.defaultDeSerializers) {
-    const params = {};
-    return new odata_v2_1.FunctionImportRequestBuilder('get', '/sap/opu/odata/sap/API_TEST_SRV', 'TestFunctionImportSharedEntityReturnType', (data) => (0, internal_1.throwErrorWhenReturnTypeIsUnionType)(data, 'TestFunctionImportSharedEntityReturnType'), params, deSerializers);
-=======
 function testFunctionImportSharedEntityReturnType(
   parameters,
   deSerializers = odata_v2_1.defaultDeSerializers
@@ -93,19 +168,14 @@
     params,
     deSerializers
   );
->>>>>>> e8ad5cf8
-}
-exports.testFunctionImportSharedEntityReturnType = testFunctionImportSharedEntityReturnType;
+}
+exports.testFunctionImportSharedEntityReturnType =
+  testFunctionImportSharedEntityReturnType;
 /**
  * Test Function Import Shared Entity Return Type Collection. The 'execute' method does not exist when using this function/action import. Please use the 'executeRaw' for getting the raw response.
  * @param parameters - Object containing all parameters for the function import.
  * @returns A request builder that allows to overwrite some of the values and execute the resulting request.
  */
-<<<<<<< HEAD
-function testFunctionImportSharedEntityReturnTypeCollection(parameters, deSerializers = odata_v2_1.defaultDeSerializers) {
-    const params = {};
-    return new odata_v2_1.FunctionImportRequestBuilder('get', '/sap/opu/odata/sap/API_TEST_SRV', 'TestFunctionImportSharedEntityReturnTypeCollection', (data) => (0, internal_1.throwErrorWhenReturnTypeIsUnionType)(data, 'TestFunctionImportSharedEntityReturnTypeCollection'), params, deSerializers);
-=======
 function testFunctionImportSharedEntityReturnTypeCollection(
   parameters,
   deSerializers = odata_v2_1.defaultDeSerializers
@@ -123,31 +193,40 @@
     params,
     deSerializers
   );
->>>>>>> e8ad5cf8
-}
-exports.testFunctionImportSharedEntityReturnTypeCollection = testFunctionImportSharedEntityReturnTypeCollection;
+}
+exports.testFunctionImportSharedEntityReturnTypeCollection =
+  testFunctionImportSharedEntityReturnTypeCollection;
 /**
  * Test Function Import Complex Return Type.
  * @param parameters - Object containing all parameters for the function import.
  * @returns A request builder that allows to overwrite some of the values and execute the resulting request.
  */
-function testFunctionImportComplexReturnType(parameters, deSerializers = odata_v2_1.defaultDeSerializers) {
-    const params = {};
-    return new odata_v2_1.FunctionImportRequestBuilder('get', '/sap/opu/odata/sap/API_TEST_SRV', 'TestFunctionImportComplexReturnType', (data) => (0, odata_v2_1.transformReturnValueForComplexType)(data, (data) => (0, odata_v2_1.entityDeserializer)(deSerializers).deserializeComplexType(data, TestComplexType_1.TestComplexType)), params, deSerializers);
-}
-exports.testFunctionImportComplexReturnType = testFunctionImportComplexReturnType;
+function testFunctionImportComplexReturnType(
+  parameters,
+  deSerializers = odata_v2_1.defaultDeSerializers
+) {
+  const params = {};
+  return new odata_v2_1.FunctionImportRequestBuilder(
+    'get',
+    '/sap/opu/odata/sap/API_TEST_SRV',
+    'TestFunctionImportComplexReturnType',
+    data =>
+      (0, odata_v2_1.transformReturnValueForComplexType)(data, data =>
+        (0, odata_v2_1.entityDeserializer)(
+          deSerializers
+        ).deserializeComplexType(data, TestComplexType_1.TestComplexType)
+      ),
+    params,
+    deSerializers
+  );
+}
+exports.testFunctionImportComplexReturnType =
+  testFunctionImportComplexReturnType;
 /**
  * Test Function Import Unsupported Edm Types.
  * @param parameters - Object containing all parameters for the function import.
  * @returns A request builder that allows to overwrite some of the values and execute the resulting request.
  */
-<<<<<<< HEAD
-function testFunctionImportUnsupportedEdmTypes(parameters, deSerializers = odata_v2_1.defaultDeSerializers) {
-    const params = {
-        simpleParam: new internal_1.FunctionImportParameter('SimpleParam', 'Edm.Any', parameters.simpleParam)
-    };
-    return new odata_v2_1.FunctionImportRequestBuilder('get', '/sap/opu/odata/sap/API_TEST_SRV', 'TestFunctionImportUnsupportedEdmTypes', (data) => (0, odata_v2_1.transformReturnValueForEdmType)(data, (val) => (0, odata_v2_1.edmToTs)(val.TestFunctionImportUnsupportedEdmTypes, 'Edm.Any', deSerializers)), params, deSerializers);
-=======
 function testFunctionImportUnsupportedEdmTypes(
   parameters,
   deSerializers = odata_v2_1.defaultDeSerializers
@@ -174,31 +253,40 @@
     params,
     deSerializers
   );
->>>>>>> e8ad5cf8
-}
-exports.testFunctionImportUnsupportedEdmTypes = testFunctionImportUnsupportedEdmTypes;
+}
+exports.testFunctionImportUnsupportedEdmTypes =
+  testFunctionImportUnsupportedEdmTypes;
 /**
  * Test Function Import Complex Return Type Collection.
  * @param parameters - Object containing all parameters for the function import.
  * @returns A request builder that allows to overwrite some of the values and execute the resulting request.
  */
-function testFunctionImportComplexReturnTypeCollection(parameters, deSerializers = odata_v2_1.defaultDeSerializers) {
-    const params = {};
-    return new odata_v2_1.FunctionImportRequestBuilder('get', '/sap/opu/odata/sap/API_TEST_SRV', 'TestFunctionImportComplexReturnTypeCollection', (data) => (0, odata_v2_1.transformReturnValueForComplexTypeList)(data, (data) => (0, odata_v2_1.entityDeserializer)(deSerializers).deserializeComplexType(data, TestComplexType_1.TestComplexType)), params, deSerializers);
-}
-exports.testFunctionImportComplexReturnTypeCollection = testFunctionImportComplexReturnTypeCollection;
+function testFunctionImportComplexReturnTypeCollection(
+  parameters,
+  deSerializers = odata_v2_1.defaultDeSerializers
+) {
+  const params = {};
+  return new odata_v2_1.FunctionImportRequestBuilder(
+    'get',
+    '/sap/opu/odata/sap/API_TEST_SRV',
+    'TestFunctionImportComplexReturnTypeCollection',
+    data =>
+      (0, odata_v2_1.transformReturnValueForComplexTypeList)(data, data =>
+        (0, odata_v2_1.entityDeserializer)(
+          deSerializers
+        ).deserializeComplexType(data, TestComplexType_1.TestComplexType)
+      ),
+    params,
+    deSerializers
+  );
+}
+exports.testFunctionImportComplexReturnTypeCollection =
+  testFunctionImportComplexReturnTypeCollection;
 /**
  * Test Function Import Get.
  * @param parameters - Object containing all parameters for the function import.
  * @returns A request builder that allows to overwrite some of the values and execute the resulting request.
  */
-<<<<<<< HEAD
-function testFunctionImportGet(parameters, deSerializers = odata_v2_1.defaultDeSerializers) {
-    const params = {
-        simpleParam: new internal_1.FunctionImportParameter('SimpleParam', 'Edm.String', parameters.simpleParam)
-    };
-    return new odata_v2_1.FunctionImportRequestBuilder('get', '/sap/opu/odata/sap/API_TEST_SRV', 'TestFunctionImportGET', (data) => (0, odata_v2_1.transformReturnValueForEdmType)(data, (val) => (0, odata_v2_1.edmToTs)(val.TestFunctionImportGET, 'Edm.Boolean', deSerializers)), params, deSerializers);
-=======
 function testFunctionImportGet(
   parameters,
   deSerializers = odata_v2_1.defaultDeSerializers
@@ -225,7 +313,6 @@
     params,
     deSerializers
   );
->>>>>>> e8ad5cf8
 }
 exports.testFunctionImportGet = testFunctionImportGet;
 /**
@@ -233,13 +320,6 @@
  * @param parameters - Object containing all parameters for the function import.
  * @returns A request builder that allows to overwrite some of the values and execute the resulting request.
  */
-<<<<<<< HEAD
-function testFunctionImportPost(parameters, deSerializers = odata_v2_1.defaultDeSerializers) {
-    const params = {
-        simpleParam: new internal_1.FunctionImportParameter('SimpleParam', 'Edm.String', parameters.simpleParam)
-    };
-    return new odata_v2_1.FunctionImportRequestBuilder('post', '/sap/opu/odata/sap/API_TEST_SRV', 'TestFunctionImportPOST', (data) => (0, odata_v2_1.transformReturnValueForEdmType)(data, (val) => (0, odata_v2_1.edmToTs)(val.TestFunctionImportPOST, 'Edm.Boolean', deSerializers)), params, deSerializers);
-=======
 function testFunctionImportPost(
   parameters,
   deSerializers = odata_v2_1.defaultDeSerializers
@@ -266,7 +346,6 @@
     params,
     deSerializers
   );
->>>>>>> e8ad5cf8
 }
 exports.testFunctionImportPost = testFunctionImportPost;
 /**
@@ -274,14 +353,6 @@
  * @param parameters - Object containing all parameters for the function import.
  * @returns A request builder that allows to overwrite some of the values and execute the resulting request.
  */
-<<<<<<< HEAD
-function testFunctionImportMultipleParams(parameters, deSerializers = odata_v2_1.defaultDeSerializers) {
-    const params = {
-        stringParam: new internal_1.FunctionImportParameter('StringParam', 'Edm.String', parameters.stringParam),
-        booleanParam: new internal_1.FunctionImportParameter('BooleanParam', 'Edm.Boolean', parameters.booleanParam)
-    };
-    return new odata_v2_1.FunctionImportRequestBuilder('get', '/sap/opu/odata/sap/API_TEST_SRV', 'TestFunctionImportMultipleParams', (data) => (0, odata_v2_1.transformReturnValueForEdmType)(data, (val) => (0, odata_v2_1.edmToTs)(val.TestFunctionImportMultipleParams, 'Edm.Boolean', deSerializers)), params, deSerializers);
-=======
 function testFunctionImportMultipleParams(
   parameters,
   deSerializers = odata_v2_1.defaultDeSerializers
@@ -313,7 +384,6 @@
     params,
     deSerializers
   );
->>>>>>> e8ad5cf8
 }
 exports.testFunctionImportMultipleParams = testFunctionImportMultipleParams;
 /**
@@ -321,9 +391,24 @@
  * @param parameters - Object containing all parameters for the function import.
  * @returns A request builder that allows to overwrite some of the values and execute the resulting request.
  */
-function createTestComplexType(parameters, deSerializers = odata_v2_1.defaultDeSerializers) {
-    const params = {};
-    return new odata_v2_1.FunctionImportRequestBuilder('get', '/sap/opu/odata/sap/API_TEST_SRV', 'CreateTestComplexType', (data) => (0, odata_v2_1.transformReturnValueForComplexType)(data, (data) => (0, odata_v2_1.entityDeserializer)(deSerializers).deserializeComplexType(data, TestComplexType_1.TestComplexType)), params, deSerializers);
+function createTestComplexType(
+  parameters,
+  deSerializers = odata_v2_1.defaultDeSerializers
+) {
+  const params = {};
+  return new odata_v2_1.FunctionImportRequestBuilder(
+    'get',
+    '/sap/opu/odata/sap/API_TEST_SRV',
+    'CreateTestComplexType',
+    data =>
+      (0, odata_v2_1.transformReturnValueForComplexType)(data, data =>
+        (0, odata_v2_1.entityDeserializer)(
+          deSerializers
+        ).deserializeComplexType(data, TestComplexType_1.TestComplexType)
+      ),
+    params,
+    deSerializers
+  );
 }
 exports.createTestComplexType = createTestComplexType;
 /**
@@ -331,26 +416,39 @@
  * @param parameters - Object containing all parameters for the function import.
  * @returns A request builder that allows to overwrite some of the values and execute the resulting request.
  */
-function fContinue(parameters, deSerializers = odata_v2_1.defaultDeSerializers) {
-    const params = {};
-    return new odata_v2_1.FunctionImportRequestBuilder('get', '/sap/opu/odata/sap/API_TEST_SRV', 'Continue', (data) => (0, odata_v2_1.transformReturnValueForEdmType)(data, (val) => (0, odata_v2_1.edmToTs)(val.Continue, 'Edm.Boolean', deSerializers)), params, deSerializers);
+function fContinue(
+  parameters,
+  deSerializers = odata_v2_1.defaultDeSerializers
+) {
+  const params = {};
+  return new odata_v2_1.FunctionImportRequestBuilder(
+    'get',
+    '/sap/opu/odata/sap/API_TEST_SRV',
+    'Continue',
+    data =>
+      (0, odata_v2_1.transformReturnValueForEdmType)(data, val =>
+        (0, odata_v2_1.edmToTs)(val.Continue, 'Edm.Boolean', deSerializers)
+      ),
+    params,
+    deSerializers
+  );
 }
 exports.fContinue = fContinue;
 exports.functionImports = {
-    testFunctionImportNoReturnType,
-    testFunctionImportEdmReturnType,
-    testFunctionImportEdmReturnTypeCollection,
-    testFunctionImportEntityReturnType,
-    testFunctionImportEntityReturnTypeCollection,
-    testFunctionImportSharedEntityReturnType,
-    testFunctionImportSharedEntityReturnTypeCollection,
-    testFunctionImportComplexReturnType,
-    testFunctionImportUnsupportedEdmTypes,
-    testFunctionImportComplexReturnTypeCollection,
-    testFunctionImportGet,
-    testFunctionImportPost,
-    testFunctionImportMultipleParams,
-    createTestComplexType,
-    fContinue
+  testFunctionImportNoReturnType,
+  testFunctionImportEdmReturnType,
+  testFunctionImportEdmReturnTypeCollection,
+  testFunctionImportEntityReturnType,
+  testFunctionImportEntityReturnTypeCollection,
+  testFunctionImportSharedEntityReturnType,
+  testFunctionImportSharedEntityReturnTypeCollection,
+  testFunctionImportComplexReturnType,
+  testFunctionImportUnsupportedEdmTypes,
+  testFunctionImportComplexReturnTypeCollection,
+  testFunctionImportGet,
+  testFunctionImportPost,
+  testFunctionImportMultipleParams,
+  createTestComplexType,
+  fContinue
 };
 //# sourceMappingURL=function-imports.js.map