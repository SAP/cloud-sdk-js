--- conflicted
+++ resolved
@@ -22,45 +22,23 @@
  *
  * This is a generated file powered by the SAP Cloud SDK for JavaScript.
  */
-<<<<<<< HEAD
-const core_1 = require('@sap-cloud-sdk/core');
+const odata_common_1 = require('@sap-cloud-sdk/odata-common');
+const odata_v2_1 = require('@sap-cloud-sdk/odata-v2');
 const TestEntity_1 = require('./TestEntity');
 const TestComplexType_1 = require('./TestComplexType');
-=======
-var odata_common_1 = require('@sap-cloud-sdk/odata-common');
-var odata_v2_1 = require('@sap-cloud-sdk/odata-v2');
-var TestEntity_1 = require('./TestEntity');
-var TestComplexType_1 = require('./TestComplexType');
->>>>>>> 52cb1c8d
 /**
  * Test Function Import No Return Type.
  * @param parameters - Object containing all parameters for the function import.
  * @returns A request builder that allows to overwrite some of the values and execute the resulting request.
  */
 function testFunctionImportNoReturnType(parameters) {
-<<<<<<< HEAD
-  const params = {};
-  return new core_1.FunctionImportRequestBuilderV2(
+  const params = {};
+  return new odata_v2_1.FunctionImportRequestBuilder(
     'post',
     '/sap/opu/odata/sap/API_TEST_SRV',
     'TestFunctionImportNoReturnType',
     data =>
-      (0, core_1.transformReturnValueForUndefinedV2)(data, val => undefined),
-=======
-  var params = {};
-  return new odata_v2_1.FunctionImportRequestBuilder(
-    'post',
-    '/sap/opu/odata/sap/API_TEST_SRV',
-    'TestFunctionImportNoReturnType',
-    function (data) {
-      return (0, odata_v2_1.transformReturnValueForUndefined)(
-        data,
-        function (val) {
-          return undefined;
-        }
-      );
-    },
->>>>>>> 52cb1c8d
+      (0, odata_v2_1.transformReturnValueForUndefined)(data, val => undefined),
     params
   );
 }
@@ -71,37 +49,18 @@
  * @returns A request builder that allows to overwrite some of the values and execute the resulting request.
  */
 function testFunctionImportEdmReturnType(parameters) {
-<<<<<<< HEAD
-  const params = {};
-  return new core_1.FunctionImportRequestBuilderV2(
+  const params = {};
+  return new odata_v2_1.FunctionImportRequestBuilder(
     'get',
     '/sap/opu/odata/sap/API_TEST_SRV',
     'TestFunctionImportEdmReturnType',
     data =>
-      (0, core_1.transformReturnValueForEdmTypeV2)(data, val =>
-        (0, core_1.edmToTsV2)(
+      (0, odata_v2_1.transformReturnValueForEdmType)(data, val =>
+        (0, odata_v2_1.edmToTs)(
           val.TestFunctionImportEdmReturnType,
           'Edm.Boolean'
         )
       ),
-=======
-  var params = {};
-  return new odata_v2_1.FunctionImportRequestBuilder(
-    'get',
-    '/sap/opu/odata/sap/API_TEST_SRV',
-    'TestFunctionImportEdmReturnType',
-    function (data) {
-      return (0, odata_v2_1.transformReturnValueForEdmType)(
-        data,
-        function (val) {
-          return (0, odata_v2_1.edmToTs)(
-            val.TestFunctionImportEdmReturnType,
-            'Edm.Boolean'
-          );
-        }
-      );
-    },
->>>>>>> 52cb1c8d
     params
   );
 }
@@ -112,31 +71,15 @@
  * @returns A request builder that allows to overwrite some of the values and execute the resulting request.
  */
 function testFunctionImportEdmReturnTypeCollection(parameters) {
-<<<<<<< HEAD
-  const params = {};
-  return new core_1.FunctionImportRequestBuilderV2(
+  const params = {};
+  return new odata_v2_1.FunctionImportRequestBuilder(
     'get',
     '/sap/opu/odata/sap/API_TEST_SRV',
     'TestFunctionImportEdmReturnTypeCollection',
     data =>
-      (0, core_1.transformReturnValueForEdmTypeListV2)(data, val =>
-        (0, core_1.edmToTsV2)(val, 'Edm.String')
-      ),
-=======
-  var params = {};
-  return new odata_v2_1.FunctionImportRequestBuilder(
-    'get',
-    '/sap/opu/odata/sap/API_TEST_SRV',
-    'TestFunctionImportEdmReturnTypeCollection',
-    function (data) {
-      return (0, odata_v2_1.transformReturnValueForEdmTypeList)(
-        data,
-        function (val) {
-          return (0, odata_v2_1.edmToTs)(val, 'Edm.String');
-        }
-      );
-    },
->>>>>>> 52cb1c8d
+      (0, odata_v2_1.transformReturnValueForEdmTypeList)(data, val =>
+        (0, odata_v2_1.edmToTs)(val, 'Edm.String')
+      ),
     params
   );
 }
@@ -148,23 +91,13 @@
  * @returns A request builder that allows to overwrite some of the values and execute the resulting request.
  */
 function testFunctionImportEntityReturnType(parameters) {
-<<<<<<< HEAD
-  const params = {};
-  return new core_1.FunctionImportRequestBuilderV2(
+  const params = {};
+  return new odata_v2_1.FunctionImportRequestBuilder(
     'get',
     '/sap/opu/odata/sap/API_TEST_SRV',
     'TestFunctionImportEntityReturnType',
     data =>
-      (0, core_1.transformReturnValueForEntityV2)(
-=======
-  var params = {};
-  return new odata_v2_1.FunctionImportRequestBuilder(
-    'get',
-    '/sap/opu/odata/sap/API_TEST_SRV',
-    'TestFunctionImportEntityReturnType',
-    function (data) {
-      return (0, odata_v2_1.transformReturnValueForEntity)(
->>>>>>> 52cb1c8d
+      (0, odata_v2_1.transformReturnValueForEntity)(
         data,
         TestEntity_1.TestEntity
       ),
@@ -178,23 +111,13 @@
  * @returns A request builder that allows to overwrite some of the values and execute the resulting request.
  */
 function testFunctionImportEntityReturnTypeCollection(parameters) {
-<<<<<<< HEAD
-  const params = {};
-  return new core_1.FunctionImportRequestBuilderV2(
+  const params = {};
+  return new odata_v2_1.FunctionImportRequestBuilder(
     'get',
     '/sap/opu/odata/sap/API_TEST_SRV',
     'TestFunctionImportEntityReturnTypeCollection',
     data =>
-      (0, core_1.transformReturnValueForEntityListV2)(
-=======
-  var params = {};
-  return new odata_v2_1.FunctionImportRequestBuilder(
-    'get',
-    '/sap/opu/odata/sap/API_TEST_SRV',
-    'TestFunctionImportEntityReturnTypeCollection',
-    function (data) {
-      return (0, odata_v2_1.transformReturnValueForEntityList)(
->>>>>>> 52cb1c8d
+      (0, odata_v2_1.transformReturnValueForEntityList)(
         data,
         TestEntity_1.TestEntity
       ),
@@ -209,23 +132,13 @@
  * @returns A request builder that allows to overwrite some of the values and execute the resulting request.
  */
 function testFunctionImportSharedEntityReturnType(parameters) {
-<<<<<<< HEAD
-  const params = {};
-  return new core_1.FunctionImportRequestBuilderV2(
+  const params = {};
+  return new odata_v2_1.FunctionImportRequestBuilder(
     'get',
     '/sap/opu/odata/sap/API_TEST_SRV',
     'TestFunctionImportSharedEntityReturnType',
     data =>
-      (0, core_1.throwErrorWhenReturnTypeIsUnionType)(
-=======
-  var params = {};
-  return new odata_v2_1.FunctionImportRequestBuilder(
-    'get',
-    '/sap/opu/odata/sap/API_TEST_SRV',
-    'TestFunctionImportSharedEntityReturnType',
-    function (data) {
-      return (0, odata_common_1.throwErrorWhenReturnTypeIsUnionType)(
->>>>>>> 52cb1c8d
+      (0, odata_common_1.throwErrorWhenReturnTypeIsUnionType)(
         data,
         'TestFunctionImportSharedEntityReturnType'
       ),
@@ -240,23 +153,13 @@
  * @returns A request builder that allows to overwrite some of the values and execute the resulting request.
  */
 function testFunctionImportSharedEntityReturnTypeCollection(parameters) {
-<<<<<<< HEAD
-  const params = {};
-  return new core_1.FunctionImportRequestBuilderV2(
+  const params = {};
+  return new odata_v2_1.FunctionImportRequestBuilder(
     'get',
     '/sap/opu/odata/sap/API_TEST_SRV',
     'TestFunctionImportSharedEntityReturnTypeCollection',
     data =>
-      (0, core_1.throwErrorWhenReturnTypeIsUnionType)(
-=======
-  var params = {};
-  return new odata_v2_1.FunctionImportRequestBuilder(
-    'get',
-    '/sap/opu/odata/sap/API_TEST_SRV',
-    'TestFunctionImportSharedEntityReturnTypeCollection',
-    function (data) {
-      return (0, odata_common_1.throwErrorWhenReturnTypeIsUnionType)(
->>>>>>> 52cb1c8d
+      (0, odata_common_1.throwErrorWhenReturnTypeIsUnionType)(
         data,
         'TestFunctionImportSharedEntityReturnTypeCollection'
       ),
@@ -271,37 +174,18 @@
  * @returns A request builder that allows to overwrite some of the values and execute the resulting request.
  */
 function testFunctionImportComplexReturnType(parameters) {
-<<<<<<< HEAD
-  const params = {};
-  return new core_1.FunctionImportRequestBuilderV2(
+  const params = {};
+  return new odata_v2_1.FunctionImportRequestBuilder(
     'get',
     '/sap/opu/odata/sap/API_TEST_SRV',
     'TestFunctionImportComplexReturnType',
     data =>
-      (0, core_1.transformReturnValueForComplexTypeV2)(data, data =>
-        (0, core_1.deserializeComplexTypeV2)(
+      (0, odata_v2_1.transformReturnValueForComplexType)(data, data =>
+        (0, odata_v2_1.deserializeComplexType)(
           data,
           TestComplexType_1.TestComplexType
         )
       ),
-=======
-  var params = {};
-  return new odata_v2_1.FunctionImportRequestBuilder(
-    'get',
-    '/sap/opu/odata/sap/API_TEST_SRV',
-    'TestFunctionImportComplexReturnType',
-    function (data) {
-      return (0, odata_v2_1.transformReturnValueForComplexType)(
-        data,
-        function (data) {
-          return (0, odata_v2_1.deserializeComplexType)(
-            data,
-            TestComplexType_1.TestComplexType
-          );
-        }
-      );
-    },
->>>>>>> 52cb1c8d
     params
   );
 }
@@ -313,13 +197,8 @@
  * @returns A request builder that allows to overwrite some of the values and execute the resulting request.
  */
 function testFunctionImportUnsupportedEdmTypes(parameters) {
-<<<<<<< HEAD
   const params = {
-    simpleParam: new core_1.FunctionImportParameter(
-=======
-  var params = {
     simpleParam: new odata_common_1.FunctionImportParameter(
->>>>>>> 52cb1c8d
       'SimpleParam',
       'Edm.Any',
       parameters.simpleParam
@@ -329,27 +208,13 @@
     'get',
     '/sap/opu/odata/sap/API_TEST_SRV',
     'TestFunctionImportUnsupportedEdmTypes',
-<<<<<<< HEAD
-    data =>
-      (0, core_1.transformReturnValueForEdmTypeV2)(data, val =>
-        (0, core_1.edmToTsV2)(
+    data =>
+      (0, odata_v2_1.transformReturnValueForEdmType)(data, val =>
+        (0, odata_v2_1.edmToTs)(
           val.TestFunctionImportUnsupportedEdmTypes,
           'Edm.Any'
         )
       ),
-=======
-    function (data) {
-      return (0, odata_v2_1.transformReturnValueForEdmType)(
-        data,
-        function (val) {
-          return (0, odata_v2_1.edmToTs)(
-            val.TestFunctionImportUnsupportedEdmTypes,
-            'Edm.Any'
-          );
-        }
-      );
-    },
->>>>>>> 52cb1c8d
     params
   );
 }
@@ -361,37 +226,18 @@
  * @returns A request builder that allows to overwrite some of the values and execute the resulting request.
  */
 function testFunctionImportComplexReturnTypeCollection(parameters) {
-<<<<<<< HEAD
-  const params = {};
-  return new core_1.FunctionImportRequestBuilderV2(
+  const params = {};
+  return new odata_v2_1.FunctionImportRequestBuilder(
     'get',
     '/sap/opu/odata/sap/API_TEST_SRV',
     'TestFunctionImportComplexReturnTypeCollection',
     data =>
-      (0, core_1.transformReturnValueForComplexTypeListV2)(data, data =>
-        (0, core_1.deserializeComplexTypeV2)(
+      (0, odata_v2_1.transformReturnValueForComplexTypeList)(data, data =>
+        (0, odata_v2_1.deserializeComplexType)(
           data,
           TestComplexType_1.TestComplexType
         )
       ),
-=======
-  var params = {};
-  return new odata_v2_1.FunctionImportRequestBuilder(
-    'get',
-    '/sap/opu/odata/sap/API_TEST_SRV',
-    'TestFunctionImportComplexReturnTypeCollection',
-    function (data) {
-      return (0, odata_v2_1.transformReturnValueForComplexTypeList)(
-        data,
-        function (data) {
-          return (0, odata_v2_1.deserializeComplexType)(
-            data,
-            TestComplexType_1.TestComplexType
-          );
-        }
-      );
-    },
->>>>>>> 52cb1c8d
     params
   );
 }
@@ -403,13 +249,8 @@
  * @returns A request builder that allows to overwrite some of the values and execute the resulting request.
  */
 function testFunctionImportGet(parameters) {
-<<<<<<< HEAD
   const params = {
-    simpleParam: new core_1.FunctionImportParameter(
-=======
-  var params = {
     simpleParam: new odata_common_1.FunctionImportParameter(
->>>>>>> 52cb1c8d
       'SimpleParam',
       'Edm.String',
       parameters.simpleParam
@@ -419,24 +260,10 @@
     'get',
     '/sap/opu/odata/sap/API_TEST_SRV',
     'TestFunctionImportGET',
-<<<<<<< HEAD
-    data =>
-      (0, core_1.transformReturnValueForEdmTypeV2)(data, val =>
-        (0, core_1.edmToTsV2)(val.TestFunctionImportGET, 'Edm.Boolean')
-      ),
-=======
-    function (data) {
-      return (0, odata_v2_1.transformReturnValueForEdmType)(
-        data,
-        function (val) {
-          return (0, odata_v2_1.edmToTs)(
-            val.TestFunctionImportGET,
-            'Edm.Boolean'
-          );
-        }
-      );
-    },
->>>>>>> 52cb1c8d
+    data =>
+      (0, odata_v2_1.transformReturnValueForEdmType)(data, val =>
+        (0, odata_v2_1.edmToTs)(val.TestFunctionImportGET, 'Edm.Boolean')
+      ),
     params
   );
 }
@@ -447,13 +274,8 @@
  * @returns A request builder that allows to overwrite some of the values and execute the resulting request.
  */
 function testFunctionImportPost(parameters) {
-<<<<<<< HEAD
   const params = {
-    simpleParam: new core_1.FunctionImportParameter(
-=======
-  var params = {
     simpleParam: new odata_common_1.FunctionImportParameter(
->>>>>>> 52cb1c8d
       'SimpleParam',
       'Edm.String',
       parameters.simpleParam
@@ -463,24 +285,10 @@
     'post',
     '/sap/opu/odata/sap/API_TEST_SRV',
     'TestFunctionImportPOST',
-<<<<<<< HEAD
-    data =>
-      (0, core_1.transformReturnValueForEdmTypeV2)(data, val =>
-        (0, core_1.edmToTsV2)(val.TestFunctionImportPOST, 'Edm.Boolean')
-      ),
-=======
-    function (data) {
-      return (0, odata_v2_1.transformReturnValueForEdmType)(
-        data,
-        function (val) {
-          return (0, odata_v2_1.edmToTs)(
-            val.TestFunctionImportPOST,
-            'Edm.Boolean'
-          );
-        }
-      );
-    },
->>>>>>> 52cb1c8d
+    data =>
+      (0, odata_v2_1.transformReturnValueForEdmType)(data, val =>
+        (0, odata_v2_1.edmToTs)(val.TestFunctionImportPOST, 'Edm.Boolean')
+      ),
     params
   );
 }
@@ -491,13 +299,8 @@
  * @returns A request builder that allows to overwrite some of the values and execute the resulting request.
  */
 function testFunctionImportMultipleParams(parameters) {
-<<<<<<< HEAD
   const params = {
-    stringParam: new core_1.FunctionImportParameter(
-=======
-  var params = {
     stringParam: new odata_common_1.FunctionImportParameter(
->>>>>>> 52cb1c8d
       'StringParam',
       'Edm.String',
       parameters.stringParam
@@ -512,27 +315,13 @@
     'get',
     '/sap/opu/odata/sap/API_TEST_SRV',
     'TestFunctionImportMultipleParams',
-<<<<<<< HEAD
-    data =>
-      (0, core_1.transformReturnValueForEdmTypeV2)(data, val =>
-        (0, core_1.edmToTsV2)(
+    data =>
+      (0, odata_v2_1.transformReturnValueForEdmType)(data, val =>
+        (0, odata_v2_1.edmToTs)(
           val.TestFunctionImportMultipleParams,
           'Edm.Boolean'
         )
       ),
-=======
-    function (data) {
-      return (0, odata_v2_1.transformReturnValueForEdmType)(
-        data,
-        function (val) {
-          return (0, odata_v2_1.edmToTs)(
-            val.TestFunctionImportMultipleParams,
-            'Edm.Boolean'
-          );
-        }
-      );
-    },
->>>>>>> 52cb1c8d
     params
   );
 }
@@ -543,37 +332,18 @@
  * @returns A request builder that allows to overwrite some of the values and execute the resulting request.
  */
 function createTestComplexType(parameters) {
-<<<<<<< HEAD
-  const params = {};
-  return new core_1.FunctionImportRequestBuilderV2(
+  const params = {};
+  return new odata_v2_1.FunctionImportRequestBuilder(
     'get',
     '/sap/opu/odata/sap/API_TEST_SRV',
     'CreateTestComplexType',
     data =>
-      (0, core_1.transformReturnValueForComplexTypeV2)(data, data =>
-        (0, core_1.deserializeComplexTypeV2)(
+      (0, odata_v2_1.transformReturnValueForComplexType)(data, data =>
+        (0, odata_v2_1.deserializeComplexType)(
           data,
           TestComplexType_1.TestComplexType
         )
       ),
-=======
-  var params = {};
-  return new odata_v2_1.FunctionImportRequestBuilder(
-    'get',
-    '/sap/opu/odata/sap/API_TEST_SRV',
-    'CreateTestComplexType',
-    function (data) {
-      return (0, odata_v2_1.transformReturnValueForComplexType)(
-        data,
-        function (data) {
-          return (0, odata_v2_1.deserializeComplexType)(
-            data,
-            TestComplexType_1.TestComplexType
-          );
-        }
-      );
-    },
->>>>>>> 52cb1c8d
     params
   );
 }
@@ -584,31 +354,15 @@
  * @returns A request builder that allows to overwrite some of the values and execute the resulting request.
  */
 function fContinue(parameters) {
-<<<<<<< HEAD
-  const params = {};
-  return new core_1.FunctionImportRequestBuilderV2(
+  const params = {};
+  return new odata_v2_1.FunctionImportRequestBuilder(
     'get',
     '/sap/opu/odata/sap/API_TEST_SRV',
     'Continue',
     data =>
-      (0, core_1.transformReturnValueForEdmTypeV2)(data, val =>
-        (0, core_1.edmToTsV2)(val.Continue, 'Edm.Boolean')
-      ),
-=======
-  var params = {};
-  return new odata_v2_1.FunctionImportRequestBuilder(
-    'get',
-    '/sap/opu/odata/sap/API_TEST_SRV',
-    'Continue',
-    function (data) {
-      return (0, odata_v2_1.transformReturnValueForEdmType)(
-        data,
-        function (val) {
-          return (0, odata_v2_1.edmToTs)(val.Continue, 'Edm.Boolean');
-        }
-      );
-    },
->>>>>>> 52cb1c8d
+      (0, odata_v2_1.transformReturnValueForEdmType)(data, val =>
+        (0, odata_v2_1.edmToTs)(val.Continue, 'Edm.Boolean')
+      ),
     params
   );
 }
