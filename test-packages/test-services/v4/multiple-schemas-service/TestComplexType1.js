"use strict";
Object.defineProperty(exports, "__esModule", { value: true });
exports.TestComplexType1 = exports.TestComplexType1Field = void 0;
<<<<<<< HEAD
const internal_1 = require("@sap-cloud-sdk/odata-common/internal");
=======
/*
 * Copyright (c) 2022 SAP SE or an SAP affiliate company. All rights reserved.
 *
 * This is a generated file powered by the SAP Cloud SDK for JavaScript.
 */
const odata_v4_1 = require('@sap-cloud-sdk/odata-v4');
>>>>>>> e8ad5cf8
/**
 * TestComplexType1Field
 * @typeparam EntityT - Type of the entity the complex type field belongs to.
 */
<<<<<<< HEAD
class TestComplexType1Field extends internal_1.ComplexTypeField {
=======
class TestComplexType1Field extends odata_v4_1.ComplexTypeField {
  /**
   * Creates an instance of TestComplexType1Field.
   * @param fieldName - Actual name of the field as used in the OData request.
   * @param fieldOf - Either the parent entity constructor of the parent complex type this field belongs to.
   */
  constructor(fieldName, fieldOf, deSerializers, fieldOptions) {
    super(fieldName, fieldOf, deSerializers, TestComplexType1, fieldOptions);
    this._fieldBuilder = new odata_v4_1.FieldBuilder(this, this.deSerializers);
>>>>>>> e8ad5cf8
    /**
     * Creates an instance of TestComplexType1Field.
     * @param fieldName - Actual name of the field as used in the OData request.
     * @param fieldOf - Either the parent entity constructor of the parent complex type this field belongs to.
     */
    constructor(fieldName, fieldOf, deSerializers, fieldOptions) {
        super(fieldName, fieldOf, deSerializers, TestComplexType1, fieldOptions);
        this._fieldBuilder = new internal_1.FieldBuilder(this, this.deSerializers);
        /**
         * Representation of the [[TestComplexType1.stringProperty]] property for query construction.
         * Use to reference this property in query operations such as 'filter' in the fluent request API.
         */
        this.stringProperty = this._fieldBuilder.buildEdmTypeField('StringProperty', 'Edm.String', false);
    }
}
exports.TestComplexType1Field = TestComplexType1Field;
var TestComplexType1;
(function (TestComplexType1) {
    /**
     * Metadata information on all properties of the `TestComplexType1` complex type.
     */
    TestComplexType1._propertyMetadata = [{
            originalName: 'StringProperty',
            name: 'stringProperty',
            type: 'Edm.String',
            isCollection: false
        }];
})(TestComplexType1 = exports.TestComplexType1 || (exports.TestComplexType1 = {}));
//# sourceMappingURL=TestComplexType1.js.map<|MERGE_RESOLUTION|>--- conflicted
+++ resolved
@@ -1,23 +1,16 @@
-"use strict";
-Object.defineProperty(exports, "__esModule", { value: true });
+'use strict';
+Object.defineProperty(exports, '__esModule', { value: true });
 exports.TestComplexType1 = exports.TestComplexType1Field = void 0;
-<<<<<<< HEAD
-const internal_1 = require("@sap-cloud-sdk/odata-common/internal");
-=======
 /*
  * Copyright (c) 2022 SAP SE or an SAP affiliate company. All rights reserved.
  *
  * This is a generated file powered by the SAP Cloud SDK for JavaScript.
  */
 const odata_v4_1 = require('@sap-cloud-sdk/odata-v4');
->>>>>>> e8ad5cf8
 /**
  * TestComplexType1Field
  * @typeparam EntityT - Type of the entity the complex type field belongs to.
  */
-<<<<<<< HEAD
-class TestComplexType1Field extends internal_1.ComplexTypeField {
-=======
 class TestComplexType1Field extends odata_v4_1.ComplexTypeField {
   /**
    * Creates an instance of TestComplexType1Field.
@@ -27,33 +20,33 @@
   constructor(fieldName, fieldOf, deSerializers, fieldOptions) {
     super(fieldName, fieldOf, deSerializers, TestComplexType1, fieldOptions);
     this._fieldBuilder = new odata_v4_1.FieldBuilder(this, this.deSerializers);
->>>>>>> e8ad5cf8
     /**
-     * Creates an instance of TestComplexType1Field.
-     * @param fieldName - Actual name of the field as used in the OData request.
-     * @param fieldOf - Either the parent entity constructor of the parent complex type this field belongs to.
+     * Representation of the [[TestComplexType1.stringProperty]] property for query construction.
+     * Use to reference this property in query operations such as 'filter' in the fluent request API.
      */
-    constructor(fieldName, fieldOf, deSerializers, fieldOptions) {
-        super(fieldName, fieldOf, deSerializers, TestComplexType1, fieldOptions);
-        this._fieldBuilder = new internal_1.FieldBuilder(this, this.deSerializers);
-        /**
-         * Representation of the [[TestComplexType1.stringProperty]] property for query construction.
-         * Use to reference this property in query operations such as 'filter' in the fluent request API.
-         */
-        this.stringProperty = this._fieldBuilder.buildEdmTypeField('StringProperty', 'Edm.String', false);
-    }
+    this.stringProperty = this._fieldBuilder.buildEdmTypeField(
+      'StringProperty',
+      'Edm.String',
+      false
+    );
+  }
 }
 exports.TestComplexType1Field = TestComplexType1Field;
 var TestComplexType1;
 (function (TestComplexType1) {
-    /**
-     * Metadata information on all properties of the `TestComplexType1` complex type.
-     */
-    TestComplexType1._propertyMetadata = [{
-            originalName: 'StringProperty',
-            name: 'stringProperty',
-            type: 'Edm.String',
-            isCollection: false
-        }];
-})(TestComplexType1 = exports.TestComplexType1 || (exports.TestComplexType1 = {}));
+  /**
+   * Metadata information on all properties of the `TestComplexType1` complex type.
+   */
+  TestComplexType1._propertyMetadata = [
+    {
+      originalName: 'StringProperty',
+      name: 'stringProperty',
+      type: 'Edm.String',
+      isCollection: false
+    }
+  ];
+})(
+  (TestComplexType1 =
+    exports.TestComplexType1 || (exports.TestComplexType1 = {}))
+);
 //# sourceMappingURL=TestComplexType1.js.map