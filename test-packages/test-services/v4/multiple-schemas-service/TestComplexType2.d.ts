<<<<<<< HEAD
import { DefaultDeSerializers, DeSerializers, Entity } from '@sap-cloud-sdk/odata-v4';
import { ComplexTypeField, ConstructorOrField, DeserializedType, EdmTypeField, FieldOptions, PropertyMetadata } from '@sap-cloud-sdk/odata-common/internal';
=======
import {
  ComplexTypeField,
  ConstructorOrField,
  DeSerializers,
  DefaultDeSerializers,
  DeserializedType,
  EdmTypeField,
  Entity,
  FieldOptions,
  PropertyMetadata
} from '@sap-cloud-sdk/odata-v4';
>>>>>>> e8ad5cf8
/**
 * TestComplexType2
 */
export interface TestComplexType2<DeSerializersT extends DeSerializers = DefaultDeSerializers> {
    /**
     * String Property.
     */
    stringProperty: DeserializedType<DeSerializersT, 'Edm.String'>;
}
/**
 * TestComplexType2Field
 * @typeparam EntityT - Type of the entity the complex type field belongs to.
 */
export declare class TestComplexType2Field<EntityT extends Entity, DeSerializersT extends DeSerializers = DefaultDeSerializers, NullableT extends boolean = false, SelectableT extends boolean = false> extends ComplexTypeField<EntityT, DeSerializersT, TestComplexType2, NullableT, SelectableT> {
    private _fieldBuilder;
    /**
     * Representation of the [[TestComplexType2.stringProperty]] property for query construction.
     * Use to reference this property in query operations such as 'filter' in the fluent request API.
     */
    stringProperty: EdmTypeField<EntityT, DeSerializersT, 'Edm.String', false, false>;
    /**
     * Creates an instance of TestComplexType2Field.
     * @param fieldName - Actual name of the field as used in the OData request.
     * @param fieldOf - Either the parent entity constructor of the parent complex type this field belongs to.
     */
    constructor(fieldName: string, fieldOf: ConstructorOrField<EntityT>, deSerializers: DeSerializersT, fieldOptions?: FieldOptions<NullableT, SelectableT>);
}
export declare namespace TestComplexType2 {
    /**
     * Metadata information on all properties of the `TestComplexType2` complex type.
     */
    const _propertyMetadata: PropertyMetadata<TestComplexType2>[];
}
//# sourceMappingURL=TestComplexType2.d.ts.map<|MERGE_RESOLUTION|>--- conflicted
+++ resolved
@@ -1,7 +1,3 @@
-<<<<<<< HEAD
-import { DefaultDeSerializers, DeSerializers, Entity } from '@sap-cloud-sdk/odata-v4';
-import { ComplexTypeField, ConstructorOrField, DeserializedType, EdmTypeField, FieldOptions, PropertyMetadata } from '@sap-cloud-sdk/odata-common/internal';
-=======
 import {
   ComplexTypeField,
   ConstructorOrField,
@@ -13,38 +9,61 @@
   FieldOptions,
   PropertyMetadata
 } from '@sap-cloud-sdk/odata-v4';
->>>>>>> e8ad5cf8
 /**
  * TestComplexType2
  */
-export interface TestComplexType2<DeSerializersT extends DeSerializers = DefaultDeSerializers> {
-    /**
-     * String Property.
-     */
-    stringProperty: DeserializedType<DeSerializersT, 'Edm.String'>;
+export interface TestComplexType2<
+  DeSerializersT extends DeSerializers = DefaultDeSerializers
+> {
+  /**
+   * String Property.
+   */
+  stringProperty: DeserializedType<DeSerializersT, 'Edm.String'>;
 }
 /**
  * TestComplexType2Field
  * @typeparam EntityT - Type of the entity the complex type field belongs to.
  */
-export declare class TestComplexType2Field<EntityT extends Entity, DeSerializersT extends DeSerializers = DefaultDeSerializers, NullableT extends boolean = false, SelectableT extends boolean = false> extends ComplexTypeField<EntityT, DeSerializersT, TestComplexType2, NullableT, SelectableT> {
-    private _fieldBuilder;
-    /**
-     * Representation of the [[TestComplexType2.stringProperty]] property for query construction.
-     * Use to reference this property in query operations such as 'filter' in the fluent request API.
-     */
-    stringProperty: EdmTypeField<EntityT, DeSerializersT, 'Edm.String', false, false>;
-    /**
-     * Creates an instance of TestComplexType2Field.
-     * @param fieldName - Actual name of the field as used in the OData request.
-     * @param fieldOf - Either the parent entity constructor of the parent complex type this field belongs to.
-     */
-    constructor(fieldName: string, fieldOf: ConstructorOrField<EntityT>, deSerializers: DeSerializersT, fieldOptions?: FieldOptions<NullableT, SelectableT>);
+export declare class TestComplexType2Field<
+  EntityT extends Entity,
+  DeSerializersT extends DeSerializers = DefaultDeSerializers,
+  NullableT extends boolean = false,
+  SelectableT extends boolean = false
+> extends ComplexTypeField<
+  EntityT,
+  DeSerializersT,
+  TestComplexType2,
+  NullableT,
+  SelectableT
+> {
+  private _fieldBuilder;
+  /**
+   * Representation of the [[TestComplexType2.stringProperty]] property for query construction.
+   * Use to reference this property in query operations such as 'filter' in the fluent request API.
+   */
+  stringProperty: EdmTypeField<
+    EntityT,
+    DeSerializersT,
+    'Edm.String',
+    false,
+    false
+  >;
+  /**
+   * Creates an instance of TestComplexType2Field.
+   * @param fieldName - Actual name of the field as used in the OData request.
+   * @param fieldOf - Either the parent entity constructor of the parent complex type this field belongs to.
+   */
+  constructor(
+    fieldName: string,
+    fieldOf: ConstructorOrField<EntityT>,
+    deSerializers: DeSerializersT,
+    fieldOptions?: FieldOptions<NullableT, SelectableT>
+  );
 }
 export declare namespace TestComplexType2 {
-    /**
-     * Metadata information on all properties of the `TestComplexType2` complex type.
-     */
-    const _propertyMetadata: PropertyMetadata<TestComplexType2>[];
+  /**
+   * Metadata information on all properties of the `TestComplexType2` complex type.
+   */
+  const _propertyMetadata: PropertyMetadata<TestComplexType2>[];
 }
 //# sourceMappingURL=TestComplexType2.d.ts.map