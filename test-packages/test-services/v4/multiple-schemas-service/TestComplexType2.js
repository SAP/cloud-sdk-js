--- conflicted
+++ resolved
@@ -1,23 +1,16 @@
-"use strict";
-Object.defineProperty(exports, "__esModule", { value: true });
+'use strict';
+Object.defineProperty(exports, '__esModule', { value: true });
 exports.TestComplexType2 = exports.TestComplexType2Field = void 0;
-<<<<<<< HEAD
-const internal_1 = require("@sap-cloud-sdk/odata-common/internal");
-=======
 /*
  * Copyright (c) 2022 SAP SE or an SAP affiliate company. All rights reserved.
  *
  * This is a generated file powered by the SAP Cloud SDK for JavaScript.
  */
 const odata_v4_1 = require('@sap-cloud-sdk/odata-v4');
->>>>>>> e8ad5cf8
 /**
  * TestComplexType2Field
  * @typeparam EntityT - Type of the entity the complex type field belongs to.
  */
-<<<<<<< HEAD
-class TestComplexType2Field extends internal_1.ComplexTypeField {
-=======
 class TestComplexType2Field extends odata_v4_1.ComplexTypeField {
   /**
    * Creates an instance of TestComplexType2Field.
@@ -27,33 +20,33 @@
   constructor(fieldName, fieldOf, deSerializers, fieldOptions) {
     super(fieldName, fieldOf, deSerializers, TestComplexType2, fieldOptions);
     this._fieldBuilder = new odata_v4_1.FieldBuilder(this, this.deSerializers);
->>>>>>> e8ad5cf8
     /**
-     * Creates an instance of TestComplexType2Field.
-     * @param fieldName - Actual name of the field as used in the OData request.
-     * @param fieldOf - Either the parent entity constructor of the parent complex type this field belongs to.
+     * Representation of the [[TestComplexType2.stringProperty]] property for query construction.
+     * Use to reference this property in query operations such as 'filter' in the fluent request API.
      */
-    constructor(fieldName, fieldOf, deSerializers, fieldOptions) {
-        super(fieldName, fieldOf, deSerializers, TestComplexType2, fieldOptions);
-        this._fieldBuilder = new internal_1.FieldBuilder(this, this.deSerializers);
-        /**
-         * Representation of the [[TestComplexType2.stringProperty]] property for query construction.
-         * Use to reference this property in query operations such as 'filter' in the fluent request API.
-         */
-        this.stringProperty = this._fieldBuilder.buildEdmTypeField('StringProperty', 'Edm.String', false);
-    }
+    this.stringProperty = this._fieldBuilder.buildEdmTypeField(
+      'StringProperty',
+      'Edm.String',
+      false
+    );
+  }
 }
 exports.TestComplexType2Field = TestComplexType2Field;
 var TestComplexType2;
 (function (TestComplexType2) {
-    /**
-     * Metadata information on all properties of the `TestComplexType2` complex type.
-     */
-    TestComplexType2._propertyMetadata = [{
-            originalName: 'StringProperty',
-            name: 'stringProperty',
-            type: 'Edm.String',
-            isCollection: false
-        }];
-})(TestComplexType2 = exports.TestComplexType2 || (exports.TestComplexType2 = {}));
+  /**
+   * Metadata information on all properties of the `TestComplexType2` complex type.
+   */
+  TestComplexType2._propertyMetadata = [
+    {
+      originalName: 'StringProperty',
+      name: 'stringProperty',
+      type: 'Edm.String',
+      isCollection: false
+    }
+  ];
+})(
+  (TestComplexType2 =
+    exports.TestComplexType2 || (exports.TestComplexType2 = {}))
+);
 //# sourceMappingURL=TestComplexType2.js.map