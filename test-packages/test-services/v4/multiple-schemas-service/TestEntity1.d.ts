--- conflicted
+++ resolved
@@ -1,56 +1,56 @@
-<<<<<<< HEAD
-import { Entity, DefaultDeSerializers, DeSerializers } from '@sap-cloud-sdk/odata-v4';
-import { DeserializedType } from '@sap-cloud-sdk/odata-common/internal';
-=======
 import {
   Entity,
   DefaultDeSerializers,
   DeSerializers,
   DeserializedType
 } from '@sap-cloud-sdk/odata-v4';
->>>>>>> e8ad5cf8
 import { TestComplexType1 } from './TestComplexType1';
 import { TestEnumType1 } from './TestEnumType1';
 /**
  * This class represents the entity "A_TestEntity1" of service "API_MULTIPLE_SCHEMAS_SRV".
  */
-export declare class TestEntity1<T extends DeSerializers = DefaultDeSerializers> extends Entity implements TestEntity1Type<T> {
-    /**
-     * Technical entity name for TestEntity1.
-     */
-    static _entityName: string;
-    /**
-     * Default url path for the according service.
-     */
-    static _defaultServicePath: string;
-    /**
-     * All key fields of the TestEntity1 entity
-     */
-    static _keys: string[];
-    /**
-     * Key Property String.
-     */
-    keyPropertyString: DeserializedType<T, 'Edm.String'>;
-    /**
-     * Int 16 Property.
-     * @nullable
-     */
-    int16Property?: DeserializedType<T, 'Edm.Int16'> | null;
-    /**
-     * Enum Property.
-     * @nullable
-     */
-    enumProperty?: TestEnumType1 | null;
-    /**
-     * Complex Type Property.
-     * @nullable
-     */
-    complexTypeProperty?: TestComplexType1<T> | null;
+export declare class TestEntity1<T extends DeSerializers = DefaultDeSerializers>
+  extends Entity
+  implements TestEntity1Type<T>
+{
+  /**
+   * Technical entity name for TestEntity1.
+   */
+  static _entityName: string;
+  /**
+   * Default url path for the according service.
+   */
+  static _defaultServicePath: string;
+  /**
+   * All key fields of the TestEntity1 entity
+   */
+  static _keys: string[];
+  /**
+   * Key Property String.
+   */
+  keyPropertyString: DeserializedType<T, 'Edm.String'>;
+  /**
+   * Int 16 Property.
+   * @nullable
+   */
+  int16Property?: DeserializedType<T, 'Edm.Int16'> | null;
+  /**
+   * Enum Property.
+   * @nullable
+   */
+  enumProperty?: TestEnumType1 | null;
+  /**
+   * Complex Type Property.
+   * @nullable
+   */
+  complexTypeProperty?: TestComplexType1<T> | null;
 }
-export interface TestEntity1Type<T extends DeSerializers = DefaultDeSerializers> {
-    keyPropertyString: DeserializedType<T, 'Edm.String'>;
-    int16Property?: DeserializedType<T, 'Edm.Int16'> | null;
-    enumProperty?: TestEnumType1 | null;
-    complexTypeProperty?: TestComplexType1<T> | null;
+export interface TestEntity1Type<
+  T extends DeSerializers = DefaultDeSerializers
+> {
+  keyPropertyString: DeserializedType<T, 'Edm.String'>;
+  int16Property?: DeserializedType<T, 'Edm.Int16'> | null;
+  enumProperty?: TestEnumType1 | null;
+  complexTypeProperty?: TestComplexType1<T> | null;
 }
 //# sourceMappingURL=TestEntity1.d.ts.map