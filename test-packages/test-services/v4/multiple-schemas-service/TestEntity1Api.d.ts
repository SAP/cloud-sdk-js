--- conflicted
+++ resolved
@@ -2,27 +2,6 @@
 import { TestEntity1RequestBuilder } from './TestEntity1RequestBuilder';
 import { TestComplexType1Field } from './TestComplexType1';
 import { TestEnumType1 } from './TestEnumType1';
-<<<<<<< HEAD
-import { CustomField, DefaultDeSerializers, DeSerializers } from '@sap-cloud-sdk/odata-v4';
-import { EdmTypeField, OrderableEdmTypeField, EnumField, AllFields, EntityBuilderType, EntityApi } from '@sap-cloud-sdk/odata-common/internal';
-export declare class TestEntity1Api<DeSerializersT extends DeSerializers = DefaultDeSerializers> implements EntityApi<TestEntity1<DeSerializersT>, DeSerializersT> {
-    deSerializers: DeSerializersT;
-    constructor(deSerializers?: DeSerializersT);
-    private navigationPropertyFields;
-    _addNavigationProperties(linkedApis: [
-    ]): this;
-    entityConstructor: typeof TestEntity1;
-    requestBuilder(): TestEntity1RequestBuilder<DeSerializersT>;
-    entityBuilder(): EntityBuilderType<TestEntity1<DeSerializersT>, DeSerializersT>;
-    customField<NullableT extends boolean = false>(fieldName: string, isNullable?: NullableT): CustomField<TestEntity1<DeSerializersT>, DeSerializersT, NullableT>;
-    get schema(): {
-        /**
-         *
-         * All fields selector.
-         */
-        ALL_FIELDS: AllFields<TestEntity1<DeSerializers<any, any, any, any, any, any, any, any, any, any, any, any, any, any, any, any, any, any, any>>>;
-        /**
-=======
 import {
   CustomField,
   DefaultDeSerializers,
@@ -83,26 +62,136 @@
       >
     >;
     /**
->>>>>>> e8ad5cf8
      * Static representation of the [[keyPropertyString]] property for query construction.
      * Use to reference this property in query operations such as 'select' in the fluent request API.
      */
-        KEY_PROPERTY_STRING: EdmTypeField<TestEntity1<DeSerializers<any, any, any, any, any, any, any, any, any, any, any, any, any, any, any, any, any, any, any>>, DeSerializersT, "Edm.String", false, true>;
-        /**
-         * Static representation of the [[int16Property]] property for query construction.
-         * Use to reference this property in query operations such as 'select' in the fluent request API.
-         */
-        INT_16_PROPERTY: OrderableEdmTypeField<TestEntity1<DeSerializers<any, any, any, any, any, any, any, any, any, any, any, any, any, any, any, any, any, any, any>>, DeSerializersT, "Edm.Int16", true, true>;
-        /**
-         * Static representation of the [[enumProperty]] property for query construction.
-         * Use to reference this property in query operations such as 'select' in the fluent request API.
-         */
-        ENUM_PROPERTY: EnumField<TestEntity1<DeSerializers<any, any, any, any, any, any, any, any, any, any, any, any, any, any, any, any, any, any, any>>, DeSerializersT, TestEnumType1, true, true>;
-        /**
-         * Static representation of the [[complexTypeProperty]] property for query construction.
-         * Use to reference this property in query operations such as 'select' in the fluent request API.
-         */
-        COMPLEX_TYPE_PROPERTY: TestComplexType1Field<TestEntity1<DeSerializers<any, any, any, any, any, any, any, any, any, any, any, any, any, any, any, any, any, any, any>>, DeSerializersT, true, true>;
-    };
+    KEY_PROPERTY_STRING: EdmTypeField<
+      TestEntity1<
+        DeSerializers<
+          any,
+          any,
+          any,
+          any,
+          any,
+          any,
+          any,
+          any,
+          any,
+          any,
+          any,
+          any,
+          any,
+          any,
+          any,
+          any,
+          any,
+          any,
+          any
+        >
+      >,
+      DeSerializersT,
+      'Edm.String',
+      false,
+      true
+    >;
+    /**
+     * Static representation of the [[int16Property]] property for query construction.
+     * Use to reference this property in query operations such as 'select' in the fluent request API.
+     */
+    INT_16_PROPERTY: OrderableEdmTypeField<
+      TestEntity1<
+        DeSerializers<
+          any,
+          any,
+          any,
+          any,
+          any,
+          any,
+          any,
+          any,
+          any,
+          any,
+          any,
+          any,
+          any,
+          any,
+          any,
+          any,
+          any,
+          any,
+          any
+        >
+      >,
+      DeSerializersT,
+      'Edm.Int16',
+      true,
+      true
+    >;
+    /**
+     * Static representation of the [[enumProperty]] property for query construction.
+     * Use to reference this property in query operations such as 'select' in the fluent request API.
+     */
+    ENUM_PROPERTY: EnumField<
+      TestEntity1<
+        DeSerializers<
+          any,
+          any,
+          any,
+          any,
+          any,
+          any,
+          any,
+          any,
+          any,
+          any,
+          any,
+          any,
+          any,
+          any,
+          any,
+          any,
+          any,
+          any,
+          any
+        >
+      >,
+      DeSerializersT,
+      TestEnumType1,
+      true,
+      true
+    >;
+    /**
+     * Static representation of the [[complexTypeProperty]] property for query construction.
+     * Use to reference this property in query operations such as 'select' in the fluent request API.
+     */
+    COMPLEX_TYPE_PROPERTY: TestComplexType1Field<
+      TestEntity1<
+        DeSerializers<
+          any,
+          any,
+          any,
+          any,
+          any,
+          any,
+          any,
+          any,
+          any,
+          any,
+          any,
+          any,
+          any,
+          any,
+          any,
+          any,
+          any,
+          any,
+          any
+        >
+      >,
+      DeSerializersT,
+      true,
+      true
+    >;
+  };
 }
 //# sourceMappingURL=TestEntity1Api.d.ts.map