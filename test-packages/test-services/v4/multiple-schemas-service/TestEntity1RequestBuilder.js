--- conflicted
+++ resolved
@@ -6,30 +6,20 @@
  *
  * This is a generated file powered by the SAP Cloud SDK for JavaScript.
  */
-<<<<<<< HEAD
-const core_1 = require('@sap-cloud-sdk/core');
+const odata_common_1 = require('@sap-cloud-sdk/odata-common');
+const odata_v4_1 = require('@sap-cloud-sdk/odata-v4');
 const TestEntity1_1 = require('./TestEntity1');
-=======
-var odata_common_1 = require('@sap-cloud-sdk/odata-common');
-var odata_v4_1 = require('@sap-cloud-sdk/odata-v4');
-var TestEntity1_1 = require('./TestEntity1');
->>>>>>> 52cb1c8d
 /**
  * Request builder class for operations supported on the [[TestEntity1]] entity.
  */
-class TestEntity1RequestBuilder extends core_1.RequestBuilder {
+class TestEntity1RequestBuilder extends odata_common_1.RequestBuilder {
   /**
    * Returns a request builder for retrieving one `TestEntity1` entity based on its keys.
    * @param keyPropertyString Key property. See [[TestEntity1.keyPropertyString]].
    * @returns A request builder for creating requests to retrieve one `TestEntity1` entity based on its keys.
    */
-<<<<<<< HEAD
   getByKey(keyPropertyString) {
-    return new core_1.GetByKeyRequestBuilderV4(TestEntity1_1.TestEntity1, {
-=======
-  TestEntity1RequestBuilder.prototype.getByKey = function (keyPropertyString) {
     return new odata_v4_1.GetByKeyRequestBuilder(TestEntity1_1.TestEntity1, {
->>>>>>> 52cb1c8d
       KeyPropertyString: keyPropertyString
     });
   }
@@ -37,67 +27,39 @@
    * Returns a request builder for querying all `TestEntity1` entities.
    * @returns A request builder for creating requests to retrieve all `TestEntity1` entities.
    */
-<<<<<<< HEAD
   getAll() {
-    return new core_1.GetAllRequestBuilderV4(TestEntity1_1.TestEntity1);
+    return new odata_v4_1.GetAllRequestBuilder(TestEntity1_1.TestEntity1);
   }
-=======
-  TestEntity1RequestBuilder.prototype.getAll = function () {
-    return new odata_v4_1.GetAllRequestBuilder(TestEntity1_1.TestEntity1);
-  };
->>>>>>> 52cb1c8d
   /**
    * Returns a request builder for creating a `TestEntity1` entity.
    * @param entity The entity to be created
    * @returns A request builder for creating requests that create an entity of type `TestEntity1`.
    */
-<<<<<<< HEAD
   create(entity) {
-    return new core_1.CreateRequestBuilderV4(TestEntity1_1.TestEntity1, entity);
-  }
-=======
-  TestEntity1RequestBuilder.prototype.create = function (entity) {
     return new odata_v4_1.CreateRequestBuilder(
       TestEntity1_1.TestEntity1,
       entity
     );
-  };
->>>>>>> 52cb1c8d
+  }
   /**
    * Returns a request builder for updating an entity of type `TestEntity1`.
    * @param entity The entity to be updated
    * @returns A request builder for creating requests that update an entity of type `TestEntity1`.
    */
-<<<<<<< HEAD
   update(entity) {
-    return new core_1.UpdateRequestBuilderV4(TestEntity1_1.TestEntity1, entity);
-  }
-  delete(keyPropertyStringOrEntity) {
-    return new core_1.DeleteRequestBuilderV4(
-=======
-  TestEntity1RequestBuilder.prototype.update = function (entity) {
     return new odata_v4_1.UpdateRequestBuilder(
       TestEntity1_1.TestEntity1,
       entity
     );
-  };
-  TestEntity1RequestBuilder.prototype.delete = function (
-    keyPropertyStringOrEntity
-  ) {
+  }
+  delete(keyPropertyStringOrEntity) {
     return new odata_v4_1.DeleteRequestBuilder(
->>>>>>> 52cb1c8d
       TestEntity1_1.TestEntity1,
       keyPropertyStringOrEntity instanceof TestEntity1_1.TestEntity1
         ? keyPropertyStringOrEntity
         : { KeyPropertyString: keyPropertyStringOrEntity }
     );
-<<<<<<< HEAD
   }
 }
-=======
-  };
-  return TestEntity1RequestBuilder;
-})(odata_common_1.RequestBuilder);
->>>>>>> 52cb1c8d
 exports.TestEntity1RequestBuilder = TestEntity1RequestBuilder;
 //# sourceMappingURL=TestEntity1RequestBuilder.js.map