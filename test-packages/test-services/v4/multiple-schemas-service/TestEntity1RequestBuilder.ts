--- conflicted
+++ resolved
@@ -3,10 +3,6 @@
  *
  * This is a generated file powered by the SAP Cloud SDK for JavaScript.
  */
-<<<<<<< HEAD
-import { DeserializedType, RequestBuilder } from '@sap-cloud-sdk/odata-common/internal';
-import { DefaultDeSerializers, DeSerializers, GetAllRequestBuilder, GetByKeyRequestBuilder, CreateRequestBuilder, UpdateRequestBuilder, DeleteRequestBuilder } from '@sap-cloud-sdk/odata-v4';
-=======
 import {
   DefaultDeSerializers,
   DeSerializers,
@@ -18,20 +14,25 @@
   DeserializedType,
   RequestBuilder
 } from '@sap-cloud-sdk/odata-v4';
->>>>>>> e8ad5cf8
 import { TestEntity1 } from './TestEntity1';
 
 /**
  * Request builder class for operations supported on the [[TestEntity1]] entity.
  */
-export class TestEntity1RequestBuilder<T extends DeSerializers = DefaultDeSerializers> extends RequestBuilder<TestEntity1<T>, T> {
+export class TestEntity1RequestBuilder<
+  T extends DeSerializers = DefaultDeSerializers
+> extends RequestBuilder<TestEntity1<T>, T> {
   /**
    * Returns a request builder for retrieving one `TestEntity1` entity based on its keys.
    * @param keyPropertyString Key property. See [[TestEntity1.keyPropertyString]].
    * @returns A request builder for creating requests to retrieve one `TestEntity1` entity based on its keys.
    */
-  getByKey(keyPropertyString: DeserializedType<T, 'Edm.String'>): GetByKeyRequestBuilder<TestEntity1<T>, T> {
-    return new GetByKeyRequestBuilder<TestEntity1<T>, T>(this.entityApi, { KeyPropertyString: keyPropertyString });
+  getByKey(
+    keyPropertyString: DeserializedType<T, 'Edm.String'>
+  ): GetByKeyRequestBuilder<TestEntity1<T>, T> {
+    return new GetByKeyRequestBuilder<TestEntity1<T>, T>(this.entityApi, {
+      KeyPropertyString: keyPropertyString
+    });
   }
 
   /**
@@ -72,7 +73,14 @@
    * @returns A request builder for creating requests that delete an entity of type `TestEntity1` by taking the entity as a parameter.
    */
   delete(entity: TestEntity1<T>): DeleteRequestBuilder<TestEntity1<T>, T>;
-  delete(keyPropertyStringOrEntity: any): DeleteRequestBuilder<TestEntity1<T>, T> {
-    return new DeleteRequestBuilder<TestEntity1<T>, T>(this.entityApi, keyPropertyStringOrEntity instanceof TestEntity1 ? keyPropertyStringOrEntity : { KeyPropertyString: keyPropertyStringOrEntity! });
+  delete(
+    keyPropertyStringOrEntity: any
+  ): DeleteRequestBuilder<TestEntity1<T>, T> {
+    return new DeleteRequestBuilder<TestEntity1<T>, T>(
+      this.entityApi,
+      keyPropertyStringOrEntity instanceof TestEntity1
+        ? keyPropertyStringOrEntity
+        : { KeyPropertyString: keyPropertyStringOrEntity! }
+    );
   }
 }