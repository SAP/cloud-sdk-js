--- conflicted
+++ resolved
@@ -3,22 +3,20 @@
  *
  * This is a generated file powered by the SAP Cloud SDK for JavaScript.
  */
-<<<<<<< HEAD
-import { Entity, DefaultDeSerializers, DeSerializers } from '@sap-cloud-sdk/odata-v4';
-import { DeserializedType } from '@sap-cloud-sdk/odata-common/internal';
-=======
 import {
   Entity,
   DefaultDeSerializers,
   DeSerializers,
   DeserializedType
 } from '@sap-cloud-sdk/odata-v4';
->>>>>>> e8ad5cf8
 
 /**
  * This class represents the entity "A_TestEntity2" of service "API_MULTIPLE_SCHEMAS_SRV".
  */
-export class TestEntity2<T extends DeSerializers = DefaultDeSerializers> extends Entity implements TestEntity2Type<T> {
+export class TestEntity2<T extends DeSerializers = DefaultDeSerializers>
+  extends Entity
+  implements TestEntity2Type<T>
+{
   /**
    * Technical entity name for TestEntity2.
    */
@@ -42,7 +40,9 @@
   singleProperty?: DeserializedType<T, 'Edm.Single'> | null;
 }
 
-export interface TestEntity2Type<T extends DeSerializers = DefaultDeSerializers> {
+export interface TestEntity2Type<
+  T extends DeSerializers = DefaultDeSerializers
+> {
   keyPropertyString: DeserializedType<T, 'Edm.String'>;
   singleProperty?: DeserializedType<T, 'Edm.Single'> | null;
 }