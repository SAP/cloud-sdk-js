import { TestEntity2 } from './TestEntity2';
import { TestEntity2RequestBuilder } from './TestEntity2RequestBuilder';
<<<<<<< HEAD
import { CustomField, DefaultDeSerializers, DeSerializers } from '@sap-cloud-sdk/odata-v4';
import { EdmTypeField, OrderableEdmTypeField, AllFields, EntityBuilderType, EntityApi } from '@sap-cloud-sdk/odata-common/internal';
export declare class TestEntity2Api<DeSerializersT extends DeSerializers = DefaultDeSerializers> implements EntityApi<TestEntity2<DeSerializersT>, DeSerializersT> {
    deSerializers: DeSerializersT;
    constructor(deSerializers?: DeSerializersT);
    private navigationPropertyFields;
    _addNavigationProperties(linkedApis: [
    ]): this;
    entityConstructor: typeof TestEntity2;
    requestBuilder(): TestEntity2RequestBuilder<DeSerializersT>;
    entityBuilder(): EntityBuilderType<TestEntity2<DeSerializersT>, DeSerializersT>;
    customField<NullableT extends boolean = false>(fieldName: string, isNullable?: NullableT): CustomField<TestEntity2<DeSerializersT>, DeSerializersT, NullableT>;
    get schema(): {
        /**
         *
         * All fields selector.
         */
        ALL_FIELDS: AllFields<TestEntity2<DeSerializers<any, any, any, any, any, any, any, any, any, any, any, any, any, any, any, any, any, any, any>>>;
        /**
=======
import {
  CustomField,
  DefaultDeSerializers,
  DeSerializers,
  AllFields,
  EntityBuilderType,
  EntityApi,
  EdmTypeField,
  OrderableEdmTypeField
} from '@sap-cloud-sdk/odata-v4';
export declare class TestEntity2Api<
  DeSerializersT extends DeSerializers = DefaultDeSerializers
> implements EntityApi<TestEntity2<DeSerializersT>, DeSerializersT>
{
  deSerializers: DeSerializersT;
  constructor(deSerializers?: DeSerializersT);
  private navigationPropertyFields;
  _addNavigationProperties(linkedApis: []): this;
  entityConstructor: typeof TestEntity2;
  requestBuilder(): TestEntity2RequestBuilder<DeSerializersT>;
  entityBuilder(): EntityBuilderType<
    TestEntity2<DeSerializersT>,
    DeSerializersT
  >;
  customField<NullableT extends boolean = false>(
    fieldName: string,
    isNullable?: NullableT
  ): CustomField<TestEntity2<DeSerializersT>, DeSerializersT, NullableT>;
  get schema(): {
    /**
     *
     * All fields selector.
     */
    ALL_FIELDS: AllFields<
      TestEntity2<
        DeSerializers<
          any,
          any,
          any,
          any,
          any,
          any,
          any,
          any,
          any,
          any,
          any,
          any,
          any,
          any,
          any,
          any,
          any,
          any,
          any
        >
      >
    >;
    /**
>>>>>>> e8ad5cf8
     * Static representation of the [[keyPropertyString]] property for query construction.
     * Use to reference this property in query operations such as 'select' in the fluent request API.
     */
        KEY_PROPERTY_STRING: EdmTypeField<TestEntity2<DeSerializers<any, any, any, any, any, any, any, any, any, any, any, any, any, any, any, any, any, any, any>>, DeSerializersT, "Edm.String", false, true>;
        /**
         * Static representation of the [[singleProperty]] property for query construction.
         * Use to reference this property in query operations such as 'select' in the fluent request API.
         */
        SINGLE_PROPERTY: OrderableEdmTypeField<TestEntity2<DeSerializers<any, any, any, any, any, any, any, any, any, any, any, any, any, any, any, any, any, any, any>>, DeSerializersT, "Edm.Single", true, true>;
    };
}
//# sourceMappingURL=TestEntity2Api.d.ts.map<|MERGE_RESOLUTION|>--- conflicted
+++ resolved
@@ -1,26 +1,5 @@
 import { TestEntity2 } from './TestEntity2';
 import { TestEntity2RequestBuilder } from './TestEntity2RequestBuilder';
-<<<<<<< HEAD
-import { CustomField, DefaultDeSerializers, DeSerializers } from '@sap-cloud-sdk/odata-v4';
-import { EdmTypeField, OrderableEdmTypeField, AllFields, EntityBuilderType, EntityApi } from '@sap-cloud-sdk/odata-common/internal';
-export declare class TestEntity2Api<DeSerializersT extends DeSerializers = DefaultDeSerializers> implements EntityApi<TestEntity2<DeSerializersT>, DeSerializersT> {
-    deSerializers: DeSerializersT;
-    constructor(deSerializers?: DeSerializersT);
-    private navigationPropertyFields;
-    _addNavigationProperties(linkedApis: [
-    ]): this;
-    entityConstructor: typeof TestEntity2;
-    requestBuilder(): TestEntity2RequestBuilder<DeSerializersT>;
-    entityBuilder(): EntityBuilderType<TestEntity2<DeSerializersT>, DeSerializersT>;
-    customField<NullableT extends boolean = false>(fieldName: string, isNullable?: NullableT): CustomField<TestEntity2<DeSerializersT>, DeSerializersT, NullableT>;
-    get schema(): {
-        /**
-         *
-         * All fields selector.
-         */
-        ALL_FIELDS: AllFields<TestEntity2<DeSerializers<any, any, any, any, any, any, any, any, any, any, any, any, any, any, any, any, any, any, any>>>;
-        /**
-=======
 import {
   CustomField,
   DefaultDeSerializers,
@@ -80,16 +59,71 @@
       >
     >;
     /**
->>>>>>> e8ad5cf8
      * Static representation of the [[keyPropertyString]] property for query construction.
      * Use to reference this property in query operations such as 'select' in the fluent request API.
      */
-        KEY_PROPERTY_STRING: EdmTypeField<TestEntity2<DeSerializers<any, any, any, any, any, any, any, any, any, any, any, any, any, any, any, any, any, any, any>>, DeSerializersT, "Edm.String", false, true>;
-        /**
-         * Static representation of the [[singleProperty]] property for query construction.
-         * Use to reference this property in query operations such as 'select' in the fluent request API.
-         */
-        SINGLE_PROPERTY: OrderableEdmTypeField<TestEntity2<DeSerializers<any, any, any, any, any, any, any, any, any, any, any, any, any, any, any, any, any, any, any>>, DeSerializersT, "Edm.Single", true, true>;
-    };
+    KEY_PROPERTY_STRING: EdmTypeField<
+      TestEntity2<
+        DeSerializers<
+          any,
+          any,
+          any,
+          any,
+          any,
+          any,
+          any,
+          any,
+          any,
+          any,
+          any,
+          any,
+          any,
+          any,
+          any,
+          any,
+          any,
+          any,
+          any
+        >
+      >,
+      DeSerializersT,
+      'Edm.String',
+      false,
+      true
+    >;
+    /**
+     * Static representation of the [[singleProperty]] property for query construction.
+     * Use to reference this property in query operations such as 'select' in the fluent request API.
+     */
+    SINGLE_PROPERTY: OrderableEdmTypeField<
+      TestEntity2<
+        DeSerializers<
+          any,
+          any,
+          any,
+          any,
+          any,
+          any,
+          any,
+          any,
+          any,
+          any,
+          any,
+          any,
+          any,
+          any,
+          any,
+          any,
+          any,
+          any,
+          any
+        >
+      >,
+      DeSerializersT,
+      'Edm.Single',
+      true,
+      true
+    >;
+  };
 }
 //# sourceMappingURL=TestEntity2Api.d.ts.map