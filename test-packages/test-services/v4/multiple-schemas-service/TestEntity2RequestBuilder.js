--- conflicted
+++ resolved
@@ -6,30 +6,20 @@
  *
  * This is a generated file powered by the SAP Cloud SDK for JavaScript.
  */
-<<<<<<< HEAD
-const core_1 = require('@sap-cloud-sdk/core');
+const odata_common_1 = require('@sap-cloud-sdk/odata-common');
+const odata_v4_1 = require('@sap-cloud-sdk/odata-v4');
 const TestEntity2_1 = require('./TestEntity2');
-=======
-var odata_common_1 = require('@sap-cloud-sdk/odata-common');
-var odata_v4_1 = require('@sap-cloud-sdk/odata-v4');
-var TestEntity2_1 = require('./TestEntity2');
->>>>>>> 52cb1c8d
 /**
  * Request builder class for operations supported on the [[TestEntity2]] entity.
  */
-class TestEntity2RequestBuilder extends core_1.RequestBuilder {
+class TestEntity2RequestBuilder extends odata_common_1.RequestBuilder {
   /**
    * Returns a request builder for retrieving one `TestEntity2` entity based on its keys.
    * @param keyPropertyString Key property. See [[TestEntity2.keyPropertyString]].
    * @returns A request builder for creating requests to retrieve one `TestEntity2` entity based on its keys.
    */
-<<<<<<< HEAD
   getByKey(keyPropertyString) {
-    return new core_1.GetByKeyRequestBuilderV4(TestEntity2_1.TestEntity2, {
-=======
-  TestEntity2RequestBuilder.prototype.getByKey = function (keyPropertyString) {
     return new odata_v4_1.GetByKeyRequestBuilder(TestEntity2_1.TestEntity2, {
->>>>>>> 52cb1c8d
       KeyPropertyString: keyPropertyString
     });
   }
@@ -37,67 +27,39 @@
    * Returns a request builder for querying all `TestEntity2` entities.
    * @returns A request builder for creating requests to retrieve all `TestEntity2` entities.
    */
-<<<<<<< HEAD
   getAll() {
-    return new core_1.GetAllRequestBuilderV4(TestEntity2_1.TestEntity2);
+    return new odata_v4_1.GetAllRequestBuilder(TestEntity2_1.TestEntity2);
   }
-=======
-  TestEntity2RequestBuilder.prototype.getAll = function () {
-    return new odata_v4_1.GetAllRequestBuilder(TestEntity2_1.TestEntity2);
-  };
->>>>>>> 52cb1c8d
   /**
    * Returns a request builder for creating a `TestEntity2` entity.
    * @param entity The entity to be created
    * @returns A request builder for creating requests that create an entity of type `TestEntity2`.
    */
-<<<<<<< HEAD
   create(entity) {
-    return new core_1.CreateRequestBuilderV4(TestEntity2_1.TestEntity2, entity);
-  }
-=======
-  TestEntity2RequestBuilder.prototype.create = function (entity) {
     return new odata_v4_1.CreateRequestBuilder(
       TestEntity2_1.TestEntity2,
       entity
     );
-  };
->>>>>>> 52cb1c8d
+  }
   /**
    * Returns a request builder for updating an entity of type `TestEntity2`.
    * @param entity The entity to be updated
    * @returns A request builder for creating requests that update an entity of type `TestEntity2`.
    */
-<<<<<<< HEAD
   update(entity) {
-    return new core_1.UpdateRequestBuilderV4(TestEntity2_1.TestEntity2, entity);
-  }
-  delete(keyPropertyStringOrEntity) {
-    return new core_1.DeleteRequestBuilderV4(
-=======
-  TestEntity2RequestBuilder.prototype.update = function (entity) {
     return new odata_v4_1.UpdateRequestBuilder(
       TestEntity2_1.TestEntity2,
       entity
     );
-  };
-  TestEntity2RequestBuilder.prototype.delete = function (
-    keyPropertyStringOrEntity
-  ) {
+  }
+  delete(keyPropertyStringOrEntity) {
     return new odata_v4_1.DeleteRequestBuilder(
->>>>>>> 52cb1c8d
       TestEntity2_1.TestEntity2,
       keyPropertyStringOrEntity instanceof TestEntity2_1.TestEntity2
         ? keyPropertyStringOrEntity
         : { KeyPropertyString: keyPropertyStringOrEntity }
     );
-<<<<<<< HEAD
   }
 }
-=======
-  };
-  return TestEntity2RequestBuilder;
-})(odata_common_1.RequestBuilder);
->>>>>>> 52cb1c8d
 exports.TestEntity2RequestBuilder = TestEntity2RequestBuilder;
 //# sourceMappingURL=TestEntity2RequestBuilder.js.map