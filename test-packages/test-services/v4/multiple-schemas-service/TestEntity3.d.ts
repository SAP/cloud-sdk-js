<<<<<<< HEAD
import { Entity, DefaultDeSerializers, DeSerializers } from '@sap-cloud-sdk/odata-v4';
import { DeserializedType } from '@sap-cloud-sdk/odata-common/internal';
=======
import {
  Entity,
  DefaultDeSerializers,
  DeSerializers,
  DeserializedType
} from '@sap-cloud-sdk/odata-v4';
>>>>>>> e8ad5cf8
import { TestComplexType2 } from './TestComplexType2';
import { TestEnumType2 } from './TestEnumType2';
/**
 * This class represents the entity "A_TestEntity3" of service "API_MULTIPLE_SCHEMAS_SRV".
 */
export declare class TestEntity3<T extends DeSerializers = DefaultDeSerializers> extends Entity implements TestEntity3Type<T> {
    /**
     * Technical entity name for TestEntity3.
     */
    static _entityName: string;
    /**
     * Default url path for the according service.
     */
    static _defaultServicePath: string;
    /**
     * All key fields of the TestEntity3 entity
     */
    static _keys: string[];
    /**
     * Key Property String.
     */
    keyPropertyString: DeserializedType<T, 'Edm.String'>;
    /**
     * Enum Property.
     * @nullable
     */
    enumProperty?: TestEnumType2 | null;
    /**
     * Complex Type Property.
     * @nullable
     */
    complexTypeProperty?: TestComplexType2<T> | null;
}
export interface TestEntity3Type<T extends DeSerializers = DefaultDeSerializers> {
    keyPropertyString: DeserializedType<T, 'Edm.String'>;
    enumProperty?: TestEnumType2 | null;
    complexTypeProperty?: TestComplexType2<T> | null;
}
//# sourceMappingURL=TestEntity3.d.ts.map<|MERGE_RESOLUTION|>--- conflicted
+++ resolved
@@ -1,50 +1,50 @@
-<<<<<<< HEAD
-import { Entity, DefaultDeSerializers, DeSerializers } from '@sap-cloud-sdk/odata-v4';
-import { DeserializedType } from '@sap-cloud-sdk/odata-common/internal';
-=======
 import {
   Entity,
   DefaultDeSerializers,
   DeSerializers,
   DeserializedType
 } from '@sap-cloud-sdk/odata-v4';
->>>>>>> e8ad5cf8
 import { TestComplexType2 } from './TestComplexType2';
 import { TestEnumType2 } from './TestEnumType2';
 /**
  * This class represents the entity "A_TestEntity3" of service "API_MULTIPLE_SCHEMAS_SRV".
  */
-export declare class TestEntity3<T extends DeSerializers = DefaultDeSerializers> extends Entity implements TestEntity3Type<T> {
-    /**
-     * Technical entity name for TestEntity3.
-     */
-    static _entityName: string;
-    /**
-     * Default url path for the according service.
-     */
-    static _defaultServicePath: string;
-    /**
-     * All key fields of the TestEntity3 entity
-     */
-    static _keys: string[];
-    /**
-     * Key Property String.
-     */
-    keyPropertyString: DeserializedType<T, 'Edm.String'>;
-    /**
-     * Enum Property.
-     * @nullable
-     */
-    enumProperty?: TestEnumType2 | null;
-    /**
-     * Complex Type Property.
-     * @nullable
-     */
-    complexTypeProperty?: TestComplexType2<T> | null;
+export declare class TestEntity3<T extends DeSerializers = DefaultDeSerializers>
+  extends Entity
+  implements TestEntity3Type<T>
+{
+  /**
+   * Technical entity name for TestEntity3.
+   */
+  static _entityName: string;
+  /**
+   * Default url path for the according service.
+   */
+  static _defaultServicePath: string;
+  /**
+   * All key fields of the TestEntity3 entity
+   */
+  static _keys: string[];
+  /**
+   * Key Property String.
+   */
+  keyPropertyString: DeserializedType<T, 'Edm.String'>;
+  /**
+   * Enum Property.
+   * @nullable
+   */
+  enumProperty?: TestEnumType2 | null;
+  /**
+   * Complex Type Property.
+   * @nullable
+   */
+  complexTypeProperty?: TestComplexType2<T> | null;
 }
-export interface TestEntity3Type<T extends DeSerializers = DefaultDeSerializers> {
-    keyPropertyString: DeserializedType<T, 'Edm.String'>;
-    enumProperty?: TestEnumType2 | null;
-    complexTypeProperty?: TestComplexType2<T> | null;
+export interface TestEntity3Type<
+  T extends DeSerializers = DefaultDeSerializers
+> {
+  keyPropertyString: DeserializedType<T, 'Edm.String'>;
+  enumProperty?: TestEnumType2 | null;
+  complexTypeProperty?: TestComplexType2<T> | null;
 }
 //# sourceMappingURL=TestEntity3.d.ts.map