"use strict";
Object.defineProperty(exports, "__esModule", { value: true });
exports.TestEntity3Api = void 0;
/*
 * Copyright (c) 2022 SAP SE or an SAP affiliate company. All rights reserved.
 *
 * This is a generated file powered by the SAP Cloud SDK for JavaScript.
 */
<<<<<<< HEAD
const TestEntity3_1 = require("./TestEntity3");
const TestEntity3RequestBuilder_1 = require("./TestEntity3RequestBuilder");
const TestComplexType2_1 = require("./TestComplexType2");
const TestEnumType2_1 = require("./TestEnumType2");
const odata_v4_1 = require("@sap-cloud-sdk/odata-v4");
const internal_1 = require("@sap-cloud-sdk/odata-common/internal");
class TestEntity3Api {
    constructor(deSerializers = odata_v4_1.defaultDeSerializers) {
        this.entityConstructor = TestEntity3_1.TestEntity3;
        this.deSerializers = deSerializers;
    }
    _addNavigationProperties(linkedApis) {
        this.navigationPropertyFields = {};
        return this;
    }
    requestBuilder() {
        return new TestEntity3RequestBuilder_1.TestEntity3RequestBuilder(this);
    }
    entityBuilder() {
        return (0, internal_1.entityBuilder)(this);
    }
    customField(fieldName, isNullable = false) {
        return new odata_v4_1.CustomField(fieldName, this.entityConstructor, this.deSerializers, isNullable);
    }
    get schema() {
        const fieldBuilder = new internal_1.FieldBuilder(TestEntity3_1.TestEntity3, this.deSerializers);
        return {
            /**
         * Static representation of the [[keyPropertyString]] property for query construction.
         * Use to reference this property in query operations such as 'select' in the fluent request API.
         */
            KEY_PROPERTY_STRING: fieldBuilder.buildEdmTypeField('KeyPropertyString', 'Edm.String', false),
            /**
             * Static representation of the [[enumProperty]] property for query construction.
             * Use to reference this property in query operations such as 'select' in the fluent request API.
             */
            ENUM_PROPERTY: fieldBuilder.buildEnumField('EnumProperty', TestEnumType2_1.TestEnumType2, true),
            /**
             * Static representation of the [[complexTypeProperty]] property for query construction.
             * Use to reference this property in query operations such as 'select' in the fluent request API.
             */
            COMPLEX_TYPE_PROPERTY: fieldBuilder.buildComplexTypeField('ComplexTypeProperty', TestComplexType2_1.TestComplexType2Field, true),
            ...this.navigationPropertyFields,
            /**
             *
             * All fields selector.
             */
            ALL_FIELDS: new internal_1.AllFields('*', TestEntity3_1.TestEntity3)
        };
    }
=======
const TestEntity3_1 = require('./TestEntity3');
const TestEntity3RequestBuilder_1 = require('./TestEntity3RequestBuilder');
const TestComplexType2_1 = require('./TestComplexType2');
const TestEnumType2_1 = require('./TestEnumType2');
const odata_v4_1 = require('@sap-cloud-sdk/odata-v4');
class TestEntity3Api {
  constructor(deSerializers = odata_v4_1.defaultDeSerializers) {
    this.entityConstructor = TestEntity3_1.TestEntity3;
    this.deSerializers = deSerializers;
  }
  _addNavigationProperties(linkedApis) {
    this.navigationPropertyFields = {};
    return this;
  }
  requestBuilder() {
    return new TestEntity3RequestBuilder_1.TestEntity3RequestBuilder(this);
  }
  entityBuilder() {
    return (0, odata_v4_1.entityBuilder)(this);
  }
  customField(fieldName, isNullable = false) {
    return new odata_v4_1.CustomField(
      fieldName,
      this.entityConstructor,
      this.deSerializers,
      isNullable
    );
  }
  get schema() {
    const fieldBuilder = new odata_v4_1.FieldBuilder(
      TestEntity3_1.TestEntity3,
      this.deSerializers
    );
    return {
      /**
       * Static representation of the [[keyPropertyString]] property for query construction.
       * Use to reference this property in query operations such as 'select' in the fluent request API.
       */
      KEY_PROPERTY_STRING: fieldBuilder.buildEdmTypeField(
        'KeyPropertyString',
        'Edm.String',
        false
      ),
      /**
       * Static representation of the [[enumProperty]] property for query construction.
       * Use to reference this property in query operations such as 'select' in the fluent request API.
       */
      ENUM_PROPERTY: fieldBuilder.buildEnumField(
        'EnumProperty',
        TestEnumType2_1.TestEnumType2,
        true
      ),
      /**
       * Static representation of the [[complexTypeProperty]] property for query construction.
       * Use to reference this property in query operations such as 'select' in the fluent request API.
       */
      COMPLEX_TYPE_PROPERTY: fieldBuilder.buildComplexTypeField(
        'ComplexTypeProperty',
        TestComplexType2_1.TestComplexType2Field,
        true
      ),
      ...this.navigationPropertyFields,
      /**
       *
       * All fields selector.
       */
      ALL_FIELDS: new odata_v4_1.AllFields('*', TestEntity3_1.TestEntity3)
    };
  }
>>>>>>> e8ad5cf8
}
exports.TestEntity3Api = TestEntity3Api;
//# sourceMappingURL=TestEntity3Api.js.map<|MERGE_RESOLUTION|>--- conflicted
+++ resolved
@@ -1,63 +1,11 @@
-"use strict";
-Object.defineProperty(exports, "__esModule", { value: true });
+'use strict';
+Object.defineProperty(exports, '__esModule', { value: true });
 exports.TestEntity3Api = void 0;
 /*
  * Copyright (c) 2022 SAP SE or an SAP affiliate company. All rights reserved.
  *
  * This is a generated file powered by the SAP Cloud SDK for JavaScript.
  */
-<<<<<<< HEAD
-const TestEntity3_1 = require("./TestEntity3");
-const TestEntity3RequestBuilder_1 = require("./TestEntity3RequestBuilder");
-const TestComplexType2_1 = require("./TestComplexType2");
-const TestEnumType2_1 = require("./TestEnumType2");
-const odata_v4_1 = require("@sap-cloud-sdk/odata-v4");
-const internal_1 = require("@sap-cloud-sdk/odata-common/internal");
-class TestEntity3Api {
-    constructor(deSerializers = odata_v4_1.defaultDeSerializers) {
-        this.entityConstructor = TestEntity3_1.TestEntity3;
-        this.deSerializers = deSerializers;
-    }
-    _addNavigationProperties(linkedApis) {
-        this.navigationPropertyFields = {};
-        return this;
-    }
-    requestBuilder() {
-        return new TestEntity3RequestBuilder_1.TestEntity3RequestBuilder(this);
-    }
-    entityBuilder() {
-        return (0, internal_1.entityBuilder)(this);
-    }
-    customField(fieldName, isNullable = false) {
-        return new odata_v4_1.CustomField(fieldName, this.entityConstructor, this.deSerializers, isNullable);
-    }
-    get schema() {
-        const fieldBuilder = new internal_1.FieldBuilder(TestEntity3_1.TestEntity3, this.deSerializers);
-        return {
-            /**
-         * Static representation of the [[keyPropertyString]] property for query construction.
-         * Use to reference this property in query operations such as 'select' in the fluent request API.
-         */
-            KEY_PROPERTY_STRING: fieldBuilder.buildEdmTypeField('KeyPropertyString', 'Edm.String', false),
-            /**
-             * Static representation of the [[enumProperty]] property for query construction.
-             * Use to reference this property in query operations such as 'select' in the fluent request API.
-             */
-            ENUM_PROPERTY: fieldBuilder.buildEnumField('EnumProperty', TestEnumType2_1.TestEnumType2, true),
-            /**
-             * Static representation of the [[complexTypeProperty]] property for query construction.
-             * Use to reference this property in query operations such as 'select' in the fluent request API.
-             */
-            COMPLEX_TYPE_PROPERTY: fieldBuilder.buildComplexTypeField('ComplexTypeProperty', TestComplexType2_1.TestComplexType2Field, true),
-            ...this.navigationPropertyFields,
-            /**
-             *
-             * All fields selector.
-             */
-            ALL_FIELDS: new internal_1.AllFields('*', TestEntity3_1.TestEntity3)
-        };
-    }
-=======
 const TestEntity3_1 = require('./TestEntity3');
 const TestEntity3RequestBuilder_1 = require('./TestEntity3RequestBuilder');
 const TestComplexType2_1 = require('./TestComplexType2');
@@ -127,7 +75,6 @@
       ALL_FIELDS: new odata_v4_1.AllFields('*', TestEntity3_1.TestEntity3)
     };
   }
->>>>>>> e8ad5cf8
 }
 exports.TestEntity3Api = TestEntity3Api;
 //# sourceMappingURL=TestEntity3Api.js.map