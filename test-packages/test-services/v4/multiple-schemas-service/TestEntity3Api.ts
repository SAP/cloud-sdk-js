--- conflicted
+++ resolved
@@ -7,10 +7,6 @@
 import { TestEntity3RequestBuilder } from './TestEntity3RequestBuilder';
 import { TestComplexType2, TestComplexType2Field } from './TestComplexType2';
 import { TestEnumType2 } from './TestEnumType2';
-<<<<<<< HEAD
-import { CustomField, defaultDeSerializers, DefaultDeSerializers, DeSerializers, mergeDefaultDeSerializersWith } from '@sap-cloud-sdk/odata-v4';
-import { EdmTypeField, EnumField, AllFields, entityBuilder, EntityBuilderType, EntityApi, FieldBuilder, Time } from '@sap-cloud-sdk/odata-common/internal';
-=======
 import {
   CustomField,
   defaultDeSerializers,
@@ -26,49 +22,33 @@
   EdmTypeField,
   EnumField
 } from '@sap-cloud-sdk/odata-v4';
->>>>>>> e8ad5cf8
 import { BigNumber } from 'bignumber.js';
 import { Moment, Duration } from 'moment';
-export class TestEntity3Api<DeSerializersT extends DeSerializers = DefaultDeSerializers> implements 
-    EntityApi<
-      TestEntity3<
-        DeSerializersT
-      >, 
-      DeSerializersT
-    > {
+export class TestEntity3Api<
+  DeSerializersT extends DeSerializers = DefaultDeSerializers
+> implements EntityApi<TestEntity3<DeSerializersT>, DeSerializersT>
+{
   public deSerializers: DeSerializersT;
 
-  constructor(
-    deSerializers: DeSerializersT = defaultDeSerializers as any) {
+  constructor(deSerializers: DeSerializersT = defaultDeSerializers as any) {
     this.deSerializers = deSerializers;
   }
 
-  private navigationPropertyFields!: {
-      
-    };
+  private navigationPropertyFields!: {};
 
-  _addNavigationProperties(
-      linkedApis: [
-        
-      ]): this {
-        this.navigationPropertyFields = {
-          
-        };
-        return this;
-      }
-  
+  _addNavigationProperties(linkedApis: []): this {
+    this.navigationPropertyFields = {};
+    return this;
+  }
+
   entityConstructor = TestEntity3;
-  
-  requestBuilder(): TestEntity3RequestBuilder<
-    DeSerializersT
-  > {
+
+  requestBuilder(): TestEntity3RequestBuilder<DeSerializersT> {
     return new TestEntity3RequestBuilder<DeSerializersT>(this);
   }
-  
+
   entityBuilder(): EntityBuilderType<
-    TestEntity3<
-      DeSerializersT
-    >,
+    TestEntity3<DeSerializersT>,
     DeSerializersT
   > {
     return entityBuilder(this);
@@ -77,12 +57,7 @@
   customField<NullableT extends boolean = false>(
     fieldName: string,
     isNullable: NullableT = false as NullableT
-  ): CustomField<
-  TestEntity3<
-      DeSerializersT>,
-    DeSerializersT,
-    NullableT
-  > {
+  ): CustomField<TestEntity3<DeSerializersT>, DeSerializersT, NullableT> {
     return new CustomField(
       fieldName,
       this.entityConstructor,
@@ -93,28 +68,40 @@
 
   get schema() {
     const fieldBuilder = new FieldBuilder(TestEntity3, this.deSerializers);
-    return { 
-    /**
- * Static representation of the [[keyPropertyString]] property for query construction.
- * Use to reference this property in query operations such as 'select' in the fluent request API.
- */
-KEY_PROPERTY_STRING: fieldBuilder.buildEdmTypeField('KeyPropertyString', 'Edm.String', false),
-/**
- * Static representation of the [[enumProperty]] property for query construction.
- * Use to reference this property in query operations such as 'select' in the fluent request API.
- */
-ENUM_PROPERTY: fieldBuilder.buildEnumField('EnumProperty', TestEnumType2, true),
-/**
- * Static representation of the [[complexTypeProperty]] property for query construction.
- * Use to reference this property in query operations such as 'select' in the fluent request API.
- */
-COMPLEX_TYPE_PROPERTY: fieldBuilder.buildComplexTypeField('ComplexTypeProperty', TestComplexType2Field, true),
-...this.navigationPropertyFields,
-/**
- * 
- * All fields selector.
- */
-ALL_FIELDS: new AllFields('*', TestEntity3) 
-  };
+    return {
+      /**
+       * Static representation of the [[keyPropertyString]] property for query construction.
+       * Use to reference this property in query operations such as 'select' in the fluent request API.
+       */
+      KEY_PROPERTY_STRING: fieldBuilder.buildEdmTypeField(
+        'KeyPropertyString',
+        'Edm.String',
+        false
+      ),
+      /**
+       * Static representation of the [[enumProperty]] property for query construction.
+       * Use to reference this property in query operations such as 'select' in the fluent request API.
+       */
+      ENUM_PROPERTY: fieldBuilder.buildEnumField(
+        'EnumProperty',
+        TestEnumType2,
+        true
+      ),
+      /**
+       * Static representation of the [[complexTypeProperty]] property for query construction.
+       * Use to reference this property in query operations such as 'select' in the fluent request API.
+       */
+      COMPLEX_TYPE_PROPERTY: fieldBuilder.buildComplexTypeField(
+        'ComplexTypeProperty',
+        TestComplexType2Field,
+        true
+      ),
+      ...this.navigationPropertyFields,
+      /**
+       *
+       * All fields selector.
+       */
+      ALL_FIELDS: new AllFields('*', TestEntity3)
+    };
   }
 }