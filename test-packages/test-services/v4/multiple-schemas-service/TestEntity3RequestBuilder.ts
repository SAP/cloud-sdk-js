--- conflicted
+++ resolved
@@ -3,10 +3,6 @@
  *
  * This is a generated file powered by the SAP Cloud SDK for JavaScript.
  */
-<<<<<<< HEAD
-import { DeserializedType, RequestBuilder } from '@sap-cloud-sdk/odata-common/internal';
-import { DefaultDeSerializers, DeSerializers, GetAllRequestBuilder, GetByKeyRequestBuilder, CreateRequestBuilder, UpdateRequestBuilder, DeleteRequestBuilder } from '@sap-cloud-sdk/odata-v4';
-=======
 import {
   DefaultDeSerializers,
   DeSerializers,
@@ -18,20 +14,25 @@
   DeserializedType,
   RequestBuilder
 } from '@sap-cloud-sdk/odata-v4';
->>>>>>> e8ad5cf8
 import { TestEntity3 } from './TestEntity3';
 
 /**
  * Request builder class for operations supported on the [[TestEntity3]] entity.
  */
-export class TestEntity3RequestBuilder<T extends DeSerializers = DefaultDeSerializers> extends RequestBuilder<TestEntity3<T>, T> {
+export class TestEntity3RequestBuilder<
+  T extends DeSerializers = DefaultDeSerializers
+> extends RequestBuilder<TestEntity3<T>, T> {
   /**
    * Returns a request builder for retrieving one `TestEntity3` entity based on its keys.
    * @param keyPropertyString Key property. See [[TestEntity3.keyPropertyString]].
    * @returns A request builder for creating requests to retrieve one `TestEntity3` entity based on its keys.
    */
-  getByKey(keyPropertyString: DeserializedType<T, 'Edm.String'>): GetByKeyRequestBuilder<TestEntity3<T>, T> {
-    return new GetByKeyRequestBuilder<TestEntity3<T>, T>(this.entityApi, { KeyPropertyString: keyPropertyString });
+  getByKey(
+    keyPropertyString: DeserializedType<T, 'Edm.String'>
+  ): GetByKeyRequestBuilder<TestEntity3<T>, T> {
+    return new GetByKeyRequestBuilder<TestEntity3<T>, T>(this.entityApi, {
+      KeyPropertyString: keyPropertyString
+    });
   }
 
   /**
@@ -72,7 +73,14 @@
    * @returns A request builder for creating requests that delete an entity of type `TestEntity3` by taking the entity as a parameter.
    */
   delete(entity: TestEntity3<T>): DeleteRequestBuilder<TestEntity3<T>, T>;
-  delete(keyPropertyStringOrEntity: any): DeleteRequestBuilder<TestEntity3<T>, T> {
-    return new DeleteRequestBuilder<TestEntity3<T>, T>(this.entityApi, keyPropertyStringOrEntity instanceof TestEntity3 ? keyPropertyStringOrEntity : { KeyPropertyString: keyPropertyStringOrEntity! });
+  delete(
+    keyPropertyStringOrEntity: any
+  ): DeleteRequestBuilder<TestEntity3<T>, T> {
+    return new DeleteRequestBuilder<TestEntity3<T>, T>(
+      this.entityApi,
+      keyPropertyStringOrEntity instanceof TestEntity3
+        ? keyPropertyStringOrEntity
+        : { KeyPropertyString: keyPropertyStringOrEntity! }
+    );
   }
 }