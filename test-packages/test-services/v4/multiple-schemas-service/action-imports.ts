--- conflicted
+++ resolved
@@ -3,10 +3,6 @@
  *
  * This is a generated file powered by the SAP Cloud SDK for JavaScript.
  */
-<<<<<<< HEAD
-import '@sap-cloud-sdk/odata-common/internal';
-import { entityDeserializer, ActionImportRequestBuilder, ActionImportParameter, transformReturnValueForComplexType, DeSerializers, DefaultDeSerializers, defaultDeSerializers } from '@sap-cloud-sdk/odata-v4';
-=======
 import {
   entityDeserializer,
   ActionImportRequestBuilder,
@@ -16,7 +12,6 @@
   DefaultDeSerializers,
   defaultDeSerializers
 } from '@sap-cloud-sdk/odata-v4';
->>>>>>> e8ad5cf8
 import { multipleSchemasService } from './service';
 import { TestComplexType1 } from './TestComplexType1';
 import { TestComplexType2 } from './TestComplexType2';
@@ -24,45 +19,81 @@
 /**
  * Type of the parameters to be passed to [[testActionImportNoParameterComplexReturnType1]].
  */
-export interface TestActionImportNoParameterComplexReturnType1Parameters<DeSerializersT extends DeSerializers> {
-}
+export interface TestActionImportNoParameterComplexReturnType1Parameters<
+  DeSerializersT extends DeSerializers
+> {}
 
 /**
- * Test Action Import No Parameter Complex Return Type 1. 
+ * Test Action Import No Parameter Complex Return Type 1.
  *
  * @param parameters - Object containing all parameters for the action import.
  * @returns A request builder that allows to overwrite some of the values and execute the resulting request.
  */
-export function testActionImportNoParameterComplexReturnType1<DeSerializersT extends DeSerializers = DefaultDeSerializers>(parameters: TestActionImportNoParameterComplexReturnType1Parameters<DeSerializersT>, deSerializers: DeSerializersT = defaultDeSerializers as any): ActionImportRequestBuilder<DeSerializersT, TestActionImportNoParameterComplexReturnType1Parameters<DeSerializersT>, TestComplexType1> {
-  const params = {
+export function testActionImportNoParameterComplexReturnType1<
+  DeSerializersT extends DeSerializers = DefaultDeSerializers
+>(
+  parameters: TestActionImportNoParameterComplexReturnType1Parameters<DeSerializersT>,
+  deSerializers: DeSerializersT = defaultDeSerializers as any
+): ActionImportRequestBuilder<
+  DeSerializersT,
+  TestActionImportNoParameterComplexReturnType1Parameters<DeSerializersT>,
+  TestComplexType1
+> {
+  const params = {};
 
-  }
-
-  return new ActionImportRequestBuilder('/sap/opu/odata/sap/API_TEST_SRV', 'TestActionImportNoParameterComplexReturnType1', (data) => transformReturnValueForComplexType(data, (data) => entityDeserializer(
+  return new ActionImportRequestBuilder(
+    '/sap/opu/odata/sap/API_TEST_SRV',
+    'TestActionImportNoParameterComplexReturnType1',
+    data =>
+      transformReturnValueForComplexType(data, data =>
+        entityDeserializer(deSerializers).deserializeComplexType(
+          data,
+          TestComplexType1
+        )
+      ),
+    params,
     deSerializers
-  ).deserializeComplexType(data, TestComplexType1)), params, deSerializers);
+  );
 }
 
 /**
  * Type of the parameters to be passed to [[testActionImportNoParameterComplexReturnType2]].
  */
-export interface TestActionImportNoParameterComplexReturnType2Parameters<DeSerializersT extends DeSerializers> {
-}
+export interface TestActionImportNoParameterComplexReturnType2Parameters<
+  DeSerializersT extends DeSerializers
+> {}
 
 /**
- * Test Action Import No Parameter Complex Return Type 2. 
+ * Test Action Import No Parameter Complex Return Type 2.
  *
  * @param parameters - Object containing all parameters for the action import.
  * @returns A request builder that allows to overwrite some of the values and execute the resulting request.
  */
-export function testActionImportNoParameterComplexReturnType2<DeSerializersT extends DeSerializers = DefaultDeSerializers>(parameters: TestActionImportNoParameterComplexReturnType2Parameters<DeSerializersT>, deSerializers: DeSerializersT = defaultDeSerializers as any): ActionImportRequestBuilder<DeSerializersT, TestActionImportNoParameterComplexReturnType2Parameters<DeSerializersT>, TestComplexType2> {
-  const params = {
+export function testActionImportNoParameterComplexReturnType2<
+  DeSerializersT extends DeSerializers = DefaultDeSerializers
+>(
+  parameters: TestActionImportNoParameterComplexReturnType2Parameters<DeSerializersT>,
+  deSerializers: DeSerializersT = defaultDeSerializers as any
+): ActionImportRequestBuilder<
+  DeSerializersT,
+  TestActionImportNoParameterComplexReturnType2Parameters<DeSerializersT>,
+  TestComplexType2
+> {
+  const params = {};
 
-  }
-
-  return new ActionImportRequestBuilder('/sap/opu/odata/sap/API_TEST_SRV', 'TestActionImportNoParameterComplexReturnType2', (data) => transformReturnValueForComplexType(data, (data) => entityDeserializer(
+  return new ActionImportRequestBuilder(
+    '/sap/opu/odata/sap/API_TEST_SRV',
+    'TestActionImportNoParameterComplexReturnType2',
+    data =>
+      transformReturnValueForComplexType(data, data =>
+        entityDeserializer(deSerializers).deserializeComplexType(
+          data,
+          TestComplexType2
+        )
+      ),
+    params,
     deSerializers
-  ).deserializeComplexType(data, TestComplexType2)), params, deSerializers);
+  );
 }
 
 export const actionImports = {
