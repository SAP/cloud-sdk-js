'use strict';
Object.defineProperty(exports, '__esModule', { value: true });
exports.functionImports =
  exports.testFunctionImportEntityReturnType2 =
  exports.testFunctionImportEntityReturnType1 =
    void 0;
<<<<<<< HEAD
/*
 * Copyright (c) 2021 SAP SE or an SAP affiliate company. All rights reserved.
 *
 * This is a generated file powered by the SAP Cloud SDK for JavaScript.
 */
const core_1 = require('@sap-cloud-sdk/core');
const TestEntity1_1 = require('./TestEntity1');
const TestEntity2_1 = require('./TestEntity2');
=======
var odata_v4_1 = require('@sap-cloud-sdk/odata-v4');
var TestEntity1_1 = require('./TestEntity1');
var TestEntity2_1 = require('./TestEntity2');
>>>>>>> 52cb1c8d
/**
 * Test Function Import Entity Return Type 1.
 * @param parameters - Object containing all parameters for the function import.
 * @returns A request builder that allows to overwrite some of the values and execute the resulting request.
 */
function testFunctionImportEntityReturnType1(parameters) {
<<<<<<< HEAD
  const params = {};
  return new core_1.FunctionImportRequestBuilderV4(
    '/sap/opu/odata/sap/API_TEST_SRV',
    'TestFunctionImportEntityReturnType1',
    data =>
      (0, core_1.transformReturnValueForEntityV4)(
=======
  var params = {};
  return new odata_v4_1.FunctionImportRequestBuilder(
    '/sap/opu/odata/sap/API_TEST_SRV',
    'TestFunctionImportEntityReturnType1',
    function (data) {
      return (0, odata_v4_1.transformReturnValueForEntity)(
>>>>>>> 52cb1c8d
        data,
        TestEntity1_1.TestEntity1
      ),
    params
  );
}
exports.testFunctionImportEntityReturnType1 =
  testFunctionImportEntityReturnType1;
/**
 * Test Function Import Entity Return Type 2.
 * @param parameters - Object containing all parameters for the function import.
 * @returns A request builder that allows to overwrite some of the values and execute the resulting request.
 */
function testFunctionImportEntityReturnType2(parameters) {
<<<<<<< HEAD
  const params = {};
  return new core_1.FunctionImportRequestBuilderV4(
    '/sap/opu/odata/sap/API_TEST_SRV',
    'TestFunctionImportEntityReturnType2',
    data =>
      (0, core_1.transformReturnValueForEntityV4)(
=======
  var params = {};
  return new odata_v4_1.FunctionImportRequestBuilder(
    '/sap/opu/odata/sap/API_TEST_SRV',
    'TestFunctionImportEntityReturnType2',
    function (data) {
      return (0, odata_v4_1.transformReturnValueForEntity)(
>>>>>>> 52cb1c8d
        data,
        TestEntity2_1.TestEntity2
      ),
    params
  );
}
exports.testFunctionImportEntityReturnType2 =
  testFunctionImportEntityReturnType2;
exports.functionImports = {
  testFunctionImportEntityReturnType1,
  testFunctionImportEntityReturnType2
};
//# sourceMappingURL=function-imports.js.map<|MERGE_RESOLUTION|>--- conflicted
+++ resolved
@@ -4,41 +4,21 @@
   exports.testFunctionImportEntityReturnType2 =
   exports.testFunctionImportEntityReturnType1 =
     void 0;
-<<<<<<< HEAD
-/*
- * Copyright (c) 2021 SAP SE or an SAP affiliate company. All rights reserved.
- *
- * This is a generated file powered by the SAP Cloud SDK for JavaScript.
- */
-const core_1 = require('@sap-cloud-sdk/core');
+const odata_v4_1 = require('@sap-cloud-sdk/odata-v4');
 const TestEntity1_1 = require('./TestEntity1');
 const TestEntity2_1 = require('./TestEntity2');
-=======
-var odata_v4_1 = require('@sap-cloud-sdk/odata-v4');
-var TestEntity1_1 = require('./TestEntity1');
-var TestEntity2_1 = require('./TestEntity2');
->>>>>>> 52cb1c8d
 /**
  * Test Function Import Entity Return Type 1.
  * @param parameters - Object containing all parameters for the function import.
  * @returns A request builder that allows to overwrite some of the values and execute the resulting request.
  */
 function testFunctionImportEntityReturnType1(parameters) {
-<<<<<<< HEAD
   const params = {};
-  return new core_1.FunctionImportRequestBuilderV4(
+  return new odata_v4_1.FunctionImportRequestBuilder(
     '/sap/opu/odata/sap/API_TEST_SRV',
     'TestFunctionImportEntityReturnType1',
     data =>
-      (0, core_1.transformReturnValueForEntityV4)(
-=======
-  var params = {};
-  return new odata_v4_1.FunctionImportRequestBuilder(
-    '/sap/opu/odata/sap/API_TEST_SRV',
-    'TestFunctionImportEntityReturnType1',
-    function (data) {
-      return (0, odata_v4_1.transformReturnValueForEntity)(
->>>>>>> 52cb1c8d
+      (0, odata_v4_1.transformReturnValueForEntity)(
         data,
         TestEntity1_1.TestEntity1
       ),
@@ -53,21 +33,12 @@
  * @returns A request builder that allows to overwrite some of the values and execute the resulting request.
  */
 function testFunctionImportEntityReturnType2(parameters) {
-<<<<<<< HEAD
   const params = {};
-  return new core_1.FunctionImportRequestBuilderV4(
+  return new odata_v4_1.FunctionImportRequestBuilder(
     '/sap/opu/odata/sap/API_TEST_SRV',
     'TestFunctionImportEntityReturnType2',
     data =>
-      (0, core_1.transformReturnValueForEntityV4)(
-=======
-  var params = {};
-  return new odata_v4_1.FunctionImportRequestBuilder(
-    '/sap/opu/odata/sap/API_TEST_SRV',
-    'TestFunctionImportEntityReturnType2',
-    function (data) {
-      return (0, odata_v4_1.transformReturnValueForEntity)(
->>>>>>> 52cb1c8d
+      (0, odata_v4_1.transformReturnValueForEntity)(
         data,
         TestEntity2_1.TestEntity2
       ),
