/*
 * Copyright (c) 2022 SAP SE or an SAP affiliate company. All rights reserved.
 *
 * This is a generated file powered by the SAP Cloud SDK for JavaScript.
 */
import { TestEntity1Api } from './TestEntity1Api';
import { TestEntity2Api } from './TestEntity2Api';
import { TestEntity3Api } from './TestEntity3Api';
import { TestEntity4Api } from './TestEntity4Api';
<<<<<<< HEAD
=======
import {
  testFunctionImportEntityReturnType1,
  testFunctionImportEntityReturnType2,
  TestFunctionImportEntityReturnType1Parameters,
  TestFunctionImportEntityReturnType2Parameters
} from './function-imports';
import {
  testActionImportNoParameterComplexReturnType1,
  testActionImportNoParameterComplexReturnType2,
  TestActionImportNoParameterComplexReturnType1Parameters,
  TestActionImportNoParameterComplexReturnType2Parameters
} from './action-imports';
import { Time } from '@sap-cloud-sdk/odata-common/internal';
>>>>>>> d79e0a21
import { BigNumber } from 'bignumber.js';
import { Moment, Duration } from 'moment';
import {
  defaultDeSerializers,
  DeSerializers,
  DefaultDeSerializers,
  mergeDefaultDeSerializersWith,
  Time
} from '@sap-cloud-sdk/odata-v4';

export function multipleSchemasService<
  BinaryT = string,
  BooleanT = boolean,
  ByteT = number,
  DecimalT = BigNumber,
  DoubleT = number,
  FloatT = number,
  Int16T = number,
  Int32T = number,
  Int64T = BigNumber,
  GuidT = string,
  SByteT = number,
  SingleT = number,
  StringT = string,
  AnyT = any,
  DateTimeOffsetT = Moment,
  DateT = Moment,
  DurationT = Duration,
  TimeOfDayT = Time
>(
  deSerializers: Partial<
    DeSerializers<
      BinaryT,
      BooleanT,
      ByteT,
      DecimalT,
      DoubleT,
      FloatT,
      Int16T,
      Int32T,
      Int64T,
      GuidT,
      SByteT,
      SingleT,
      StringT,
      AnyT,
      DateTimeOffsetT,
      DateT,
      DurationT,
      TimeOfDayT
    >
  > = defaultDeSerializers as any
): MultipleSchemasService<
  DeSerializers<
    BinaryT,
    BooleanT,
    ByteT,
    DecimalT,
    DoubleT,
    FloatT,
    Int16T,
    Int32T,
    Int64T,
    GuidT,
    SByteT,
    SingleT,
    StringT,
    AnyT,
    DateTimeOffsetT,
    DateT,
    DurationT,
    TimeOfDayT
  >
> {
  return new MultipleSchemasService(
    mergeDefaultDeSerializersWith(deSerializers)
  );
}
export class MultipleSchemasService<
  DeSerializersT extends DeSerializers = DefaultDeSerializers
> {
  private apis: Record<string, any> = {};
  private deSerializers: DeSerializersT;

  constructor(deSerializers: DeSerializersT) {
    this.deSerializers = deSerializers;
  }

  private initApi(key: string, ctor: new (...args: any[]) => any): any {
    if (!this.apis[key]) {
      this.apis[key] = new ctor(this.deSerializers);
    }
    return this.apis[key];
  }

  get testEntity1Api(): TestEntity1Api<DeSerializersT> {
    return this.initApi('testEntity1Api', TestEntity1Api);
  }

  get testEntity2Api(): TestEntity2Api<DeSerializersT> {
    return this.initApi('testEntity2Api', TestEntity2Api);
  }

  get testEntity3Api(): TestEntity3Api<DeSerializersT> {
    return this.initApi('testEntity3Api', TestEntity3Api);
  }

  get testEntity4Api(): TestEntity4Api<DeSerializersT> {
    return this.initApi('testEntity4Api', TestEntity4Api);
  }

  get functionImports() {
    return {
      testFunctionImportEntityReturnType1: (
        parameter: TestFunctionImportEntityReturnType1Parameters<DeSerializersT>
      ) => testFunctionImportEntityReturnType1(parameter, this.deSerializers),
      testFunctionImportEntityReturnType2: (
        parameter: TestFunctionImportEntityReturnType2Parameters<DeSerializersT>
      ) => testFunctionImportEntityReturnType2(parameter, this.deSerializers)
    };
  }

  get actionImports() {
    return {
      testActionImportNoParameterComplexReturnType1: (
        parameter: TestActionImportNoParameterComplexReturnType1Parameters<DeSerializersT>
      ) =>
        testActionImportNoParameterComplexReturnType1(
          parameter,
          this.deSerializers
        ),
      testActionImportNoParameterComplexReturnType2: (
        parameter: TestActionImportNoParameterComplexReturnType2Parameters<DeSerializersT>
      ) =>
        testActionImportNoParameterComplexReturnType2(
          parameter,
          this.deSerializers
        )
    };
  }
}<|MERGE_RESOLUTION|>--- conflicted
+++ resolved
@@ -7,8 +7,6 @@
 import { TestEntity2Api } from './TestEntity2Api';
 import { TestEntity3Api } from './TestEntity3Api';
 import { TestEntity4Api } from './TestEntity4Api';
-<<<<<<< HEAD
-=======
 import {
   testFunctionImportEntityReturnType1,
   testFunctionImportEntityReturnType2,
@@ -21,8 +19,6 @@
   TestActionImportNoParameterComplexReturnType1Parameters,
   TestActionImportNoParameterComplexReturnType2Parameters
 } from './action-imports';
-import { Time } from '@sap-cloud-sdk/odata-common/internal';
->>>>>>> d79e0a21
 import { BigNumber } from 'bignumber.js';
 import { Moment, Duration } from 'moment';
 import {
