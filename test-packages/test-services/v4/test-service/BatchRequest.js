"use strict";
Object.defineProperty(exports, "__esModule", { value: true });
exports.defaultTestServicePath = exports.changeset = exports.batch = void 0;
/*
 * Copyright (c) 2022 SAP SE or an SAP affiliate company. All rights reserved.
 *
 * This is a generated file powered by the SAP Cloud SDK for JavaScript.
 */
<<<<<<< HEAD
const odata_v4_1 = require("@sap-cloud-sdk/odata-v4");
const util_1 = require("@sap-cloud-sdk/util");
const internal_1 = require("@sap-cloud-sdk/odata-common/internal");
=======
const odata_v4_1 = require('@sap-cloud-sdk/odata-v4');
const util_1 = require('@sap-cloud-sdk/util');
>>>>>>> e8ad5cf8
function batch(first, ...rest) {
    return new odata_v4_1.ODataBatchRequestBuilder(exports.defaultTestServicePath, (0, util_1.variadicArgumentToArray)(first, rest));
}
exports.batch = batch;
function changeset(first, ...rest) {
<<<<<<< HEAD
    return new internal_1.BatchChangeSet((0, util_1.variadicArgumentToArray)(first, rest));
=======
  return new odata_v4_1.BatchChangeSet(
    (0, util_1.variadicArgumentToArray)(first, rest)
  );
>>>>>>> e8ad5cf8
}
exports.changeset = changeset;
exports.defaultTestServicePath = '/sap/opu/odata/sap/API_TEST_SRV';
//# sourceMappingURL=BatchRequest.js.map<|MERGE_RESOLUTION|>--- conflicted
+++ resolved
@@ -1,31 +1,24 @@
-"use strict";
-Object.defineProperty(exports, "__esModule", { value: true });
+'use strict';
+Object.defineProperty(exports, '__esModule', { value: true });
 exports.defaultTestServicePath = exports.changeset = exports.batch = void 0;
 /*
  * Copyright (c) 2022 SAP SE or an SAP affiliate company. All rights reserved.
  *
  * This is a generated file powered by the SAP Cloud SDK for JavaScript.
  */
-<<<<<<< HEAD
-const odata_v4_1 = require("@sap-cloud-sdk/odata-v4");
-const util_1 = require("@sap-cloud-sdk/util");
-const internal_1 = require("@sap-cloud-sdk/odata-common/internal");
-=======
 const odata_v4_1 = require('@sap-cloud-sdk/odata-v4');
 const util_1 = require('@sap-cloud-sdk/util');
->>>>>>> e8ad5cf8
 function batch(first, ...rest) {
-    return new odata_v4_1.ODataBatchRequestBuilder(exports.defaultTestServicePath, (0, util_1.variadicArgumentToArray)(first, rest));
+  return new odata_v4_1.ODataBatchRequestBuilder(
+    exports.defaultTestServicePath,
+    (0, util_1.variadicArgumentToArray)(first, rest)
+  );
 }
 exports.batch = batch;
 function changeset(first, ...rest) {
-<<<<<<< HEAD
-    return new internal_1.BatchChangeSet((0, util_1.variadicArgumentToArray)(first, rest));
-=======
   return new odata_v4_1.BatchChangeSet(
     (0, util_1.variadicArgumentToArray)(first, rest)
   );
->>>>>>> e8ad5cf8
 }
 exports.changeset = changeset;
 exports.defaultTestServicePath = '/sap/opu/odata/sap/API_TEST_SRV';
