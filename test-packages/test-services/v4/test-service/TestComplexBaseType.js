"use strict";
Object.defineProperty(exports, "__esModule", { value: true });
exports.TestComplexBaseType = exports.TestComplexBaseTypeField = void 0;
<<<<<<< HEAD
const internal_1 = require("@sap-cloud-sdk/odata-common/internal");
=======
/*
 * Copyright (c) 2022 SAP SE or an SAP affiliate company. All rights reserved.
 *
 * This is a generated file powered by the SAP Cloud SDK for JavaScript.
 */
const odata_v4_1 = require('@sap-cloud-sdk/odata-v4');
>>>>>>> e8ad5cf8
/**
 * TestComplexBaseTypeField
 * @typeparam EntityT - Type of the entity the complex type field belongs to.
 */
<<<<<<< HEAD
class TestComplexBaseTypeField extends internal_1.ComplexTypeField {
=======
class TestComplexBaseTypeField extends odata_v4_1.ComplexTypeField {
  /**
   * Creates an instance of TestComplexBaseTypeField.
   * @param fieldName - Actual name of the field as used in the OData request.
   * @param fieldOf - Either the parent entity constructor of the parent complex type this field belongs to.
   */
  constructor(fieldName, fieldOf, deSerializers, fieldOptions) {
    super(fieldName, fieldOf, deSerializers, TestComplexBaseType, fieldOptions);
    this._fieldBuilder = new odata_v4_1.FieldBuilder(this, this.deSerializers);
>>>>>>> e8ad5cf8
    /**
     * Creates an instance of TestComplexBaseTypeField.
     * @param fieldName - Actual name of the field as used in the OData request.
     * @param fieldOf - Either the parent entity constructor of the parent complex type this field belongs to.
     */
    constructor(fieldName, fieldOf, deSerializers, fieldOptions) {
        super(fieldName, fieldOf, deSerializers, TestComplexBaseType, fieldOptions);
        this._fieldBuilder = new internal_1.FieldBuilder(this, this.deSerializers);
        /**
         * Representation of the [[TestComplexBaseType.baseStringProperty]] property for query construction.
         * Use to reference this property in query operations such as 'filter' in the fluent request API.
         */
        this.baseStringProperty = this._fieldBuilder.buildEdmTypeField('BaseStringProperty', 'Edm.String', true);
    }
}
exports.TestComplexBaseTypeField = TestComplexBaseTypeField;
var TestComplexBaseType;
(function (TestComplexBaseType) {
    /**
     * Metadata information on all properties of the `TestComplexBaseType` complex type.
     */
    TestComplexBaseType._propertyMetadata = [{
            originalName: 'BaseStringProperty',
            name: 'baseStringProperty',
            type: 'Edm.String',
            isCollection: false
        }];
})(TestComplexBaseType = exports.TestComplexBaseType || (exports.TestComplexBaseType = {}));
//# sourceMappingURL=TestComplexBaseType.js.map<|MERGE_RESOLUTION|>--- conflicted
+++ resolved
@@ -1,23 +1,16 @@
-"use strict";
-Object.defineProperty(exports, "__esModule", { value: true });
+'use strict';
+Object.defineProperty(exports, '__esModule', { value: true });
 exports.TestComplexBaseType = exports.TestComplexBaseTypeField = void 0;
-<<<<<<< HEAD
-const internal_1 = require("@sap-cloud-sdk/odata-common/internal");
-=======
 /*
  * Copyright (c) 2022 SAP SE or an SAP affiliate company. All rights reserved.
  *
  * This is a generated file powered by the SAP Cloud SDK for JavaScript.
  */
 const odata_v4_1 = require('@sap-cloud-sdk/odata-v4');
->>>>>>> e8ad5cf8
 /**
  * TestComplexBaseTypeField
  * @typeparam EntityT - Type of the entity the complex type field belongs to.
  */
-<<<<<<< HEAD
-class TestComplexBaseTypeField extends internal_1.ComplexTypeField {
-=======
 class TestComplexBaseTypeField extends odata_v4_1.ComplexTypeField {
   /**
    * Creates an instance of TestComplexBaseTypeField.
@@ -27,33 +20,33 @@
   constructor(fieldName, fieldOf, deSerializers, fieldOptions) {
     super(fieldName, fieldOf, deSerializers, TestComplexBaseType, fieldOptions);
     this._fieldBuilder = new odata_v4_1.FieldBuilder(this, this.deSerializers);
->>>>>>> e8ad5cf8
     /**
-     * Creates an instance of TestComplexBaseTypeField.
-     * @param fieldName - Actual name of the field as used in the OData request.
-     * @param fieldOf - Either the parent entity constructor of the parent complex type this field belongs to.
+     * Representation of the [[TestComplexBaseType.baseStringProperty]] property for query construction.
+     * Use to reference this property in query operations such as 'filter' in the fluent request API.
      */
-    constructor(fieldName, fieldOf, deSerializers, fieldOptions) {
-        super(fieldName, fieldOf, deSerializers, TestComplexBaseType, fieldOptions);
-        this._fieldBuilder = new internal_1.FieldBuilder(this, this.deSerializers);
-        /**
-         * Representation of the [[TestComplexBaseType.baseStringProperty]] property for query construction.
-         * Use to reference this property in query operations such as 'filter' in the fluent request API.
-         */
-        this.baseStringProperty = this._fieldBuilder.buildEdmTypeField('BaseStringProperty', 'Edm.String', true);
-    }
+    this.baseStringProperty = this._fieldBuilder.buildEdmTypeField(
+      'BaseStringProperty',
+      'Edm.String',
+      true
+    );
+  }
 }
 exports.TestComplexBaseTypeField = TestComplexBaseTypeField;
 var TestComplexBaseType;
 (function (TestComplexBaseType) {
-    /**
-     * Metadata information on all properties of the `TestComplexBaseType` complex type.
-     */
-    TestComplexBaseType._propertyMetadata = [{
-            originalName: 'BaseStringProperty',
-            name: 'baseStringProperty',
-            type: 'Edm.String',
-            isCollection: false
-        }];
-})(TestComplexBaseType = exports.TestComplexBaseType || (exports.TestComplexBaseType = {}));
+  /**
+   * Metadata information on all properties of the `TestComplexBaseType` complex type.
+   */
+  TestComplexBaseType._propertyMetadata = [
+    {
+      originalName: 'BaseStringProperty',
+      name: 'baseStringProperty',
+      type: 'Edm.String',
+      isCollection: false
+    }
+  ];
+})(
+  (TestComplexBaseType =
+    exports.TestComplexBaseType || (exports.TestComplexBaseType = {}))
+);
 //# sourceMappingURL=TestComplexBaseType.js.map