import { TestNestedComplexType, TestNestedComplexTypeField } from './TestNestedComplexType';
import { TestEnumType } from './TestEnumType';
<<<<<<< HEAD
import { DefaultDeSerializers, DeSerializers, Entity } from '@sap-cloud-sdk/odata-v4';
import { CollectionField, ComplexTypeField, ConstructorOrField, DeserializedType, EdmTypeField, EnumField, FieldOptions, OrderableEdmTypeField, PropertyMetadata } from '@sap-cloud-sdk/odata-common/internal';
=======
import {
  CollectionField,
  ComplexTypeField,
  ConstructorOrField,
  DeSerializers,
  DefaultDeSerializers,
  DeserializedType,
  EdmTypeField,
  Entity,
  EnumField,
  FieldOptions,
  OrderableEdmTypeField,
  PropertyMetadata
} from '@sap-cloud-sdk/odata-v4';
>>>>>>> e8ad5cf8
/**
 * TestComplexType
 */
export interface TestComplexType<DeSerializersT extends DeSerializers = DefaultDeSerializers> {
    /**
     * String Property.
     */
    stringProperty: DeserializedType<DeSerializersT, 'Edm.String'>;
    /**
     * Boolean Property.
     * @nullable
     */
    booleanProperty?: DeserializedType<DeSerializersT, 'Edm.Boolean'>;
    /**
     * Guid Property.
     * @nullable
     */
    guidProperty?: DeserializedType<DeSerializersT, 'Edm.Guid'>;
    /**
     * Int 16 Property.
     * @nullable
     */
    int16Property?: DeserializedType<DeSerializersT, 'Edm.Int16'>;
    /**
     * Int 32 Property.
     * @nullable
     */
    int32Property?: DeserializedType<DeSerializersT, 'Edm.Int32'>;
    /**
     * Int 64 Property.
     * @nullable
     */
    int64Property?: DeserializedType<DeSerializersT, 'Edm.Int64'>;
    /**
     * Decimal Property.
     * @nullable
     */
    decimalProperty?: DeserializedType<DeSerializersT, 'Edm.Decimal'>;
    /**
     * Single Property.
     * @nullable
     */
    singleProperty?: DeserializedType<DeSerializersT, 'Edm.Single'>;
    /**
     * Double Property.
     * @nullable
     */
    doubleProperty?: DeserializedType<DeSerializersT, 'Edm.Double'>;
    /**
     * Float Property.
     * @nullable
     */
    floatProperty?: DeserializedType<DeSerializersT, 'Edm.Float'>;
    /**
     * Time Of Day Property.
     * @nullable
     */
    timeOfDayProperty?: DeserializedType<DeSerializersT, 'Edm.TimeOfDay'>;
    /**
     * Date Property.
     * @nullable
     */
    dateProperty?: DeserializedType<DeSerializersT, 'Edm.Date'>;
    /**
     * Date Time Off Set Property.
     * @nullable
     */
    dateTimeOffSetProperty?: DeserializedType<DeSerializersT, 'Edm.DateTimeOffset'>;
    /**
     * Byte Property.
     * @nullable
     */
    byteProperty?: DeserializedType<DeSerializersT, 'Edm.Byte'>;
    /**
     * S Byte Property.
     * @nullable
     */
    sByteProperty?: DeserializedType<DeSerializersT, 'Edm.SByte'>;
    /**
     * Geography Point Property.
     * @nullable
     */
    geographyPointProperty?: DeserializedType<DeSerializersT, 'Edm.Any'>;
    /**
     * Enum Property.
     * @nullable
     */
    enumProperty?: DeserializedType<DeSerializersT, 'Edm.Enum'>;
    /**
     * Something The Sdk Does Not Support.
     * @nullable
     */
    somethingTheSdkDoesNotSupport?: DeserializedType<DeSerializersT, 'Edm.Any'>;
    /**
     * Complex Type Property.
     * @nullable
     */
    complexTypeProperty?: DeserializedType<DeSerializersT, 'API_TEST_SRV.A_TestNestedComplexType'>;
    /**
     * Collection String Property.
     * @nullable
     */
    collectionStringProperty?: DeserializedType<DeSerializersT, 'Edm.String'>;
    /**
     * Collection Enum Property.
     * @nullable
     */
    collectionEnumProperty?: DeserializedType<DeSerializersT, 'Edm.Enum'>;
    /**
     * Collection Complex Type Property.
     * @nullable
     */
    collectionComplexTypeProperty?: DeserializedType<DeSerializersT, 'API_TEST_SRV.A_TestNestedComplexType'>;
    /**
     * Base String Property.
     * @nullable
     */
    baseStringProperty?: DeserializedType<DeSerializersT, 'Edm.String'>;
}
/**
 * TestComplexTypeField
 * @typeparam EntityT - Type of the entity the complex type field belongs to.
 */
export declare class TestComplexTypeField<EntityT extends Entity, DeSerializersT extends DeSerializers = DefaultDeSerializers, NullableT extends boolean = false, SelectableT extends boolean = false> extends ComplexTypeField<EntityT, DeSerializersT, TestComplexType, NullableT, SelectableT> {
    private _fieldBuilder;
    /**
     * Representation of the [[TestComplexType.stringProperty]] property for query construction.
     * Use to reference this property in query operations such as 'filter' in the fluent request API.
     */
    stringProperty: EdmTypeField<EntityT, DeSerializersT, 'Edm.String', false, false>;
    /**
     * Representation of the [[TestComplexType.booleanProperty]] property for query construction.
     * Use to reference this property in query operations such as 'filter' in the fluent request API.
     */
    booleanProperty: EdmTypeField<EntityT, DeSerializersT, 'Edm.Boolean', true, false>;
    /**
     * Representation of the [[TestComplexType.guidProperty]] property for query construction.
     * Use to reference this property in query operations such as 'filter' in the fluent request API.
     */
    guidProperty: EdmTypeField<EntityT, DeSerializersT, 'Edm.Guid', true, false>;
    /**
     * Representation of the [[TestComplexType.int16Property]] property for query construction.
     * Use to reference this property in query operations such as 'filter' in the fluent request API.
     */
    int16Property: OrderableEdmTypeField<EntityT, DeSerializersT, 'Edm.Int16', true, false>;
    /**
     * Representation of the [[TestComplexType.int32Property]] property for query construction.
     * Use to reference this property in query operations such as 'filter' in the fluent request API.
     */
    int32Property: OrderableEdmTypeField<EntityT, DeSerializersT, 'Edm.Int32', true, false>;
    /**
     * Representation of the [[TestComplexType.int64Property]] property for query construction.
     * Use to reference this property in query operations such as 'filter' in the fluent request API.
     */
    int64Property: OrderableEdmTypeField<EntityT, DeSerializersT, 'Edm.Int64', true, false>;
    /**
     * Representation of the [[TestComplexType.decimalProperty]] property for query construction.
     * Use to reference this property in query operations such as 'filter' in the fluent request API.
     */
    decimalProperty: OrderableEdmTypeField<EntityT, DeSerializersT, 'Edm.Decimal', true, false>;
    /**
     * Representation of the [[TestComplexType.singleProperty]] property for query construction.
     * Use to reference this property in query operations such as 'filter' in the fluent request API.
     */
    singleProperty: OrderableEdmTypeField<EntityT, DeSerializersT, 'Edm.Single', true, false>;
    /**
     * Representation of the [[TestComplexType.doubleProperty]] property for query construction.
     * Use to reference this property in query operations such as 'filter' in the fluent request API.
     */
    doubleProperty: OrderableEdmTypeField<EntityT, DeSerializersT, 'Edm.Double', true, false>;
    /**
     * Representation of the [[TestComplexType.floatProperty]] property for query construction.
     * Use to reference this property in query operations such as 'filter' in the fluent request API.
     */
    floatProperty: OrderableEdmTypeField<EntityT, DeSerializersT, 'Edm.Float', true, false>;
    /**
     * Representation of the [[TestComplexType.timeOfDayProperty]] property for query construction.
     * Use to reference this property in query operations such as 'filter' in the fluent request API.
     */
    timeOfDayProperty: OrderableEdmTypeField<EntityT, DeSerializersT, 'Edm.TimeOfDay', true, false>;
    /**
     * Representation of the [[TestComplexType.dateProperty]] property for query construction.
     * Use to reference this property in query operations such as 'filter' in the fluent request API.
     */
    dateProperty: OrderableEdmTypeField<EntityT, DeSerializersT, 'Edm.Date', true, false>;
    /**
     * Representation of the [[TestComplexType.dateTimeOffSetProperty]] property for query construction.
     * Use to reference this property in query operations such as 'filter' in the fluent request API.
     */
    dateTimeOffSetProperty: OrderableEdmTypeField<EntityT, DeSerializersT, 'Edm.DateTimeOffset', true, false>;
    /**
     * Representation of the [[TestComplexType.byteProperty]] property for query construction.
     * Use to reference this property in query operations such as 'filter' in the fluent request API.
     */
    byteProperty: OrderableEdmTypeField<EntityT, DeSerializersT, 'Edm.Byte', true, false>;
    /**
     * Representation of the [[TestComplexType.sByteProperty]] property for query construction.
     * Use to reference this property in query operations such as 'filter' in the fluent request API.
     */
    sByteProperty: OrderableEdmTypeField<EntityT, DeSerializersT, 'Edm.SByte', true, false>;
    /**
     * Representation of the [[TestComplexType.geographyPointProperty]] property for query construction.
     * Use to reference this property in query operations such as 'filter' in the fluent request API.
     */
    geographyPointProperty: EdmTypeField<EntityT, DeSerializersT, 'Edm.Any', true, false>;
    /**
     * Representation of the [[TestComplexType.enumProperty]] property for query construction.
     * Use to reference this property in query operations such as 'filter' in the fluent request API.
     */
    enumProperty: EnumField<EntityT, DeSerializersT, TestEnumType, true, false>;
    /**
     * Representation of the [[TestComplexType.somethingTheSdkDoesNotSupport]] property for query construction.
     * Use to reference this property in query operations such as 'filter' in the fluent request API.
     */
    somethingTheSdkDoesNotSupport: EdmTypeField<EntityT, DeSerializersT, 'Edm.Any', true, false>;
    /**
     * Representation of the [[TestComplexType.complexTypeProperty]] property for query construction.
     * Use to reference this property in query operations such as 'filter' in the fluent request API.
     */
    complexTypeProperty: TestNestedComplexTypeField<EntityT, DeSerializersT, true, false>;
    /**
     * Representation of the [[TestComplexType.collectionStringProperty]] property for query construction.
     * Use to reference this property in query operations such as 'filter' in the fluent request API.
     */
    collectionStringProperty: CollectionField<EntityT, DeSerializersT, 'Edm.String', true, false>;
    /**
     * Representation of the [[TestComplexType.collectionEnumProperty]] property for query construction.
     * Use to reference this property in query operations such as 'filter' in the fluent request API.
     */
    collectionEnumProperty: CollectionField<EntityT, DeSerializersT, typeof TestEnumType, true, false>;
    /**
     * Representation of the [[TestComplexType.collectionComplexTypeProperty]] property for query construction.
     * Use to reference this property in query operations such as 'filter' in the fluent request API.
     */
    collectionComplexTypeProperty: CollectionField<EntityT, DeSerializersT, TestNestedComplexType, true, false>;
    /**
     * Representation of the [[TestComplexType.baseStringProperty]] property for query construction.
     * Use to reference this property in query operations such as 'filter' in the fluent request API.
     */
    baseStringProperty: EdmTypeField<EntityT, DeSerializersT, 'Edm.String', true, false>;
    /**
     * Creates an instance of TestComplexTypeField.
     * @param fieldName - Actual name of the field as used in the OData request.
     * @param fieldOf - Either the parent entity constructor of the parent complex type this field belongs to.
     */
    constructor(fieldName: string, fieldOf: ConstructorOrField<EntityT>, deSerializers: DeSerializersT, fieldOptions?: FieldOptions<NullableT, SelectableT>);
}
export declare namespace TestComplexType {
    /**
     * Metadata information on all properties of the `TestComplexType` complex type.
     */
    const _propertyMetadata: PropertyMetadata<TestComplexType>[];
}
//# sourceMappingURL=TestComplexType.d.ts.map<|MERGE_RESOLUTION|>--- conflicted
+++ resolved
@@ -1,9 +1,8 @@
-import { TestNestedComplexType, TestNestedComplexTypeField } from './TestNestedComplexType';
+import {
+  TestNestedComplexType,
+  TestNestedComplexTypeField
+} from './TestNestedComplexType';
 import { TestEnumType } from './TestEnumType';
-<<<<<<< HEAD
-import { DefaultDeSerializers, DeSerializers, Entity } from '@sap-cloud-sdk/odata-v4';
-import { CollectionField, ComplexTypeField, ConstructorOrField, DeserializedType, EdmTypeField, EnumField, FieldOptions, OrderableEdmTypeField, PropertyMetadata } from '@sap-cloud-sdk/odata-common/internal';
-=======
 import {
   CollectionField,
   ComplexTypeField,
@@ -18,258 +17,409 @@
   OrderableEdmTypeField,
   PropertyMetadata
 } from '@sap-cloud-sdk/odata-v4';
->>>>>>> e8ad5cf8
 /**
  * TestComplexType
  */
-export interface TestComplexType<DeSerializersT extends DeSerializers = DefaultDeSerializers> {
-    /**
-     * String Property.
-     */
-    stringProperty: DeserializedType<DeSerializersT, 'Edm.String'>;
-    /**
-     * Boolean Property.
-     * @nullable
-     */
-    booleanProperty?: DeserializedType<DeSerializersT, 'Edm.Boolean'>;
-    /**
-     * Guid Property.
-     * @nullable
-     */
-    guidProperty?: DeserializedType<DeSerializersT, 'Edm.Guid'>;
-    /**
-     * Int 16 Property.
-     * @nullable
-     */
-    int16Property?: DeserializedType<DeSerializersT, 'Edm.Int16'>;
-    /**
-     * Int 32 Property.
-     * @nullable
-     */
-    int32Property?: DeserializedType<DeSerializersT, 'Edm.Int32'>;
-    /**
-     * Int 64 Property.
-     * @nullable
-     */
-    int64Property?: DeserializedType<DeSerializersT, 'Edm.Int64'>;
-    /**
-     * Decimal Property.
-     * @nullable
-     */
-    decimalProperty?: DeserializedType<DeSerializersT, 'Edm.Decimal'>;
-    /**
-     * Single Property.
-     * @nullable
-     */
-    singleProperty?: DeserializedType<DeSerializersT, 'Edm.Single'>;
-    /**
-     * Double Property.
-     * @nullable
-     */
-    doubleProperty?: DeserializedType<DeSerializersT, 'Edm.Double'>;
-    /**
-     * Float Property.
-     * @nullable
-     */
-    floatProperty?: DeserializedType<DeSerializersT, 'Edm.Float'>;
-    /**
-     * Time Of Day Property.
-     * @nullable
-     */
-    timeOfDayProperty?: DeserializedType<DeSerializersT, 'Edm.TimeOfDay'>;
-    /**
-     * Date Property.
-     * @nullable
-     */
-    dateProperty?: DeserializedType<DeSerializersT, 'Edm.Date'>;
-    /**
-     * Date Time Off Set Property.
-     * @nullable
-     */
-    dateTimeOffSetProperty?: DeserializedType<DeSerializersT, 'Edm.DateTimeOffset'>;
-    /**
-     * Byte Property.
-     * @nullable
-     */
-    byteProperty?: DeserializedType<DeSerializersT, 'Edm.Byte'>;
-    /**
-     * S Byte Property.
-     * @nullable
-     */
-    sByteProperty?: DeserializedType<DeSerializersT, 'Edm.SByte'>;
-    /**
-     * Geography Point Property.
-     * @nullable
-     */
-    geographyPointProperty?: DeserializedType<DeSerializersT, 'Edm.Any'>;
-    /**
-     * Enum Property.
-     * @nullable
-     */
-    enumProperty?: DeserializedType<DeSerializersT, 'Edm.Enum'>;
-    /**
-     * Something The Sdk Does Not Support.
-     * @nullable
-     */
-    somethingTheSdkDoesNotSupport?: DeserializedType<DeSerializersT, 'Edm.Any'>;
-    /**
-     * Complex Type Property.
-     * @nullable
-     */
-    complexTypeProperty?: DeserializedType<DeSerializersT, 'API_TEST_SRV.A_TestNestedComplexType'>;
-    /**
-     * Collection String Property.
-     * @nullable
-     */
-    collectionStringProperty?: DeserializedType<DeSerializersT, 'Edm.String'>;
-    /**
-     * Collection Enum Property.
-     * @nullable
-     */
-    collectionEnumProperty?: DeserializedType<DeSerializersT, 'Edm.Enum'>;
-    /**
-     * Collection Complex Type Property.
-     * @nullable
-     */
-    collectionComplexTypeProperty?: DeserializedType<DeSerializersT, 'API_TEST_SRV.A_TestNestedComplexType'>;
-    /**
-     * Base String Property.
-     * @nullable
-     */
-    baseStringProperty?: DeserializedType<DeSerializersT, 'Edm.String'>;
+export interface TestComplexType<
+  DeSerializersT extends DeSerializers = DefaultDeSerializers
+> {
+  /**
+   * String Property.
+   */
+  stringProperty: DeserializedType<DeSerializersT, 'Edm.String'>;
+  /**
+   * Boolean Property.
+   * @nullable
+   */
+  booleanProperty?: DeserializedType<DeSerializersT, 'Edm.Boolean'>;
+  /**
+   * Guid Property.
+   * @nullable
+   */
+  guidProperty?: DeserializedType<DeSerializersT, 'Edm.Guid'>;
+  /**
+   * Int 16 Property.
+   * @nullable
+   */
+  int16Property?: DeserializedType<DeSerializersT, 'Edm.Int16'>;
+  /**
+   * Int 32 Property.
+   * @nullable
+   */
+  int32Property?: DeserializedType<DeSerializersT, 'Edm.Int32'>;
+  /**
+   * Int 64 Property.
+   * @nullable
+   */
+  int64Property?: DeserializedType<DeSerializersT, 'Edm.Int64'>;
+  /**
+   * Decimal Property.
+   * @nullable
+   */
+  decimalProperty?: DeserializedType<DeSerializersT, 'Edm.Decimal'>;
+  /**
+   * Single Property.
+   * @nullable
+   */
+  singleProperty?: DeserializedType<DeSerializersT, 'Edm.Single'>;
+  /**
+   * Double Property.
+   * @nullable
+   */
+  doubleProperty?: DeserializedType<DeSerializersT, 'Edm.Double'>;
+  /**
+   * Float Property.
+   * @nullable
+   */
+  floatProperty?: DeserializedType<DeSerializersT, 'Edm.Float'>;
+  /**
+   * Time Of Day Property.
+   * @nullable
+   */
+  timeOfDayProperty?: DeserializedType<DeSerializersT, 'Edm.TimeOfDay'>;
+  /**
+   * Date Property.
+   * @nullable
+   */
+  dateProperty?: DeserializedType<DeSerializersT, 'Edm.Date'>;
+  /**
+   * Date Time Off Set Property.
+   * @nullable
+   */
+  dateTimeOffSetProperty?: DeserializedType<
+    DeSerializersT,
+    'Edm.DateTimeOffset'
+  >;
+  /**
+   * Byte Property.
+   * @nullable
+   */
+  byteProperty?: DeserializedType<DeSerializersT, 'Edm.Byte'>;
+  /**
+   * S Byte Property.
+   * @nullable
+   */
+  sByteProperty?: DeserializedType<DeSerializersT, 'Edm.SByte'>;
+  /**
+   * Geography Point Property.
+   * @nullable
+   */
+  geographyPointProperty?: DeserializedType<DeSerializersT, 'Edm.Any'>;
+  /**
+   * Enum Property.
+   * @nullable
+   */
+  enumProperty?: DeserializedType<DeSerializersT, 'Edm.Enum'>;
+  /**
+   * Something The Sdk Does Not Support.
+   * @nullable
+   */
+  somethingTheSdkDoesNotSupport?: DeserializedType<DeSerializersT, 'Edm.Any'>;
+  /**
+   * Complex Type Property.
+   * @nullable
+   */
+  complexTypeProperty?: DeserializedType<
+    DeSerializersT,
+    'API_TEST_SRV.A_TestNestedComplexType'
+  >;
+  /**
+   * Collection String Property.
+   * @nullable
+   */
+  collectionStringProperty?: DeserializedType<DeSerializersT, 'Edm.String'>;
+  /**
+   * Collection Enum Property.
+   * @nullable
+   */
+  collectionEnumProperty?: DeserializedType<DeSerializersT, 'Edm.Enum'>;
+  /**
+   * Collection Complex Type Property.
+   * @nullable
+   */
+  collectionComplexTypeProperty?: DeserializedType<
+    DeSerializersT,
+    'API_TEST_SRV.A_TestNestedComplexType'
+  >;
+  /**
+   * Base String Property.
+   * @nullable
+   */
+  baseStringProperty?: DeserializedType<DeSerializersT, 'Edm.String'>;
 }
 /**
  * TestComplexTypeField
  * @typeparam EntityT - Type of the entity the complex type field belongs to.
  */
-export declare class TestComplexTypeField<EntityT extends Entity, DeSerializersT extends DeSerializers = DefaultDeSerializers, NullableT extends boolean = false, SelectableT extends boolean = false> extends ComplexTypeField<EntityT, DeSerializersT, TestComplexType, NullableT, SelectableT> {
-    private _fieldBuilder;
-    /**
-     * Representation of the [[TestComplexType.stringProperty]] property for query construction.
-     * Use to reference this property in query operations such as 'filter' in the fluent request API.
-     */
-    stringProperty: EdmTypeField<EntityT, DeSerializersT, 'Edm.String', false, false>;
-    /**
-     * Representation of the [[TestComplexType.booleanProperty]] property for query construction.
-     * Use to reference this property in query operations such as 'filter' in the fluent request API.
-     */
-    booleanProperty: EdmTypeField<EntityT, DeSerializersT, 'Edm.Boolean', true, false>;
-    /**
-     * Representation of the [[TestComplexType.guidProperty]] property for query construction.
-     * Use to reference this property in query operations such as 'filter' in the fluent request API.
-     */
-    guidProperty: EdmTypeField<EntityT, DeSerializersT, 'Edm.Guid', true, false>;
-    /**
-     * Representation of the [[TestComplexType.int16Property]] property for query construction.
-     * Use to reference this property in query operations such as 'filter' in the fluent request API.
-     */
-    int16Property: OrderableEdmTypeField<EntityT, DeSerializersT, 'Edm.Int16', true, false>;
-    /**
-     * Representation of the [[TestComplexType.int32Property]] property for query construction.
-     * Use to reference this property in query operations such as 'filter' in the fluent request API.
-     */
-    int32Property: OrderableEdmTypeField<EntityT, DeSerializersT, 'Edm.Int32', true, false>;
-    /**
-     * Representation of the [[TestComplexType.int64Property]] property for query construction.
-     * Use to reference this property in query operations such as 'filter' in the fluent request API.
-     */
-    int64Property: OrderableEdmTypeField<EntityT, DeSerializersT, 'Edm.Int64', true, false>;
-    /**
-     * Representation of the [[TestComplexType.decimalProperty]] property for query construction.
-     * Use to reference this property in query operations such as 'filter' in the fluent request API.
-     */
-    decimalProperty: OrderableEdmTypeField<EntityT, DeSerializersT, 'Edm.Decimal', true, false>;
-    /**
-     * Representation of the [[TestComplexType.singleProperty]] property for query construction.
-     * Use to reference this property in query operations such as 'filter' in the fluent request API.
-     */
-    singleProperty: OrderableEdmTypeField<EntityT, DeSerializersT, 'Edm.Single', true, false>;
-    /**
-     * Representation of the [[TestComplexType.doubleProperty]] property for query construction.
-     * Use to reference this property in query operations such as 'filter' in the fluent request API.
-     */
-    doubleProperty: OrderableEdmTypeField<EntityT, DeSerializersT, 'Edm.Double', true, false>;
-    /**
-     * Representation of the [[TestComplexType.floatProperty]] property for query construction.
-     * Use to reference this property in query operations such as 'filter' in the fluent request API.
-     */
-    floatProperty: OrderableEdmTypeField<EntityT, DeSerializersT, 'Edm.Float', true, false>;
-    /**
-     * Representation of the [[TestComplexType.timeOfDayProperty]] property for query construction.
-     * Use to reference this property in query operations such as 'filter' in the fluent request API.
-     */
-    timeOfDayProperty: OrderableEdmTypeField<EntityT, DeSerializersT, 'Edm.TimeOfDay', true, false>;
-    /**
-     * Representation of the [[TestComplexType.dateProperty]] property for query construction.
-     * Use to reference this property in query operations such as 'filter' in the fluent request API.
-     */
-    dateProperty: OrderableEdmTypeField<EntityT, DeSerializersT, 'Edm.Date', true, false>;
-    /**
-     * Representation of the [[TestComplexType.dateTimeOffSetProperty]] property for query construction.
-     * Use to reference this property in query operations such as 'filter' in the fluent request API.
-     */
-    dateTimeOffSetProperty: OrderableEdmTypeField<EntityT, DeSerializersT, 'Edm.DateTimeOffset', true, false>;
-    /**
-     * Representation of the [[TestComplexType.byteProperty]] property for query construction.
-     * Use to reference this property in query operations such as 'filter' in the fluent request API.
-     */
-    byteProperty: OrderableEdmTypeField<EntityT, DeSerializersT, 'Edm.Byte', true, false>;
-    /**
-     * Representation of the [[TestComplexType.sByteProperty]] property for query construction.
-     * Use to reference this property in query operations such as 'filter' in the fluent request API.
-     */
-    sByteProperty: OrderableEdmTypeField<EntityT, DeSerializersT, 'Edm.SByte', true, false>;
-    /**
-     * Representation of the [[TestComplexType.geographyPointProperty]] property for query construction.
-     * Use to reference this property in query operations such as 'filter' in the fluent request API.
-     */
-    geographyPointProperty: EdmTypeField<EntityT, DeSerializersT, 'Edm.Any', true, false>;
-    /**
-     * Representation of the [[TestComplexType.enumProperty]] property for query construction.
-     * Use to reference this property in query operations such as 'filter' in the fluent request API.
-     */
-    enumProperty: EnumField<EntityT, DeSerializersT, TestEnumType, true, false>;
-    /**
-     * Representation of the [[TestComplexType.somethingTheSdkDoesNotSupport]] property for query construction.
-     * Use to reference this property in query operations such as 'filter' in the fluent request API.
-     */
-    somethingTheSdkDoesNotSupport: EdmTypeField<EntityT, DeSerializersT, 'Edm.Any', true, false>;
-    /**
-     * Representation of the [[TestComplexType.complexTypeProperty]] property for query construction.
-     * Use to reference this property in query operations such as 'filter' in the fluent request API.
-     */
-    complexTypeProperty: TestNestedComplexTypeField<EntityT, DeSerializersT, true, false>;
-    /**
-     * Representation of the [[TestComplexType.collectionStringProperty]] property for query construction.
-     * Use to reference this property in query operations such as 'filter' in the fluent request API.
-     */
-    collectionStringProperty: CollectionField<EntityT, DeSerializersT, 'Edm.String', true, false>;
-    /**
-     * Representation of the [[TestComplexType.collectionEnumProperty]] property for query construction.
-     * Use to reference this property in query operations such as 'filter' in the fluent request API.
-     */
-    collectionEnumProperty: CollectionField<EntityT, DeSerializersT, typeof TestEnumType, true, false>;
-    /**
-     * Representation of the [[TestComplexType.collectionComplexTypeProperty]] property for query construction.
-     * Use to reference this property in query operations such as 'filter' in the fluent request API.
-     */
-    collectionComplexTypeProperty: CollectionField<EntityT, DeSerializersT, TestNestedComplexType, true, false>;
-    /**
-     * Representation of the [[TestComplexType.baseStringProperty]] property for query construction.
-     * Use to reference this property in query operations such as 'filter' in the fluent request API.
-     */
-    baseStringProperty: EdmTypeField<EntityT, DeSerializersT, 'Edm.String', true, false>;
-    /**
-     * Creates an instance of TestComplexTypeField.
-     * @param fieldName - Actual name of the field as used in the OData request.
-     * @param fieldOf - Either the parent entity constructor of the parent complex type this field belongs to.
-     */
-    constructor(fieldName: string, fieldOf: ConstructorOrField<EntityT>, deSerializers: DeSerializersT, fieldOptions?: FieldOptions<NullableT, SelectableT>);
+export declare class TestComplexTypeField<
+  EntityT extends Entity,
+  DeSerializersT extends DeSerializers = DefaultDeSerializers,
+  NullableT extends boolean = false,
+  SelectableT extends boolean = false
+> extends ComplexTypeField<
+  EntityT,
+  DeSerializersT,
+  TestComplexType,
+  NullableT,
+  SelectableT
+> {
+  private _fieldBuilder;
+  /**
+   * Representation of the [[TestComplexType.stringProperty]] property for query construction.
+   * Use to reference this property in query operations such as 'filter' in the fluent request API.
+   */
+  stringProperty: EdmTypeField<
+    EntityT,
+    DeSerializersT,
+    'Edm.String',
+    false,
+    false
+  >;
+  /**
+   * Representation of the [[TestComplexType.booleanProperty]] property for query construction.
+   * Use to reference this property in query operations such as 'filter' in the fluent request API.
+   */
+  booleanProperty: EdmTypeField<
+    EntityT,
+    DeSerializersT,
+    'Edm.Boolean',
+    true,
+    false
+  >;
+  /**
+   * Representation of the [[TestComplexType.guidProperty]] property for query construction.
+   * Use to reference this property in query operations such as 'filter' in the fluent request API.
+   */
+  guidProperty: EdmTypeField<EntityT, DeSerializersT, 'Edm.Guid', true, false>;
+  /**
+   * Representation of the [[TestComplexType.int16Property]] property for query construction.
+   * Use to reference this property in query operations such as 'filter' in the fluent request API.
+   */
+  int16Property: OrderableEdmTypeField<
+    EntityT,
+    DeSerializersT,
+    'Edm.Int16',
+    true,
+    false
+  >;
+  /**
+   * Representation of the [[TestComplexType.int32Property]] property for query construction.
+   * Use to reference this property in query operations such as 'filter' in the fluent request API.
+   */
+  int32Property: OrderableEdmTypeField<
+    EntityT,
+    DeSerializersT,
+    'Edm.Int32',
+    true,
+    false
+  >;
+  /**
+   * Representation of the [[TestComplexType.int64Property]] property for query construction.
+   * Use to reference this property in query operations such as 'filter' in the fluent request API.
+   */
+  int64Property: OrderableEdmTypeField<
+    EntityT,
+    DeSerializersT,
+    'Edm.Int64',
+    true,
+    false
+  >;
+  /**
+   * Representation of the [[TestComplexType.decimalProperty]] property for query construction.
+   * Use to reference this property in query operations such as 'filter' in the fluent request API.
+   */
+  decimalProperty: OrderableEdmTypeField<
+    EntityT,
+    DeSerializersT,
+    'Edm.Decimal',
+    true,
+    false
+  >;
+  /**
+   * Representation of the [[TestComplexType.singleProperty]] property for query construction.
+   * Use to reference this property in query operations such as 'filter' in the fluent request API.
+   */
+  singleProperty: OrderableEdmTypeField<
+    EntityT,
+    DeSerializersT,
+    'Edm.Single',
+    true,
+    false
+  >;
+  /**
+   * Representation of the [[TestComplexType.doubleProperty]] property for query construction.
+   * Use to reference this property in query operations such as 'filter' in the fluent request API.
+   */
+  doubleProperty: OrderableEdmTypeField<
+    EntityT,
+    DeSerializersT,
+    'Edm.Double',
+    true,
+    false
+  >;
+  /**
+   * Representation of the [[TestComplexType.floatProperty]] property for query construction.
+   * Use to reference this property in query operations such as 'filter' in the fluent request API.
+   */
+  floatProperty: OrderableEdmTypeField<
+    EntityT,
+    DeSerializersT,
+    'Edm.Float',
+    true,
+    false
+  >;
+  /**
+   * Representation of the [[TestComplexType.timeOfDayProperty]] property for query construction.
+   * Use to reference this property in query operations such as 'filter' in the fluent request API.
+   */
+  timeOfDayProperty: OrderableEdmTypeField<
+    EntityT,
+    DeSerializersT,
+    'Edm.TimeOfDay',
+    true,
+    false
+  >;
+  /**
+   * Representation of the [[TestComplexType.dateProperty]] property for query construction.
+   * Use to reference this property in query operations such as 'filter' in the fluent request API.
+   */
+  dateProperty: OrderableEdmTypeField<
+    EntityT,
+    DeSerializersT,
+    'Edm.Date',
+    true,
+    false
+  >;
+  /**
+   * Representation of the [[TestComplexType.dateTimeOffSetProperty]] property for query construction.
+   * Use to reference this property in query operations such as 'filter' in the fluent request API.
+   */
+  dateTimeOffSetProperty: OrderableEdmTypeField<
+    EntityT,
+    DeSerializersT,
+    'Edm.DateTimeOffset',
+    true,
+    false
+  >;
+  /**
+   * Representation of the [[TestComplexType.byteProperty]] property for query construction.
+   * Use to reference this property in query operations such as 'filter' in the fluent request API.
+   */
+  byteProperty: OrderableEdmTypeField<
+    EntityT,
+    DeSerializersT,
+    'Edm.Byte',
+    true,
+    false
+  >;
+  /**
+   * Representation of the [[TestComplexType.sByteProperty]] property for query construction.
+   * Use to reference this property in query operations such as 'filter' in the fluent request API.
+   */
+  sByteProperty: OrderableEdmTypeField<
+    EntityT,
+    DeSerializersT,
+    'Edm.SByte',
+    true,
+    false
+  >;
+  /**
+   * Representation of the [[TestComplexType.geographyPointProperty]] property for query construction.
+   * Use to reference this property in query operations such as 'filter' in the fluent request API.
+   */
+  geographyPointProperty: EdmTypeField<
+    EntityT,
+    DeSerializersT,
+    'Edm.Any',
+    true,
+    false
+  >;
+  /**
+   * Representation of the [[TestComplexType.enumProperty]] property for query construction.
+   * Use to reference this property in query operations such as 'filter' in the fluent request API.
+   */
+  enumProperty: EnumField<EntityT, DeSerializersT, TestEnumType, true, false>;
+  /**
+   * Representation of the [[TestComplexType.somethingTheSdkDoesNotSupport]] property for query construction.
+   * Use to reference this property in query operations such as 'filter' in the fluent request API.
+   */
+  somethingTheSdkDoesNotSupport: EdmTypeField<
+    EntityT,
+    DeSerializersT,
+    'Edm.Any',
+    true,
+    false
+  >;
+  /**
+   * Representation of the [[TestComplexType.complexTypeProperty]] property for query construction.
+   * Use to reference this property in query operations such as 'filter' in the fluent request API.
+   */
+  complexTypeProperty: TestNestedComplexTypeField<
+    EntityT,
+    DeSerializersT,
+    true,
+    false
+  >;
+  /**
+   * Representation of the [[TestComplexType.collectionStringProperty]] property for query construction.
+   * Use to reference this property in query operations such as 'filter' in the fluent request API.
+   */
+  collectionStringProperty: CollectionField<
+    EntityT,
+    DeSerializersT,
+    'Edm.String',
+    true,
+    false
+  >;
+  /**
+   * Representation of the [[TestComplexType.collectionEnumProperty]] property for query construction.
+   * Use to reference this property in query operations such as 'filter' in the fluent request API.
+   */
+  collectionEnumProperty: CollectionField<
+    EntityT,
+    DeSerializersT,
+    typeof TestEnumType,
+    true,
+    false
+  >;
+  /**
+   * Representation of the [[TestComplexType.collectionComplexTypeProperty]] property for query construction.
+   * Use to reference this property in query operations such as 'filter' in the fluent request API.
+   */
+  collectionComplexTypeProperty: CollectionField<
+    EntityT,
+    DeSerializersT,
+    TestNestedComplexType,
+    true,
+    false
+  >;
+  /**
+   * Representation of the [[TestComplexType.baseStringProperty]] property for query construction.
+   * Use to reference this property in query operations such as 'filter' in the fluent request API.
+   */
+  baseStringProperty: EdmTypeField<
+    EntityT,
+    DeSerializersT,
+    'Edm.String',
+    true,
+    false
+  >;
+  /**
+   * Creates an instance of TestComplexTypeField.
+   * @param fieldName - Actual name of the field as used in the OData request.
+   * @param fieldOf - Either the parent entity constructor of the parent complex type this field belongs to.
+   */
+  constructor(
+    fieldName: string,
+    fieldOf: ConstructorOrField<EntityT>,
+    deSerializers: DeSerializersT,
+    fieldOptions?: FieldOptions<NullableT, SelectableT>
+  );
 }
 export declare namespace TestComplexType {
-    /**
-     * Metadata information on all properties of the `TestComplexType` complex type.
-     */
-    const _propertyMetadata: PropertyMetadata<TestComplexType>[];
+  /**
+   * Metadata information on all properties of the `TestComplexType` complex type.
+   */
+  const _propertyMetadata: PropertyMetadata<TestComplexType>[];
 }
 //# sourceMappingURL=TestComplexType.d.ts.map