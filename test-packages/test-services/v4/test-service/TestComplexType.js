"use strict";
Object.defineProperty(exports, "__esModule", { value: true });
exports.TestComplexType = exports.TestComplexTypeField = void 0;
/*
 * Copyright (c) 2022 SAP SE or an SAP affiliate company. All rights reserved.
 *
 * This is a generated file powered by the SAP Cloud SDK for JavaScript.
 */
<<<<<<< HEAD
const TestNestedComplexType_1 = require("./TestNestedComplexType");
const TestEnumType_1 = require("./TestEnumType");
const internal_1 = require("@sap-cloud-sdk/odata-common/internal");
=======
const TestNestedComplexType_1 = require('./TestNestedComplexType');
const TestEnumType_1 = require('./TestEnumType');
const odata_v4_1 = require('@sap-cloud-sdk/odata-v4');
>>>>>>> e8ad5cf8
/**
 * TestComplexTypeField
 * @typeparam EntityT - Type of the entity the complex type field belongs to.
 */
<<<<<<< HEAD
class TestComplexTypeField extends internal_1.ComplexTypeField {
=======
class TestComplexTypeField extends odata_v4_1.ComplexTypeField {
  /**
   * Creates an instance of TestComplexTypeField.
   * @param fieldName - Actual name of the field as used in the OData request.
   * @param fieldOf - Either the parent entity constructor of the parent complex type this field belongs to.
   */
  constructor(fieldName, fieldOf, deSerializers, fieldOptions) {
    super(fieldName, fieldOf, deSerializers, TestComplexType, fieldOptions);
    this._fieldBuilder = new odata_v4_1.FieldBuilder(this, this.deSerializers);
>>>>>>> e8ad5cf8
    /**
     * Creates an instance of TestComplexTypeField.
     * @param fieldName - Actual name of the field as used in the OData request.
     * @param fieldOf - Either the parent entity constructor of the parent complex type this field belongs to.
     */
    constructor(fieldName, fieldOf, deSerializers, fieldOptions) {
        super(fieldName, fieldOf, deSerializers, TestComplexType, fieldOptions);
        this._fieldBuilder = new internal_1.FieldBuilder(this, this.deSerializers);
        /**
         * Representation of the [[TestComplexType.stringProperty]] property for query construction.
         * Use to reference this property in query operations such as 'filter' in the fluent request API.
         */
        this.stringProperty = this._fieldBuilder.buildEdmTypeField('StringProperty', 'Edm.String', false);
        /**
         * Representation of the [[TestComplexType.booleanProperty]] property for query construction.
         * Use to reference this property in query operations such as 'filter' in the fluent request API.
         */
        this.booleanProperty = this._fieldBuilder.buildEdmTypeField('BooleanProperty', 'Edm.Boolean', true);
        /**
         * Representation of the [[TestComplexType.guidProperty]] property for query construction.
         * Use to reference this property in query operations such as 'filter' in the fluent request API.
         */
        this.guidProperty = this._fieldBuilder.buildEdmTypeField('GuidProperty', 'Edm.Guid', true);
        /**
         * Representation of the [[TestComplexType.int16Property]] property for query construction.
         * Use to reference this property in query operations such as 'filter' in the fluent request API.
         */
        this.int16Property = this._fieldBuilder.buildEdmTypeField('Int16Property', 'Edm.Int16', true);
        /**
         * Representation of the [[TestComplexType.int32Property]] property for query construction.
         * Use to reference this property in query operations such as 'filter' in the fluent request API.
         */
        this.int32Property = this._fieldBuilder.buildEdmTypeField('Int32Property', 'Edm.Int32', true);
        /**
         * Representation of the [[TestComplexType.int64Property]] property for query construction.
         * Use to reference this property in query operations such as 'filter' in the fluent request API.
         */
        this.int64Property = this._fieldBuilder.buildEdmTypeField('Int64Property', 'Edm.Int64', true);
        /**
         * Representation of the [[TestComplexType.decimalProperty]] property for query construction.
         * Use to reference this property in query operations such as 'filter' in the fluent request API.
         */
        this.decimalProperty = this._fieldBuilder.buildEdmTypeField('DecimalProperty', 'Edm.Decimal', true);
        /**
         * Representation of the [[TestComplexType.singleProperty]] property for query construction.
         * Use to reference this property in query operations such as 'filter' in the fluent request API.
         */
        this.singleProperty = this._fieldBuilder.buildEdmTypeField('SingleProperty', 'Edm.Single', true);
        /**
         * Representation of the [[TestComplexType.doubleProperty]] property for query construction.
         * Use to reference this property in query operations such as 'filter' in the fluent request API.
         */
        this.doubleProperty = this._fieldBuilder.buildEdmTypeField('DoubleProperty', 'Edm.Double', true);
        /**
         * Representation of the [[TestComplexType.floatProperty]] property for query construction.
         * Use to reference this property in query operations such as 'filter' in the fluent request API.
         */
        this.floatProperty = this._fieldBuilder.buildEdmTypeField('FloatProperty', 'Edm.Float', true);
        /**
         * Representation of the [[TestComplexType.timeOfDayProperty]] property for query construction.
         * Use to reference this property in query operations such as 'filter' in the fluent request API.
         */
        this.timeOfDayProperty = this._fieldBuilder.buildEdmTypeField('TimeOfDayProperty', 'Edm.TimeOfDay', true);
        /**
         * Representation of the [[TestComplexType.dateProperty]] property for query construction.
         * Use to reference this property in query operations such as 'filter' in the fluent request API.
         */
        this.dateProperty = this._fieldBuilder.buildEdmTypeField('DateProperty', 'Edm.Date', true);
        /**
         * Representation of the [[TestComplexType.dateTimeOffSetProperty]] property for query construction.
         * Use to reference this property in query operations such as 'filter' in the fluent request API.
         */
        this.dateTimeOffSetProperty = this._fieldBuilder.buildEdmTypeField('DateTimeOffSetProperty', 'Edm.DateTimeOffset', true);
        /**
         * Representation of the [[TestComplexType.byteProperty]] property for query construction.
         * Use to reference this property in query operations such as 'filter' in the fluent request API.
         */
        this.byteProperty = this._fieldBuilder.buildEdmTypeField('ByteProperty', 'Edm.Byte', true);
        /**
         * Representation of the [[TestComplexType.sByteProperty]] property for query construction.
         * Use to reference this property in query operations such as 'filter' in the fluent request API.
         */
        this.sByteProperty = this._fieldBuilder.buildEdmTypeField('SByteProperty', 'Edm.SByte', true);
        /**
         * Representation of the [[TestComplexType.geographyPointProperty]] property for query construction.
         * Use to reference this property in query operations such as 'filter' in the fluent request API.
         */
        this.geographyPointProperty = this._fieldBuilder.buildEdmTypeField('GeographyPointProperty', 'Edm.Any', true);
        /**
         * Representation of the [[TestComplexType.enumProperty]] property for query construction.
         * Use to reference this property in query operations such as 'filter' in the fluent request API.
         */
        this.enumProperty = this._fieldBuilder.buildEnumField('EnumProperty', TestEnumType_1.TestEnumType, true);
        /**
         * Representation of the [[TestComplexType.somethingTheSdkDoesNotSupport]] property for query construction.
         * Use to reference this property in query operations such as 'filter' in the fluent request API.
         */
        this.somethingTheSdkDoesNotSupport = this._fieldBuilder.buildEdmTypeField('SomethingTheSDKDoesNotSupport', 'Edm.Any', true);
        /**
         * Representation of the [[TestComplexType.complexTypeProperty]] property for query construction.
         * Use to reference this property in query operations such as 'filter' in the fluent request API.
         */
        this.complexTypeProperty = this._fieldBuilder.buildComplexTypeField('ComplexTypeProperty', TestNestedComplexType_1.TestNestedComplexTypeField, true);
        /**
         * Representation of the [[TestComplexType.collectionStringProperty]] property for query construction.
         * Use to reference this property in query operations such as 'filter' in the fluent request API.
         */
        this.collectionStringProperty = this._fieldBuilder.buildCollectionField('CollectionStringProperty', 'Edm.String', true);
        /**
         * Representation of the [[TestComplexType.collectionEnumProperty]] property for query construction.
         * Use to reference this property in query operations such as 'filter' in the fluent request API.
         */
        this.collectionEnumProperty = this._fieldBuilder.buildCollectionField('CollectionEnumProperty', TestEnumType_1.TestEnumType, true);
        /**
         * Representation of the [[TestComplexType.collectionComplexTypeProperty]] property for query construction.
         * Use to reference this property in query operations such as 'filter' in the fluent request API.
         */
        this.collectionComplexTypeProperty = this._fieldBuilder.buildCollectionField('CollectionComplexTypeProperty', TestNestedComplexType_1.TestNestedComplexType, true);
        /**
         * Representation of the [[TestComplexType.baseStringProperty]] property for query construction.
         * Use to reference this property in query operations such as 'filter' in the fluent request API.
         */
        this.baseStringProperty = this._fieldBuilder.buildEdmTypeField('BaseStringProperty', 'Edm.String', true);
    }
}
exports.TestComplexTypeField = TestComplexTypeField;
var TestComplexType;
(function (TestComplexType) {
    /**
     * Metadata information on all properties of the `TestComplexType` complex type.
     */
    TestComplexType._propertyMetadata = [{
            originalName: 'StringProperty',
            name: 'stringProperty',
            type: 'Edm.String',
            isCollection: false
        }, {
            originalName: 'BooleanProperty',
            name: 'booleanProperty',
            type: 'Edm.Boolean',
            isCollection: false
        }, {
            originalName: 'GuidProperty',
            name: 'guidProperty',
            type: 'Edm.Guid',
            isCollection: false
        }, {
            originalName: 'Int16Property',
            name: 'int16Property',
            type: 'Edm.Int16',
            isCollection: false
        }, {
            originalName: 'Int32Property',
            name: 'int32Property',
            type: 'Edm.Int32',
            isCollection: false
        }, {
            originalName: 'Int64Property',
            name: 'int64Property',
            type: 'Edm.Int64',
            isCollection: false
        }, {
            originalName: 'DecimalProperty',
            name: 'decimalProperty',
            type: 'Edm.Decimal',
            isCollection: false
        }, {
            originalName: 'SingleProperty',
            name: 'singleProperty',
            type: 'Edm.Single',
            isCollection: false
        }, {
            originalName: 'DoubleProperty',
            name: 'doubleProperty',
            type: 'Edm.Double',
            isCollection: false
        }, {
            originalName: 'FloatProperty',
            name: 'floatProperty',
            type: 'Edm.Float',
            isCollection: false
        }, {
            originalName: 'TimeOfDayProperty',
            name: 'timeOfDayProperty',
            type: 'Edm.TimeOfDay',
            isCollection: false
        }, {
            originalName: 'DateProperty',
            name: 'dateProperty',
            type: 'Edm.Date',
            isCollection: false
        }, {
            originalName: 'DateTimeOffSetProperty',
            name: 'dateTimeOffSetProperty',
            type: 'Edm.DateTimeOffset',
            isCollection: false
        }, {
            originalName: 'ByteProperty',
            name: 'byteProperty',
            type: 'Edm.Byte',
            isCollection: false
        }, {
            originalName: 'SByteProperty',
            name: 'sByteProperty',
            type: 'Edm.SByte',
            isCollection: false
        }, {
            originalName: 'GeographyPointProperty',
            name: 'geographyPointProperty',
            type: 'Edm.Any',
            isCollection: false
        }, {
            originalName: 'EnumProperty',
            name: 'enumProperty',
            type: 'Edm.Enum',
            isCollection: false
        }, {
            originalName: 'SomethingTheSDKDoesNotSupport',
            name: 'somethingTheSdkDoesNotSupport',
            type: 'Edm.Any',
            isCollection: false
        }, {
            originalName: 'ComplexTypeProperty',
            name: 'complexTypeProperty',
            type: TestNestedComplexType_1.TestNestedComplexType,
            isCollection: false
        }, {
            originalName: 'CollectionStringProperty',
            name: 'collectionStringProperty',
            type: 'Edm.String',
            isCollection: true
        }, {
            originalName: 'CollectionEnumProperty',
            name: 'collectionEnumProperty',
            type: 'Edm.Enum',
            isCollection: true
        }, {
            originalName: 'CollectionComplexTypeProperty',
            name: 'collectionComplexTypeProperty',
            type: TestNestedComplexType_1.TestNestedComplexType,
            isCollection: true
        }, {
            originalName: 'BaseStringProperty',
            name: 'baseStringProperty',
            type: 'Edm.String',
            isCollection: false
        }];
})(TestComplexType = exports.TestComplexType || (exports.TestComplexType = {}));
//# sourceMappingURL=TestComplexType.js.map<|MERGE_RESOLUTION|>--- conflicted
+++ resolved
@@ -1,27 +1,18 @@
-"use strict";
-Object.defineProperty(exports, "__esModule", { value: true });
+'use strict';
+Object.defineProperty(exports, '__esModule', { value: true });
 exports.TestComplexType = exports.TestComplexTypeField = void 0;
 /*
  * Copyright (c) 2022 SAP SE or an SAP affiliate company. All rights reserved.
  *
  * This is a generated file powered by the SAP Cloud SDK for JavaScript.
  */
-<<<<<<< HEAD
-const TestNestedComplexType_1 = require("./TestNestedComplexType");
-const TestEnumType_1 = require("./TestEnumType");
-const internal_1 = require("@sap-cloud-sdk/odata-common/internal");
-=======
 const TestNestedComplexType_1 = require('./TestNestedComplexType');
 const TestEnumType_1 = require('./TestEnumType');
 const odata_v4_1 = require('@sap-cloud-sdk/odata-v4');
->>>>>>> e8ad5cf8
 /**
  * TestComplexTypeField
  * @typeparam EntityT - Type of the entity the complex type field belongs to.
  */
-<<<<<<< HEAD
-class TestComplexTypeField extends internal_1.ComplexTypeField {
-=======
 class TestComplexTypeField extends odata_v4_1.ComplexTypeField {
   /**
    * Creates an instance of TestComplexTypeField.
@@ -31,253 +22,363 @@
   constructor(fieldName, fieldOf, deSerializers, fieldOptions) {
     super(fieldName, fieldOf, deSerializers, TestComplexType, fieldOptions);
     this._fieldBuilder = new odata_v4_1.FieldBuilder(this, this.deSerializers);
->>>>>>> e8ad5cf8
-    /**
-     * Creates an instance of TestComplexTypeField.
-     * @param fieldName - Actual name of the field as used in the OData request.
-     * @param fieldOf - Either the parent entity constructor of the parent complex type this field belongs to.
-     */
-    constructor(fieldName, fieldOf, deSerializers, fieldOptions) {
-        super(fieldName, fieldOf, deSerializers, TestComplexType, fieldOptions);
-        this._fieldBuilder = new internal_1.FieldBuilder(this, this.deSerializers);
-        /**
-         * Representation of the [[TestComplexType.stringProperty]] property for query construction.
-         * Use to reference this property in query operations such as 'filter' in the fluent request API.
-         */
-        this.stringProperty = this._fieldBuilder.buildEdmTypeField('StringProperty', 'Edm.String', false);
-        /**
-         * Representation of the [[TestComplexType.booleanProperty]] property for query construction.
-         * Use to reference this property in query operations such as 'filter' in the fluent request API.
-         */
-        this.booleanProperty = this._fieldBuilder.buildEdmTypeField('BooleanProperty', 'Edm.Boolean', true);
-        /**
-         * Representation of the [[TestComplexType.guidProperty]] property for query construction.
-         * Use to reference this property in query operations such as 'filter' in the fluent request API.
-         */
-        this.guidProperty = this._fieldBuilder.buildEdmTypeField('GuidProperty', 'Edm.Guid', true);
-        /**
-         * Representation of the [[TestComplexType.int16Property]] property for query construction.
-         * Use to reference this property in query operations such as 'filter' in the fluent request API.
-         */
-        this.int16Property = this._fieldBuilder.buildEdmTypeField('Int16Property', 'Edm.Int16', true);
-        /**
-         * Representation of the [[TestComplexType.int32Property]] property for query construction.
-         * Use to reference this property in query operations such as 'filter' in the fluent request API.
-         */
-        this.int32Property = this._fieldBuilder.buildEdmTypeField('Int32Property', 'Edm.Int32', true);
-        /**
-         * Representation of the [[TestComplexType.int64Property]] property for query construction.
-         * Use to reference this property in query operations such as 'filter' in the fluent request API.
-         */
-        this.int64Property = this._fieldBuilder.buildEdmTypeField('Int64Property', 'Edm.Int64', true);
-        /**
-         * Representation of the [[TestComplexType.decimalProperty]] property for query construction.
-         * Use to reference this property in query operations such as 'filter' in the fluent request API.
-         */
-        this.decimalProperty = this._fieldBuilder.buildEdmTypeField('DecimalProperty', 'Edm.Decimal', true);
-        /**
-         * Representation of the [[TestComplexType.singleProperty]] property for query construction.
-         * Use to reference this property in query operations such as 'filter' in the fluent request API.
-         */
-        this.singleProperty = this._fieldBuilder.buildEdmTypeField('SingleProperty', 'Edm.Single', true);
-        /**
-         * Representation of the [[TestComplexType.doubleProperty]] property for query construction.
-         * Use to reference this property in query operations such as 'filter' in the fluent request API.
-         */
-        this.doubleProperty = this._fieldBuilder.buildEdmTypeField('DoubleProperty', 'Edm.Double', true);
-        /**
-         * Representation of the [[TestComplexType.floatProperty]] property for query construction.
-         * Use to reference this property in query operations such as 'filter' in the fluent request API.
-         */
-        this.floatProperty = this._fieldBuilder.buildEdmTypeField('FloatProperty', 'Edm.Float', true);
-        /**
-         * Representation of the [[TestComplexType.timeOfDayProperty]] property for query construction.
-         * Use to reference this property in query operations such as 'filter' in the fluent request API.
-         */
-        this.timeOfDayProperty = this._fieldBuilder.buildEdmTypeField('TimeOfDayProperty', 'Edm.TimeOfDay', true);
-        /**
-         * Representation of the [[TestComplexType.dateProperty]] property for query construction.
-         * Use to reference this property in query operations such as 'filter' in the fluent request API.
-         */
-        this.dateProperty = this._fieldBuilder.buildEdmTypeField('DateProperty', 'Edm.Date', true);
-        /**
-         * Representation of the [[TestComplexType.dateTimeOffSetProperty]] property for query construction.
-         * Use to reference this property in query operations such as 'filter' in the fluent request API.
-         */
-        this.dateTimeOffSetProperty = this._fieldBuilder.buildEdmTypeField('DateTimeOffSetProperty', 'Edm.DateTimeOffset', true);
-        /**
-         * Representation of the [[TestComplexType.byteProperty]] property for query construction.
-         * Use to reference this property in query operations such as 'filter' in the fluent request API.
-         */
-        this.byteProperty = this._fieldBuilder.buildEdmTypeField('ByteProperty', 'Edm.Byte', true);
-        /**
-         * Representation of the [[TestComplexType.sByteProperty]] property for query construction.
-         * Use to reference this property in query operations such as 'filter' in the fluent request API.
-         */
-        this.sByteProperty = this._fieldBuilder.buildEdmTypeField('SByteProperty', 'Edm.SByte', true);
-        /**
-         * Representation of the [[TestComplexType.geographyPointProperty]] property for query construction.
-         * Use to reference this property in query operations such as 'filter' in the fluent request API.
-         */
-        this.geographyPointProperty = this._fieldBuilder.buildEdmTypeField('GeographyPointProperty', 'Edm.Any', true);
-        /**
-         * Representation of the [[TestComplexType.enumProperty]] property for query construction.
-         * Use to reference this property in query operations such as 'filter' in the fluent request API.
-         */
-        this.enumProperty = this._fieldBuilder.buildEnumField('EnumProperty', TestEnumType_1.TestEnumType, true);
-        /**
-         * Representation of the [[TestComplexType.somethingTheSdkDoesNotSupport]] property for query construction.
-         * Use to reference this property in query operations such as 'filter' in the fluent request API.
-         */
-        this.somethingTheSdkDoesNotSupport = this._fieldBuilder.buildEdmTypeField('SomethingTheSDKDoesNotSupport', 'Edm.Any', true);
-        /**
-         * Representation of the [[TestComplexType.complexTypeProperty]] property for query construction.
-         * Use to reference this property in query operations such as 'filter' in the fluent request API.
-         */
-        this.complexTypeProperty = this._fieldBuilder.buildComplexTypeField('ComplexTypeProperty', TestNestedComplexType_1.TestNestedComplexTypeField, true);
-        /**
-         * Representation of the [[TestComplexType.collectionStringProperty]] property for query construction.
-         * Use to reference this property in query operations such as 'filter' in the fluent request API.
-         */
-        this.collectionStringProperty = this._fieldBuilder.buildCollectionField('CollectionStringProperty', 'Edm.String', true);
-        /**
-         * Representation of the [[TestComplexType.collectionEnumProperty]] property for query construction.
-         * Use to reference this property in query operations such as 'filter' in the fluent request API.
-         */
-        this.collectionEnumProperty = this._fieldBuilder.buildCollectionField('CollectionEnumProperty', TestEnumType_1.TestEnumType, true);
-        /**
-         * Representation of the [[TestComplexType.collectionComplexTypeProperty]] property for query construction.
-         * Use to reference this property in query operations such as 'filter' in the fluent request API.
-         */
-        this.collectionComplexTypeProperty = this._fieldBuilder.buildCollectionField('CollectionComplexTypeProperty', TestNestedComplexType_1.TestNestedComplexType, true);
-        /**
-         * Representation of the [[TestComplexType.baseStringProperty]] property for query construction.
-         * Use to reference this property in query operations such as 'filter' in the fluent request API.
-         */
-        this.baseStringProperty = this._fieldBuilder.buildEdmTypeField('BaseStringProperty', 'Edm.String', true);
-    }
+    /**
+     * Representation of the [[TestComplexType.stringProperty]] property for query construction.
+     * Use to reference this property in query operations such as 'filter' in the fluent request API.
+     */
+    this.stringProperty = this._fieldBuilder.buildEdmTypeField(
+      'StringProperty',
+      'Edm.String',
+      false
+    );
+    /**
+     * Representation of the [[TestComplexType.booleanProperty]] property for query construction.
+     * Use to reference this property in query operations such as 'filter' in the fluent request API.
+     */
+    this.booleanProperty = this._fieldBuilder.buildEdmTypeField(
+      'BooleanProperty',
+      'Edm.Boolean',
+      true
+    );
+    /**
+     * Representation of the [[TestComplexType.guidProperty]] property for query construction.
+     * Use to reference this property in query operations such as 'filter' in the fluent request API.
+     */
+    this.guidProperty = this._fieldBuilder.buildEdmTypeField(
+      'GuidProperty',
+      'Edm.Guid',
+      true
+    );
+    /**
+     * Representation of the [[TestComplexType.int16Property]] property for query construction.
+     * Use to reference this property in query operations such as 'filter' in the fluent request API.
+     */
+    this.int16Property = this._fieldBuilder.buildEdmTypeField(
+      'Int16Property',
+      'Edm.Int16',
+      true
+    );
+    /**
+     * Representation of the [[TestComplexType.int32Property]] property for query construction.
+     * Use to reference this property in query operations such as 'filter' in the fluent request API.
+     */
+    this.int32Property = this._fieldBuilder.buildEdmTypeField(
+      'Int32Property',
+      'Edm.Int32',
+      true
+    );
+    /**
+     * Representation of the [[TestComplexType.int64Property]] property for query construction.
+     * Use to reference this property in query operations such as 'filter' in the fluent request API.
+     */
+    this.int64Property = this._fieldBuilder.buildEdmTypeField(
+      'Int64Property',
+      'Edm.Int64',
+      true
+    );
+    /**
+     * Representation of the [[TestComplexType.decimalProperty]] property for query construction.
+     * Use to reference this property in query operations such as 'filter' in the fluent request API.
+     */
+    this.decimalProperty = this._fieldBuilder.buildEdmTypeField(
+      'DecimalProperty',
+      'Edm.Decimal',
+      true
+    );
+    /**
+     * Representation of the [[TestComplexType.singleProperty]] property for query construction.
+     * Use to reference this property in query operations such as 'filter' in the fluent request API.
+     */
+    this.singleProperty = this._fieldBuilder.buildEdmTypeField(
+      'SingleProperty',
+      'Edm.Single',
+      true
+    );
+    /**
+     * Representation of the [[TestComplexType.doubleProperty]] property for query construction.
+     * Use to reference this property in query operations such as 'filter' in the fluent request API.
+     */
+    this.doubleProperty = this._fieldBuilder.buildEdmTypeField(
+      'DoubleProperty',
+      'Edm.Double',
+      true
+    );
+    /**
+     * Representation of the [[TestComplexType.floatProperty]] property for query construction.
+     * Use to reference this property in query operations such as 'filter' in the fluent request API.
+     */
+    this.floatProperty = this._fieldBuilder.buildEdmTypeField(
+      'FloatProperty',
+      'Edm.Float',
+      true
+    );
+    /**
+     * Representation of the [[TestComplexType.timeOfDayProperty]] property for query construction.
+     * Use to reference this property in query operations such as 'filter' in the fluent request API.
+     */
+    this.timeOfDayProperty = this._fieldBuilder.buildEdmTypeField(
+      'TimeOfDayProperty',
+      'Edm.TimeOfDay',
+      true
+    );
+    /**
+     * Representation of the [[TestComplexType.dateProperty]] property for query construction.
+     * Use to reference this property in query operations such as 'filter' in the fluent request API.
+     */
+    this.dateProperty = this._fieldBuilder.buildEdmTypeField(
+      'DateProperty',
+      'Edm.Date',
+      true
+    );
+    /**
+     * Representation of the [[TestComplexType.dateTimeOffSetProperty]] property for query construction.
+     * Use to reference this property in query operations such as 'filter' in the fluent request API.
+     */
+    this.dateTimeOffSetProperty = this._fieldBuilder.buildEdmTypeField(
+      'DateTimeOffSetProperty',
+      'Edm.DateTimeOffset',
+      true
+    );
+    /**
+     * Representation of the [[TestComplexType.byteProperty]] property for query construction.
+     * Use to reference this property in query operations such as 'filter' in the fluent request API.
+     */
+    this.byteProperty = this._fieldBuilder.buildEdmTypeField(
+      'ByteProperty',
+      'Edm.Byte',
+      true
+    );
+    /**
+     * Representation of the [[TestComplexType.sByteProperty]] property for query construction.
+     * Use to reference this property in query operations such as 'filter' in the fluent request API.
+     */
+    this.sByteProperty = this._fieldBuilder.buildEdmTypeField(
+      'SByteProperty',
+      'Edm.SByte',
+      true
+    );
+    /**
+     * Representation of the [[TestComplexType.geographyPointProperty]] property for query construction.
+     * Use to reference this property in query operations such as 'filter' in the fluent request API.
+     */
+    this.geographyPointProperty = this._fieldBuilder.buildEdmTypeField(
+      'GeographyPointProperty',
+      'Edm.Any',
+      true
+    );
+    /**
+     * Representation of the [[TestComplexType.enumProperty]] property for query construction.
+     * Use to reference this property in query operations such as 'filter' in the fluent request API.
+     */
+    this.enumProperty = this._fieldBuilder.buildEnumField(
+      'EnumProperty',
+      TestEnumType_1.TestEnumType,
+      true
+    );
+    /**
+     * Representation of the [[TestComplexType.somethingTheSdkDoesNotSupport]] property for query construction.
+     * Use to reference this property in query operations such as 'filter' in the fluent request API.
+     */
+    this.somethingTheSdkDoesNotSupport = this._fieldBuilder.buildEdmTypeField(
+      'SomethingTheSDKDoesNotSupport',
+      'Edm.Any',
+      true
+    );
+    /**
+     * Representation of the [[TestComplexType.complexTypeProperty]] property for query construction.
+     * Use to reference this property in query operations such as 'filter' in the fluent request API.
+     */
+    this.complexTypeProperty = this._fieldBuilder.buildComplexTypeField(
+      'ComplexTypeProperty',
+      TestNestedComplexType_1.TestNestedComplexTypeField,
+      true
+    );
+    /**
+     * Representation of the [[TestComplexType.collectionStringProperty]] property for query construction.
+     * Use to reference this property in query operations such as 'filter' in the fluent request API.
+     */
+    this.collectionStringProperty = this._fieldBuilder.buildCollectionField(
+      'CollectionStringProperty',
+      'Edm.String',
+      true
+    );
+    /**
+     * Representation of the [[TestComplexType.collectionEnumProperty]] property for query construction.
+     * Use to reference this property in query operations such as 'filter' in the fluent request API.
+     */
+    this.collectionEnumProperty = this._fieldBuilder.buildCollectionField(
+      'CollectionEnumProperty',
+      TestEnumType_1.TestEnumType,
+      true
+    );
+    /**
+     * Representation of the [[TestComplexType.collectionComplexTypeProperty]] property for query construction.
+     * Use to reference this property in query operations such as 'filter' in the fluent request API.
+     */
+    this.collectionComplexTypeProperty =
+      this._fieldBuilder.buildCollectionField(
+        'CollectionComplexTypeProperty',
+        TestNestedComplexType_1.TestNestedComplexType,
+        true
+      );
+    /**
+     * Representation of the [[TestComplexType.baseStringProperty]] property for query construction.
+     * Use to reference this property in query operations such as 'filter' in the fluent request API.
+     */
+    this.baseStringProperty = this._fieldBuilder.buildEdmTypeField(
+      'BaseStringProperty',
+      'Edm.String',
+      true
+    );
+  }
 }
 exports.TestComplexTypeField = TestComplexTypeField;
 var TestComplexType;
 (function (TestComplexType) {
-    /**
-     * Metadata information on all properties of the `TestComplexType` complex type.
-     */
-    TestComplexType._propertyMetadata = [{
-            originalName: 'StringProperty',
-            name: 'stringProperty',
-            type: 'Edm.String',
-            isCollection: false
-        }, {
-            originalName: 'BooleanProperty',
-            name: 'booleanProperty',
-            type: 'Edm.Boolean',
-            isCollection: false
-        }, {
-            originalName: 'GuidProperty',
-            name: 'guidProperty',
-            type: 'Edm.Guid',
-            isCollection: false
-        }, {
-            originalName: 'Int16Property',
-            name: 'int16Property',
-            type: 'Edm.Int16',
-            isCollection: false
-        }, {
-            originalName: 'Int32Property',
-            name: 'int32Property',
-            type: 'Edm.Int32',
-            isCollection: false
-        }, {
-            originalName: 'Int64Property',
-            name: 'int64Property',
-            type: 'Edm.Int64',
-            isCollection: false
-        }, {
-            originalName: 'DecimalProperty',
-            name: 'decimalProperty',
-            type: 'Edm.Decimal',
-            isCollection: false
-        }, {
-            originalName: 'SingleProperty',
-            name: 'singleProperty',
-            type: 'Edm.Single',
-            isCollection: false
-        }, {
-            originalName: 'DoubleProperty',
-            name: 'doubleProperty',
-            type: 'Edm.Double',
-            isCollection: false
-        }, {
-            originalName: 'FloatProperty',
-            name: 'floatProperty',
-            type: 'Edm.Float',
-            isCollection: false
-        }, {
-            originalName: 'TimeOfDayProperty',
-            name: 'timeOfDayProperty',
-            type: 'Edm.TimeOfDay',
-            isCollection: false
-        }, {
-            originalName: 'DateProperty',
-            name: 'dateProperty',
-            type: 'Edm.Date',
-            isCollection: false
-        }, {
-            originalName: 'DateTimeOffSetProperty',
-            name: 'dateTimeOffSetProperty',
-            type: 'Edm.DateTimeOffset',
-            isCollection: false
-        }, {
-            originalName: 'ByteProperty',
-            name: 'byteProperty',
-            type: 'Edm.Byte',
-            isCollection: false
-        }, {
-            originalName: 'SByteProperty',
-            name: 'sByteProperty',
-            type: 'Edm.SByte',
-            isCollection: false
-        }, {
-            originalName: 'GeographyPointProperty',
-            name: 'geographyPointProperty',
-            type: 'Edm.Any',
-            isCollection: false
-        }, {
-            originalName: 'EnumProperty',
-            name: 'enumProperty',
-            type: 'Edm.Enum',
-            isCollection: false
-        }, {
-            originalName: 'SomethingTheSDKDoesNotSupport',
-            name: 'somethingTheSdkDoesNotSupport',
-            type: 'Edm.Any',
-            isCollection: false
-        }, {
-            originalName: 'ComplexTypeProperty',
-            name: 'complexTypeProperty',
-            type: TestNestedComplexType_1.TestNestedComplexType,
-            isCollection: false
-        }, {
-            originalName: 'CollectionStringProperty',
-            name: 'collectionStringProperty',
-            type: 'Edm.String',
-            isCollection: true
-        }, {
-            originalName: 'CollectionEnumProperty',
-            name: 'collectionEnumProperty',
-            type: 'Edm.Enum',
-            isCollection: true
-        }, {
-            originalName: 'CollectionComplexTypeProperty',
-            name: 'collectionComplexTypeProperty',
-            type: TestNestedComplexType_1.TestNestedComplexType,
-            isCollection: true
-        }, {
-            originalName: 'BaseStringProperty',
-            name: 'baseStringProperty',
-            type: 'Edm.String',
-            isCollection: false
-        }];
-})(TestComplexType = exports.TestComplexType || (exports.TestComplexType = {}));
+  /**
+   * Metadata information on all properties of the `TestComplexType` complex type.
+   */
+  TestComplexType._propertyMetadata = [
+    {
+      originalName: 'StringProperty',
+      name: 'stringProperty',
+      type: 'Edm.String',
+      isCollection: false
+    },
+    {
+      originalName: 'BooleanProperty',
+      name: 'booleanProperty',
+      type: 'Edm.Boolean',
+      isCollection: false
+    },
+    {
+      originalName: 'GuidProperty',
+      name: 'guidProperty',
+      type: 'Edm.Guid',
+      isCollection: false
+    },
+    {
+      originalName: 'Int16Property',
+      name: 'int16Property',
+      type: 'Edm.Int16',
+      isCollection: false
+    },
+    {
+      originalName: 'Int32Property',
+      name: 'int32Property',
+      type: 'Edm.Int32',
+      isCollection: false
+    },
+    {
+      originalName: 'Int64Property',
+      name: 'int64Property',
+      type: 'Edm.Int64',
+      isCollection: false
+    },
+    {
+      originalName: 'DecimalProperty',
+      name: 'decimalProperty',
+      type: 'Edm.Decimal',
+      isCollection: false
+    },
+    {
+      originalName: 'SingleProperty',
+      name: 'singleProperty',
+      type: 'Edm.Single',
+      isCollection: false
+    },
+    {
+      originalName: 'DoubleProperty',
+      name: 'doubleProperty',
+      type: 'Edm.Double',
+      isCollection: false
+    },
+    {
+      originalName: 'FloatProperty',
+      name: 'floatProperty',
+      type: 'Edm.Float',
+      isCollection: false
+    },
+    {
+      originalName: 'TimeOfDayProperty',
+      name: 'timeOfDayProperty',
+      type: 'Edm.TimeOfDay',
+      isCollection: false
+    },
+    {
+      originalName: 'DateProperty',
+      name: 'dateProperty',
+      type: 'Edm.Date',
+      isCollection: false
+    },
+    {
+      originalName: 'DateTimeOffSetProperty',
+      name: 'dateTimeOffSetProperty',
+      type: 'Edm.DateTimeOffset',
+      isCollection: false
+    },
+    {
+      originalName: 'ByteProperty',
+      name: 'byteProperty',
+      type: 'Edm.Byte',
+      isCollection: false
+    },
+    {
+      originalName: 'SByteProperty',
+      name: 'sByteProperty',
+      type: 'Edm.SByte',
+      isCollection: false
+    },
+    {
+      originalName: 'GeographyPointProperty',
+      name: 'geographyPointProperty',
+      type: 'Edm.Any',
+      isCollection: false
+    },
+    {
+      originalName: 'EnumProperty',
+      name: 'enumProperty',
+      type: 'Edm.Enum',
+      isCollection: false
+    },
+    {
+      originalName: 'SomethingTheSDKDoesNotSupport',
+      name: 'somethingTheSdkDoesNotSupport',
+      type: 'Edm.Any',
+      isCollection: false
+    },
+    {
+      originalName: 'ComplexTypeProperty',
+      name: 'complexTypeProperty',
+      type: TestNestedComplexType_1.TestNestedComplexType,
+      isCollection: false
+    },
+    {
+      originalName: 'CollectionStringProperty',
+      name: 'collectionStringProperty',
+      type: 'Edm.String',
+      isCollection: true
+    },
+    {
+      originalName: 'CollectionEnumProperty',
+      name: 'collectionEnumProperty',
+      type: 'Edm.Enum',
+      isCollection: true
+    },
+    {
+      originalName: 'CollectionComplexTypeProperty',
+      name: 'collectionComplexTypeProperty',
+      type: TestNestedComplexType_1.TestNestedComplexType,
+      isCollection: true
+    },
+    {
+      originalName: 'BaseStringProperty',
+      name: 'baseStringProperty',
+      type: 'Edm.String',
+      isCollection: false
+    }
+  ];
+})(
+  (TestComplexType = exports.TestComplexType || (exports.TestComplexType = {}))
+);
 //# sourceMappingURL=TestComplexType.js.map