import { TestEntityRequestBuilder } from './TestEntityRequestBuilder';
import { Moment, Duration } from 'moment';
import { BigNumber } from 'bignumber.js';
import { TestComplexType, TestComplexTypeField } from './TestComplexType';
import { TestEnumType } from './TestEnumType';
import { AllFields, AnyField, BigNumberField, BooleanField, CollectionField, CustomField, DateField, DurationField, Entity, EntityBuilderType, EnumField, Field, NumberField, OneToManyLink, OneToOneLink, StringField, Time, TimeField } from '@sap-cloud-sdk/core/v4';
/**
 * This class represents the entity "A_TestEntity" of service "API_TEST_SRV".
 */
export declare class TestEntity extends Entity implements TestEntityType {
    /**
     * Technical entity name for TestEntity.
     */
    static _entityName: string;
    /**
     * @deprecated Since v1.0.1 Use [[_defaultServicePath]] instead.
     * Technical service name for TestEntity.
     */
    static _serviceName: string;
    /**
     * Default url path for the according service.
     */
    static _defaultServicePath: string;
    /**
     * Key Property Guid.
     */
    keyPropertyGuid: string;
    /**
     * Key Property String.
     */
    keyPropertyString: string;
    /**
     * String Property.
     * Maximum length: 10.
     * @nullable
     */
    stringProperty?: string;
    /**
     * Boolean Property.
     * @nullable
     */
    booleanProperty?: boolean;
    /**
     * Guid Property.
     * @nullable
     */
    guidProperty?: string;
    /**
     * Int 16 Property.
     * @nullable
     */
    int16Property?: number;
    /**
     * Int 32 Property.
     * @nullable
     */
    int32Property?: number;
    /**
     * Int 64 Property.
     * @nullable
     */
    int64Property?: BigNumber;
    /**
     * Decimal Property.
     * @nullable
     */
    decimalProperty?: BigNumber;
    /**
     * Single Property.
     * @nullable
     */
    singleProperty?: number;
    /**
     * Double Property.
     * @nullable
     */
    doubleProperty?: number;
    /**
     * Float Property.
     * @nullable
     */
    floatProperty?: number;
    /**
     * Time Of Day Property.
     * @nullable
     */
    timeOfDayProperty?: Time;
    /**
     * Date Property.
     * @nullable
     */
    dateProperty?: Moment;
    /**
     * Date Time Off Set Property.
     * @nullable
     */
    dateTimeOffSetProperty?: Moment;
    /**
     * Duration Property.
     * @nullable
     */
    durationProperty?: Duration;
    /**
     * Byte Property.
     * @nullable
     */
    byteProperty?: number;
    /**
     * S Byte Property.
     * @nullable
     */
    sByteProperty?: number;
    /**
     * Geography Point Property.
     * @nullable
     */
    geographyPointProperty?: any;
    /**
     * Something The Sdk Does Not Support.
     * @nullable
     */
    somethingTheSdkDoesNotSupport?: any;
    /**
     * Collection Property.
     * Maximum length: 10.
     * @nullable
     */
    collectionProperty?: string[];
    /**
     * Complex Type Property.
     * @nullable
     */
    complexTypeProperty?: TestComplexType;
    /**
     * Complex Type Collection Property.
     * @nullable
     */
    complexTypeCollectionProperty?: TestComplexType[];
    /**
     * Enum Property.
     * @nullable
     */
    enumProperty?: TestEnumType;
    /**
     * Enum Collection Property.
     * @nullable
     */
    enumCollectionProperty?: TestEnumType[];
    /**
     * One-to-many navigation property to the [[TestEntityMultiLink]] entity.
     */
    toMultiLink: TestEntityMultiLink[];
    /**
     * One-to-many navigation property to the [[TestEntityMultiLink]] entity.
     */
    toOtherMultiLink: TestEntityMultiLink[];
    /**
     * One-to-one navigation property to the [[TestEntitySingleLink]] entity.
     */
    toSingleLink: TestEntitySingleLink;
    /**
     * Returns an entity builder to construct instances `TestEntity`.
     * @returns A builder that constructs instances of entity type `TestEntity`.
     */
    static builder(): EntityBuilderType<TestEntity, TestEntityTypeForceMandatory>;
    /**
     * Returns a request builder to construct requests for operations on the `TestEntity` entity type.
     * @returns A `TestEntity` request builder.
     */
    static requestBuilder(): TestEntityRequestBuilder;
    /**
     * Returns a selectable object that allows the selection of custom field in a get request for the entity `TestEntity`.
     * @param fieldName Name of the custom field to select
     * @returns A builder that constructs instances of entity type `TestEntity`.
     */
    static customField(fieldName: string): CustomField<TestEntity>;
    /**
     * Overwrites the default toJSON method so that all instance variables as well as all custom fields of the entity are returned.
     * @returns An object containing all instance variables + custom fields.
     */
    toJSON(): {
        [key: string]: any;
    };
}
import { TestEntityMultiLink, TestEntityMultiLinkType } from './TestEntityMultiLink';
import { TestEntitySingleLink, TestEntitySingleLinkType } from './TestEntitySingleLink';
export interface TestEntityType {
    keyPropertyGuid: string;
    keyPropertyString: string;
    stringProperty?: string;
    booleanProperty?: boolean;
    guidProperty?: string;
    int16Property?: number;
    int32Property?: number;
    int64Property?: BigNumber;
    decimalProperty?: BigNumber;
    singleProperty?: number;
    doubleProperty?: number;
    floatProperty?: number;
    timeOfDayProperty?: Time;
    dateProperty?: Moment;
    dateTimeOffSetProperty?: Moment;
    durationProperty?: Duration;
    byteProperty?: number;
    sByteProperty?: number;
    geographyPointProperty?: any;
    somethingTheSdkDoesNotSupport?: any;
    collectionProperty?: string[];
    complexTypeProperty?: TestComplexType;
    complexTypeCollectionProperty?: TestComplexType[];
    enumProperty?: TestEnumType;
    enumCollectionProperty?: TestEnumType[];
    toMultiLink: TestEntityMultiLinkType[];
    toOtherMultiLink: TestEntityMultiLinkType[];
    toSingleLink: TestEntitySingleLinkType;
}
export interface TestEntityTypeForceMandatory {
    keyPropertyGuid: string;
    keyPropertyString: string;
    stringProperty: string;
    booleanProperty: boolean;
    guidProperty: string;
    int16Property: number;
    int32Property: number;
    int64Property: BigNumber;
    decimalProperty: BigNumber;
    singleProperty: number;
    doubleProperty: number;
    floatProperty: number;
    timeOfDayProperty: Time;
    dateProperty: Moment;
    dateTimeOffSetProperty: Moment;
    durationProperty: Duration;
    byteProperty: number;
    sByteProperty: number;
    geographyPointProperty: any;
    somethingTheSdkDoesNotSupport: any;
    collectionProperty: string[];
    complexTypeProperty: TestComplexType;
    complexTypeCollectionProperty: TestComplexType[];
    enumProperty: TestEnumType;
    enumCollectionProperty: TestEnumType[];
    toMultiLink: TestEntityMultiLinkType[];
    toOtherMultiLink: TestEntityMultiLinkType[];
    toSingleLink: TestEntitySingleLinkType;
}
export declare namespace TestEntity {
    /**
     * Static representation of the [[keyPropertyGuid]] property for query construction.
     * Use to reference this property in query operations such as 'select' in the fluent request API.
     */
    const KEY_PROPERTY_GUID: StringField<TestEntity>;
    /**
     * Static representation of the [[keyPropertyString]] property for query construction.
     * Use to reference this property in query operations such as 'select' in the fluent request API.
     */
    const KEY_PROPERTY_STRING: StringField<TestEntity>;
    /**
     * Static representation of the [[stringProperty]] property for query construction.
     * Use to reference this property in query operations such as 'select' in the fluent request API.
     */
    const STRING_PROPERTY: StringField<TestEntity>;
    /**
     * Static representation of the [[booleanProperty]] property for query construction.
     * Use to reference this property in query operations such as 'select' in the fluent request API.
     */
    const BOOLEAN_PROPERTY: BooleanField<TestEntity>;
    /**
     * Static representation of the [[guidProperty]] property for query construction.
     * Use to reference this property in query operations such as 'select' in the fluent request API.
     */
    const GUID_PROPERTY: StringField<TestEntity>;
    /**
     * Static representation of the [[int16Property]] property for query construction.
     * Use to reference this property in query operations such as 'select' in the fluent request API.
     */
    const INT_16_PROPERTY: NumberField<TestEntity>;
    /**
     * Static representation of the [[int32Property]] property for query construction.
     * Use to reference this property in query operations such as 'select' in the fluent request API.
     */
    const INT_32_PROPERTY: NumberField<TestEntity>;
    /**
     * Static representation of the [[int64Property]] property for query construction.
     * Use to reference this property in query operations such as 'select' in the fluent request API.
     */
    const INT_64_PROPERTY: BigNumberField<TestEntity>;
    /**
     * Static representation of the [[decimalProperty]] property for query construction.
     * Use to reference this property in query operations such as 'select' in the fluent request API.
     */
    const DECIMAL_PROPERTY: BigNumberField<TestEntity>;
    /**
     * Static representation of the [[singleProperty]] property for query construction.
     * Use to reference this property in query operations such as 'select' in the fluent request API.
     */
    const SINGLE_PROPERTY: NumberField<TestEntity>;
    /**
     * Static representation of the [[doubleProperty]] property for query construction.
     * Use to reference this property in query operations such as 'select' in the fluent request API.
     */
    const DOUBLE_PROPERTY: NumberField<TestEntity>;
    /**
     * Static representation of the [[floatProperty]] property for query construction.
     * Use to reference this property in query operations such as 'select' in the fluent request API.
     */
    const FLOAT_PROPERTY: NumberField<TestEntity>;
    /**
     * Static representation of the [[timeOfDayProperty]] property for query construction.
     * Use to reference this property in query operations such as 'select' in the fluent request API.
     */
    const TIME_OF_DAY_PROPERTY: TimeField<TestEntity>;
    /**
     * Static representation of the [[dateProperty]] property for query construction.
     * Use to reference this property in query operations such as 'select' in the fluent request API.
     */
    const DATE_PROPERTY: DateField<TestEntity>;
    /**
     * Static representation of the [[dateTimeOffSetProperty]] property for query construction.
     * Use to reference this property in query operations such as 'select' in the fluent request API.
     */
    const DATE_TIME_OFF_SET_PROPERTY: DateField<TestEntity>;
    /**
     * Static representation of the [[durationProperty]] property for query construction.
     * Use to reference this property in query operations such as 'select' in the fluent request API.
     */
    const DURATION_PROPERTY: DurationField<TestEntity>;
    /**
     * Static representation of the [[byteProperty]] property for query construction.
     * Use to reference this property in query operations such as 'select' in the fluent request API.
     */
    const BYTE_PROPERTY: NumberField<TestEntity>;
    /**
     * Static representation of the [[sByteProperty]] property for query construction.
     * Use to reference this property in query operations such as 'select' in the fluent request API.
     */
    const S_BYTE_PROPERTY: NumberField<TestEntity>;
    /**
     * Static representation of the [[geographyPointProperty]] property for query construction.
     * Use to reference this property in query operations such as 'select' in the fluent request API.
     */
    const GEOGRAPHY_POINT_PROPERTY: AnyField<TestEntity>;
    /**
     * Static representation of the [[somethingTheSdkDoesNotSupport]] property for query construction.
     * Use to reference this property in query operations such as 'select' in the fluent request API.
     */
    const SOMETHING_THE_SDK_DOES_NOT_SUPPORT: AnyField<TestEntity>;
    /**
     * Static representation of the [[collectionProperty]] property for query construction.
     * Use to reference this property in query operations such as 'select' in the fluent request API.
     */
    const COLLECTION_PROPERTY: CollectionField<TestEntity, string>;
    /**
     * Static representation of the [[complexTypeProperty]] property for query construction.
     * Use to reference this property in query operations such as 'select' in the fluent request API.
     */
    const COMPLEX_TYPE_PROPERTY: TestComplexTypeField<TestEntity>;
    /**
     * Static representation of the [[complexTypeCollectionProperty]] property for query construction.
     * Use to reference this property in query operations such as 'select' in the fluent request API.
     */
    const COMPLEX_TYPE_COLLECTION_PROPERTY: CollectionField<TestEntity, TestComplexType>;
    /**
     * Static representation of the [[enumProperty]] property for query construction.
     * Use to reference this property in query operations such as 'select' in the fluent request API.
     */
    const ENUM_PROPERTY: EnumField<TestEntity>;
    /**
     * Static representation of the [[enumCollectionProperty]] property for query construction.
     * Use to reference this property in query operations such as 'select' in the fluent request API.
     */
    const ENUM_COLLECTION_PROPERTY: CollectionField<TestEntity, 'Edm.Enum'>;
    /**
     * Static representation of the one-to-many navigation property [[toMultiLink]] for query construction.
     * Use to reference this property in query operations such as 'select' in the fluent request API.
     */
    const TO_MULTI_LINK: OneToManyLink<TestEntity, TestEntityMultiLink>;
    /**
     * Static representation of the one-to-many navigation property [[toOtherMultiLink]] for query construction.
     * Use to reference this property in query operations such as 'select' in the fluent request API.
     */
    const TO_OTHER_MULTI_LINK: OneToManyLink<TestEntity, TestEntityMultiLink>;
    /**
     * Static representation of the one-to-one navigation property [[toSingleLink]] for query construction.
     * Use to reference this property in query operations such as 'select' in the fluent request API.
     */
    const TO_SINGLE_LINK: OneToOneLink<TestEntity, TestEntitySingleLink>;
    /**
     * All fields of the TestEntity entity.
     */
<<<<<<< HEAD
    const _allFields: Array<StringField<TestEntity> | BooleanField<TestEntity> | NumberField<TestEntity> | BigNumberField<TestEntity> | TimeField<TestEntity> | DateField<TestEntity> | DurationField<TestEntity> | AnyField<TestEntity> | CollectionField<TestEntity, string> | TestComplexTypeField<TestEntity> | CollectionField<TestEntity, TestComplexType> | OneToManyLink<TestEntity, TestEntityMultiLink> | OneToOneLink<TestEntity, TestEntitySingleLink>>;
=======
    const _allFields: Array<StringField<TestEntity> | BooleanField<TestEntity> | NumberField<TestEntity> | BigNumberField<TestEntity> | TimeField<TestEntity> | DateField<TestEntity> | DurationField<TestEntity> | AnyField<TestEntity> | CollectionField<TestEntity, 'Edm.String'> | TestComplexTypeField<TestEntity> | CollectionField<TestEntity, TestComplexType> | EnumField<TestEntity> | CollectionField<TestEntity, 'Edm.Enum'> | OneToManyLink<TestEntity, TestEntityMultiLink> | OneToOneLink<TestEntity, TestEntitySingleLink>>;
>>>>>>> 6c8058be
    /**
     * All fields selector.
     */
    const ALL_FIELDS: AllFields<TestEntity>;
    /**
     * All key fields of the TestEntity entity.
     */
    const _keyFields: Array<Field<TestEntity>>;
    /**
     * Mapping of all key field names to the respective static field property TestEntity.
     */
    const _keys: {
        [keys: string]: Field<TestEntity>;
    };
}
//# sourceMappingURL=TestEntity.d.ts.map<|MERGE_RESOLUTION|>--- conflicted
+++ resolved
@@ -349,7 +349,7 @@
      * Static representation of the [[collectionProperty]] property for query construction.
      * Use to reference this property in query operations such as 'select' in the fluent request API.
      */
-    const COLLECTION_PROPERTY: CollectionField<TestEntity, string>;
+    const COLLECTION_PROPERTY: CollectionField<TestEntity, 'Edm.String'>;
     /**
      * Static representation of the [[complexTypeProperty]] property for query construction.
      * Use to reference this property in query operations such as 'select' in the fluent request API.
@@ -388,11 +388,7 @@
     /**
      * All fields of the TestEntity entity.
      */
-<<<<<<< HEAD
-    const _allFields: Array<StringField<TestEntity> | BooleanField<TestEntity> | NumberField<TestEntity> | BigNumberField<TestEntity> | TimeField<TestEntity> | DateField<TestEntity> | DurationField<TestEntity> | AnyField<TestEntity> | CollectionField<TestEntity, string> | TestComplexTypeField<TestEntity> | CollectionField<TestEntity, TestComplexType> | OneToManyLink<TestEntity, TestEntityMultiLink> | OneToOneLink<TestEntity, TestEntitySingleLink>>;
-=======
     const _allFields: Array<StringField<TestEntity> | BooleanField<TestEntity> | NumberField<TestEntity> | BigNumberField<TestEntity> | TimeField<TestEntity> | DateField<TestEntity> | DurationField<TestEntity> | AnyField<TestEntity> | CollectionField<TestEntity, 'Edm.String'> | TestComplexTypeField<TestEntity> | CollectionField<TestEntity, TestComplexType> | EnumField<TestEntity> | CollectionField<TestEntity, 'Edm.Enum'> | OneToManyLink<TestEntity, TestEntityMultiLink> | OneToOneLink<TestEntity, TestEntitySingleLink>>;
->>>>>>> 6c8058be
     /**
      * All fields selector.
      */
