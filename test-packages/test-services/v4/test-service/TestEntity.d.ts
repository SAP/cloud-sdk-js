<<<<<<< HEAD
import { Entity, DefaultDeSerializers, DeSerializers } from '@sap-cloud-sdk/odata-v4';
import { DeserializedType } from '@sap-cloud-sdk/odata-common/internal';
=======
import {
  Entity,
  DefaultDeSerializers,
  DeSerializers,
  DeserializedType
} from '@sap-cloud-sdk/odata-v4';
>>>>>>> e8ad5cf8
import { TestComplexType } from './TestComplexType';
import { TestEnumType } from './TestEnumType';
import { TestEnumTypeInt64 } from './TestEnumTypeInt64';
import { TestEnumTypeWithOneMember } from './TestEnumTypeWithOneMember';
import { TestEntityMultiLink, TestEntityMultiLinkType } from './TestEntityMultiLink';
import { TestEntitySingleLink, TestEntitySingleLinkType } from './TestEntitySingleLink';
/**
 * This class represents the entity "A_TestEntity" of service "API_TEST_SRV".
 */
export declare class TestEntity<T extends DeSerializers = DefaultDeSerializers> extends Entity implements TestEntityType<T> {
    /**
     * Technical entity name for TestEntity.
     */
    static _entityName: string;
    /**
     * Default url path for the according service.
     */
    static _defaultServicePath: string;
    /**
     * All key fields of the TestEntity entity
     */
    static _keys: string[];
    /**
     * Key Property Guid.
     */
    keyPropertyGuid: DeserializedType<T, 'Edm.Guid'>;
    /**
     * Key Property String.
     */
    keyPropertyString: DeserializedType<T, 'Edm.String'>;
    /**
     * String Property.
     * Maximum length: 10.
     * @nullable
     */
    stringProperty?: DeserializedType<T, 'Edm.String'> | null;
    /**
     * Boolean Property.
     * @nullable
     */
    booleanProperty?: DeserializedType<T, 'Edm.Boolean'> | null;
    /**
     * Guid Property.
     * @nullable
     */
    guidProperty?: DeserializedType<T, 'Edm.Guid'> | null;
    /**
     * Int 16 Property.
     * @nullable
     */
    int16Property?: DeserializedType<T, 'Edm.Int16'> | null;
    /**
     * Int 32 Property.
     * @nullable
     */
    int32Property?: DeserializedType<T, 'Edm.Int32'> | null;
    /**
     * Int 64 Property.
     * @nullable
     */
    int64Property?: DeserializedType<T, 'Edm.Int64'> | null;
    /**
     * Decimal Property.
     * @nullable
     */
    decimalProperty?: DeserializedType<T, 'Edm.Decimal'> | null;
    /**
     * Single Property.
     * @nullable
     */
    singleProperty?: DeserializedType<T, 'Edm.Single'> | null;
    /**
     * Double Property.
     * @nullable
     */
    doubleProperty?: DeserializedType<T, 'Edm.Double'> | null;
    /**
     * Float Property.
     * @nullable
     */
    floatProperty?: DeserializedType<T, 'Edm.Float'> | null;
    /**
     * Time Of Day Property.
     * @nullable
     */
    timeOfDayProperty?: DeserializedType<T, 'Edm.TimeOfDay'> | null;
    /**
     * Date Property.
     * @nullable
     */
    dateProperty?: DeserializedType<T, 'Edm.Date'> | null;
    /**
     * Date Time Off Set Property.
     * @nullable
     */
    dateTimeOffSetProperty?: DeserializedType<T, 'Edm.DateTimeOffset'> | null;
    /**
     * Duration Property.
     * @nullable
     */
    durationProperty?: DeserializedType<T, 'Edm.Duration'> | null;
    /**
     * Byte Property.
     * @nullable
     */
    byteProperty?: DeserializedType<T, 'Edm.Byte'> | null;
    /**
     * S Byte Property.
     * @nullable
     */
    sByteProperty?: DeserializedType<T, 'Edm.SByte'> | null;
    /**
     * Geography Point Property.
     * @nullable
     */
    geographyPointProperty?: DeserializedType<T, 'Edm.Any'> | null;
    /**
     * Something The Sdk Does Not Support.
     * @nullable
     */
    somethingTheSdkDoesNotSupport?: DeserializedType<T, 'Edm.Any'> | null;
    /**
     * Collection Property.
     * Maximum length: 10.
     * @nullable
     */
    collectionProperty?: DeserializedType<T, 'Edm.String'>[] | null;
    /**
     * Complex Type Property.
     * @nullable
     */
    complexTypeProperty?: TestComplexType<T> | null;
    /**
     * Complex Type Collection Property.
     * @nullable
     */
    complexTypeCollectionProperty?: TestComplexType<T>[] | null;
    /**
     * Enum Property.
     * @nullable
     */
    enumProperty?: TestEnumType | null;
    /**
     * Enum Property Int 64.
     * @nullable
     */
    enumPropertyInt64?: TestEnumTypeInt64 | null;
    /**
     * Enum Property With One Member.
     * @nullable
     */
    enumPropertyWithOneMember?: TestEnumTypeWithOneMember | null;
    /**
     * Enum Collection Property.
     * @nullable
     */
    enumCollectionProperty?: TestEnumType[] | null;
    /**
     * One-to-many navigation property to the [[TestEntityMultiLink]] entity.
     */
    toMultiLink: TestEntityMultiLink<T>[];
    /**
     * One-to-many navigation property to the [[TestEntityMultiLink]] entity.
     */
    toOtherMultiLink: TestEntityMultiLink<T>[];
    /**
     * One-to-one navigation property to the [[TestEntitySingleLink]] entity.
     */
    toSingleLink?: TestEntitySingleLink<T> | null;
}
export interface TestEntityType<T extends DeSerializers = DefaultDeSerializers> {
    keyPropertyGuid: DeserializedType<T, 'Edm.Guid'>;
    keyPropertyString: DeserializedType<T, 'Edm.String'>;
    stringProperty?: DeserializedType<T, 'Edm.String'> | null;
    booleanProperty?: DeserializedType<T, 'Edm.Boolean'> | null;
    guidProperty?: DeserializedType<T, 'Edm.Guid'> | null;
    int16Property?: DeserializedType<T, 'Edm.Int16'> | null;
    int32Property?: DeserializedType<T, 'Edm.Int32'> | null;
    int64Property?: DeserializedType<T, 'Edm.Int64'> | null;
    decimalProperty?: DeserializedType<T, 'Edm.Decimal'> | null;
    singleProperty?: DeserializedType<T, 'Edm.Single'> | null;
    doubleProperty?: DeserializedType<T, 'Edm.Double'> | null;
    floatProperty?: DeserializedType<T, 'Edm.Float'> | null;
    timeOfDayProperty?: DeserializedType<T, 'Edm.TimeOfDay'> | null;
    dateProperty?: DeserializedType<T, 'Edm.Date'> | null;
    dateTimeOffSetProperty?: DeserializedType<T, 'Edm.DateTimeOffset'> | null;
    durationProperty?: DeserializedType<T, 'Edm.Duration'> | null;
    byteProperty?: DeserializedType<T, 'Edm.Byte'> | null;
    sByteProperty?: DeserializedType<T, 'Edm.SByte'> | null;
    geographyPointProperty?: DeserializedType<T, 'Edm.Any'> | null;
    somethingTheSdkDoesNotSupport?: DeserializedType<T, 'Edm.Any'> | null;
    collectionProperty?: DeserializedType<T, 'Edm.String'>[] | null;
    complexTypeProperty?: TestComplexType<T> | null;
    complexTypeCollectionProperty?: TestComplexType<T>[] | null;
    enumProperty?: TestEnumType | null;
    enumPropertyInt64?: TestEnumTypeInt64 | null;
    enumPropertyWithOneMember?: TestEnumTypeWithOneMember | null;
    enumCollectionProperty?: TestEnumType[] | null;
    toMultiLink: TestEntityMultiLinkType<T>[];
    toOtherMultiLink: TestEntityMultiLinkType<T>[];
    toSingleLink?: TestEntitySingleLinkType<T> | null;
}
//# sourceMappingURL=TestEntity.d.ts.map<|MERGE_RESOLUTION|>--- conflicted
+++ resolved
@@ -1,214 +1,220 @@
-<<<<<<< HEAD
-import { Entity, DefaultDeSerializers, DeSerializers } from '@sap-cloud-sdk/odata-v4';
-import { DeserializedType } from '@sap-cloud-sdk/odata-common/internal';
-=======
 import {
   Entity,
   DefaultDeSerializers,
   DeSerializers,
   DeserializedType
 } from '@sap-cloud-sdk/odata-v4';
->>>>>>> e8ad5cf8
 import { TestComplexType } from './TestComplexType';
 import { TestEnumType } from './TestEnumType';
 import { TestEnumTypeInt64 } from './TestEnumTypeInt64';
 import { TestEnumTypeWithOneMember } from './TestEnumTypeWithOneMember';
-import { TestEntityMultiLink, TestEntityMultiLinkType } from './TestEntityMultiLink';
-import { TestEntitySingleLink, TestEntitySingleLinkType } from './TestEntitySingleLink';
+import {
+  TestEntityMultiLink,
+  TestEntityMultiLinkType
+} from './TestEntityMultiLink';
+import {
+  TestEntitySingleLink,
+  TestEntitySingleLinkType
+} from './TestEntitySingleLink';
 /**
  * This class represents the entity "A_TestEntity" of service "API_TEST_SRV".
  */
-export declare class TestEntity<T extends DeSerializers = DefaultDeSerializers> extends Entity implements TestEntityType<T> {
-    /**
-     * Technical entity name for TestEntity.
-     */
-    static _entityName: string;
-    /**
-     * Default url path for the according service.
-     */
-    static _defaultServicePath: string;
-    /**
-     * All key fields of the TestEntity entity
-     */
-    static _keys: string[];
-    /**
-     * Key Property Guid.
-     */
-    keyPropertyGuid: DeserializedType<T, 'Edm.Guid'>;
-    /**
-     * Key Property String.
-     */
-    keyPropertyString: DeserializedType<T, 'Edm.String'>;
-    /**
-     * String Property.
-     * Maximum length: 10.
-     * @nullable
-     */
-    stringProperty?: DeserializedType<T, 'Edm.String'> | null;
-    /**
-     * Boolean Property.
-     * @nullable
-     */
-    booleanProperty?: DeserializedType<T, 'Edm.Boolean'> | null;
-    /**
-     * Guid Property.
-     * @nullable
-     */
-    guidProperty?: DeserializedType<T, 'Edm.Guid'> | null;
-    /**
-     * Int 16 Property.
-     * @nullable
-     */
-    int16Property?: DeserializedType<T, 'Edm.Int16'> | null;
-    /**
-     * Int 32 Property.
-     * @nullable
-     */
-    int32Property?: DeserializedType<T, 'Edm.Int32'> | null;
-    /**
-     * Int 64 Property.
-     * @nullable
-     */
-    int64Property?: DeserializedType<T, 'Edm.Int64'> | null;
-    /**
-     * Decimal Property.
-     * @nullable
-     */
-    decimalProperty?: DeserializedType<T, 'Edm.Decimal'> | null;
-    /**
-     * Single Property.
-     * @nullable
-     */
-    singleProperty?: DeserializedType<T, 'Edm.Single'> | null;
-    /**
-     * Double Property.
-     * @nullable
-     */
-    doubleProperty?: DeserializedType<T, 'Edm.Double'> | null;
-    /**
-     * Float Property.
-     * @nullable
-     */
-    floatProperty?: DeserializedType<T, 'Edm.Float'> | null;
-    /**
-     * Time Of Day Property.
-     * @nullable
-     */
-    timeOfDayProperty?: DeserializedType<T, 'Edm.TimeOfDay'> | null;
-    /**
-     * Date Property.
-     * @nullable
-     */
-    dateProperty?: DeserializedType<T, 'Edm.Date'> | null;
-    /**
-     * Date Time Off Set Property.
-     * @nullable
-     */
-    dateTimeOffSetProperty?: DeserializedType<T, 'Edm.DateTimeOffset'> | null;
-    /**
-     * Duration Property.
-     * @nullable
-     */
-    durationProperty?: DeserializedType<T, 'Edm.Duration'> | null;
-    /**
-     * Byte Property.
-     * @nullable
-     */
-    byteProperty?: DeserializedType<T, 'Edm.Byte'> | null;
-    /**
-     * S Byte Property.
-     * @nullable
-     */
-    sByteProperty?: DeserializedType<T, 'Edm.SByte'> | null;
-    /**
-     * Geography Point Property.
-     * @nullable
-     */
-    geographyPointProperty?: DeserializedType<T, 'Edm.Any'> | null;
-    /**
-     * Something The Sdk Does Not Support.
-     * @nullable
-     */
-    somethingTheSdkDoesNotSupport?: DeserializedType<T, 'Edm.Any'> | null;
-    /**
-     * Collection Property.
-     * Maximum length: 10.
-     * @nullable
-     */
-    collectionProperty?: DeserializedType<T, 'Edm.String'>[] | null;
-    /**
-     * Complex Type Property.
-     * @nullable
-     */
-    complexTypeProperty?: TestComplexType<T> | null;
-    /**
-     * Complex Type Collection Property.
-     * @nullable
-     */
-    complexTypeCollectionProperty?: TestComplexType<T>[] | null;
-    /**
-     * Enum Property.
-     * @nullable
-     */
-    enumProperty?: TestEnumType | null;
-    /**
-     * Enum Property Int 64.
-     * @nullable
-     */
-    enumPropertyInt64?: TestEnumTypeInt64 | null;
-    /**
-     * Enum Property With One Member.
-     * @nullable
-     */
-    enumPropertyWithOneMember?: TestEnumTypeWithOneMember | null;
-    /**
-     * Enum Collection Property.
-     * @nullable
-     */
-    enumCollectionProperty?: TestEnumType[] | null;
-    /**
-     * One-to-many navigation property to the [[TestEntityMultiLink]] entity.
-     */
-    toMultiLink: TestEntityMultiLink<T>[];
-    /**
-     * One-to-many navigation property to the [[TestEntityMultiLink]] entity.
-     */
-    toOtherMultiLink: TestEntityMultiLink<T>[];
-    /**
-     * One-to-one navigation property to the [[TestEntitySingleLink]] entity.
-     */
-    toSingleLink?: TestEntitySingleLink<T> | null;
+export declare class TestEntity<T extends DeSerializers = DefaultDeSerializers>
+  extends Entity
+  implements TestEntityType<T>
+{
+  /**
+   * Technical entity name for TestEntity.
+   */
+  static _entityName: string;
+  /**
+   * Default url path for the according service.
+   */
+  static _defaultServicePath: string;
+  /**
+   * All key fields of the TestEntity entity
+   */
+  static _keys: string[];
+  /**
+   * Key Property Guid.
+   */
+  keyPropertyGuid: DeserializedType<T, 'Edm.Guid'>;
+  /**
+   * Key Property String.
+   */
+  keyPropertyString: DeserializedType<T, 'Edm.String'>;
+  /**
+   * String Property.
+   * Maximum length: 10.
+   * @nullable
+   */
+  stringProperty?: DeserializedType<T, 'Edm.String'> | null;
+  /**
+   * Boolean Property.
+   * @nullable
+   */
+  booleanProperty?: DeserializedType<T, 'Edm.Boolean'> | null;
+  /**
+   * Guid Property.
+   * @nullable
+   */
+  guidProperty?: DeserializedType<T, 'Edm.Guid'> | null;
+  /**
+   * Int 16 Property.
+   * @nullable
+   */
+  int16Property?: DeserializedType<T, 'Edm.Int16'> | null;
+  /**
+   * Int 32 Property.
+   * @nullable
+   */
+  int32Property?: DeserializedType<T, 'Edm.Int32'> | null;
+  /**
+   * Int 64 Property.
+   * @nullable
+   */
+  int64Property?: DeserializedType<T, 'Edm.Int64'> | null;
+  /**
+   * Decimal Property.
+   * @nullable
+   */
+  decimalProperty?: DeserializedType<T, 'Edm.Decimal'> | null;
+  /**
+   * Single Property.
+   * @nullable
+   */
+  singleProperty?: DeserializedType<T, 'Edm.Single'> | null;
+  /**
+   * Double Property.
+   * @nullable
+   */
+  doubleProperty?: DeserializedType<T, 'Edm.Double'> | null;
+  /**
+   * Float Property.
+   * @nullable
+   */
+  floatProperty?: DeserializedType<T, 'Edm.Float'> | null;
+  /**
+   * Time Of Day Property.
+   * @nullable
+   */
+  timeOfDayProperty?: DeserializedType<T, 'Edm.TimeOfDay'> | null;
+  /**
+   * Date Property.
+   * @nullable
+   */
+  dateProperty?: DeserializedType<T, 'Edm.Date'> | null;
+  /**
+   * Date Time Off Set Property.
+   * @nullable
+   */
+  dateTimeOffSetProperty?: DeserializedType<T, 'Edm.DateTimeOffset'> | null;
+  /**
+   * Duration Property.
+   * @nullable
+   */
+  durationProperty?: DeserializedType<T, 'Edm.Duration'> | null;
+  /**
+   * Byte Property.
+   * @nullable
+   */
+  byteProperty?: DeserializedType<T, 'Edm.Byte'> | null;
+  /**
+   * S Byte Property.
+   * @nullable
+   */
+  sByteProperty?: DeserializedType<T, 'Edm.SByte'> | null;
+  /**
+   * Geography Point Property.
+   * @nullable
+   */
+  geographyPointProperty?: DeserializedType<T, 'Edm.Any'> | null;
+  /**
+   * Something The Sdk Does Not Support.
+   * @nullable
+   */
+  somethingTheSdkDoesNotSupport?: DeserializedType<T, 'Edm.Any'> | null;
+  /**
+   * Collection Property.
+   * Maximum length: 10.
+   * @nullable
+   */
+  collectionProperty?: DeserializedType<T, 'Edm.String'>[] | null;
+  /**
+   * Complex Type Property.
+   * @nullable
+   */
+  complexTypeProperty?: TestComplexType<T> | null;
+  /**
+   * Complex Type Collection Property.
+   * @nullable
+   */
+  complexTypeCollectionProperty?: TestComplexType<T>[] | null;
+  /**
+   * Enum Property.
+   * @nullable
+   */
+  enumProperty?: TestEnumType | null;
+  /**
+   * Enum Property Int 64.
+   * @nullable
+   */
+  enumPropertyInt64?: TestEnumTypeInt64 | null;
+  /**
+   * Enum Property With One Member.
+   * @nullable
+   */
+  enumPropertyWithOneMember?: TestEnumTypeWithOneMember | null;
+  /**
+   * Enum Collection Property.
+   * @nullable
+   */
+  enumCollectionProperty?: TestEnumType[] | null;
+  /**
+   * One-to-many navigation property to the [[TestEntityMultiLink]] entity.
+   */
+  toMultiLink: TestEntityMultiLink<T>[];
+  /**
+   * One-to-many navigation property to the [[TestEntityMultiLink]] entity.
+   */
+  toOtherMultiLink: TestEntityMultiLink<T>[];
+  /**
+   * One-to-one navigation property to the [[TestEntitySingleLink]] entity.
+   */
+  toSingleLink?: TestEntitySingleLink<T> | null;
 }
-export interface TestEntityType<T extends DeSerializers = DefaultDeSerializers> {
-    keyPropertyGuid: DeserializedType<T, 'Edm.Guid'>;
-    keyPropertyString: DeserializedType<T, 'Edm.String'>;
-    stringProperty?: DeserializedType<T, 'Edm.String'> | null;
-    booleanProperty?: DeserializedType<T, 'Edm.Boolean'> | null;
-    guidProperty?: DeserializedType<T, 'Edm.Guid'> | null;
-    int16Property?: DeserializedType<T, 'Edm.Int16'> | null;
-    int32Property?: DeserializedType<T, 'Edm.Int32'> | null;
-    int64Property?: DeserializedType<T, 'Edm.Int64'> | null;
-    decimalProperty?: DeserializedType<T, 'Edm.Decimal'> | null;
-    singleProperty?: DeserializedType<T, 'Edm.Single'> | null;
-    doubleProperty?: DeserializedType<T, 'Edm.Double'> | null;
-    floatProperty?: DeserializedType<T, 'Edm.Float'> | null;
-    timeOfDayProperty?: DeserializedType<T, 'Edm.TimeOfDay'> | null;
-    dateProperty?: DeserializedType<T, 'Edm.Date'> | null;
-    dateTimeOffSetProperty?: DeserializedType<T, 'Edm.DateTimeOffset'> | null;
-    durationProperty?: DeserializedType<T, 'Edm.Duration'> | null;
-    byteProperty?: DeserializedType<T, 'Edm.Byte'> | null;
-    sByteProperty?: DeserializedType<T, 'Edm.SByte'> | null;
-    geographyPointProperty?: DeserializedType<T, 'Edm.Any'> | null;
-    somethingTheSdkDoesNotSupport?: DeserializedType<T, 'Edm.Any'> | null;
-    collectionProperty?: DeserializedType<T, 'Edm.String'>[] | null;
-    complexTypeProperty?: TestComplexType<T> | null;
-    complexTypeCollectionProperty?: TestComplexType<T>[] | null;
-    enumProperty?: TestEnumType | null;
-    enumPropertyInt64?: TestEnumTypeInt64 | null;
-    enumPropertyWithOneMember?: TestEnumTypeWithOneMember | null;
-    enumCollectionProperty?: TestEnumType[] | null;
-    toMultiLink: TestEntityMultiLinkType<T>[];
-    toOtherMultiLink: TestEntityMultiLinkType<T>[];
-    toSingleLink?: TestEntitySingleLinkType<T> | null;
+export interface TestEntityType<
+  T extends DeSerializers = DefaultDeSerializers
+> {
+  keyPropertyGuid: DeserializedType<T, 'Edm.Guid'>;
+  keyPropertyString: DeserializedType<T, 'Edm.String'>;
+  stringProperty?: DeserializedType<T, 'Edm.String'> | null;
+  booleanProperty?: DeserializedType<T, 'Edm.Boolean'> | null;
+  guidProperty?: DeserializedType<T, 'Edm.Guid'> | null;
+  int16Property?: DeserializedType<T, 'Edm.Int16'> | null;
+  int32Property?: DeserializedType<T, 'Edm.Int32'> | null;
+  int64Property?: DeserializedType<T, 'Edm.Int64'> | null;
+  decimalProperty?: DeserializedType<T, 'Edm.Decimal'> | null;
+  singleProperty?: DeserializedType<T, 'Edm.Single'> | null;
+  doubleProperty?: DeserializedType<T, 'Edm.Double'> | null;
+  floatProperty?: DeserializedType<T, 'Edm.Float'> | null;
+  timeOfDayProperty?: DeserializedType<T, 'Edm.TimeOfDay'> | null;
+  dateProperty?: DeserializedType<T, 'Edm.Date'> | null;
+  dateTimeOffSetProperty?: DeserializedType<T, 'Edm.DateTimeOffset'> | null;
+  durationProperty?: DeserializedType<T, 'Edm.Duration'> | null;
+  byteProperty?: DeserializedType<T, 'Edm.Byte'> | null;
+  sByteProperty?: DeserializedType<T, 'Edm.SByte'> | null;
+  geographyPointProperty?: DeserializedType<T, 'Edm.Any'> | null;
+  somethingTheSdkDoesNotSupport?: DeserializedType<T, 'Edm.Any'> | null;
+  collectionProperty?: DeserializedType<T, 'Edm.String'>[] | null;
+  complexTypeProperty?: TestComplexType<T> | null;
+  complexTypeCollectionProperty?: TestComplexType<T>[] | null;
+  enumProperty?: TestEnumType | null;
+  enumPropertyInt64?: TestEnumTypeInt64 | null;
+  enumPropertyWithOneMember?: TestEnumTypeWithOneMember | null;
+  enumCollectionProperty?: TestEnumType[] | null;
+  toMultiLink: TestEntityMultiLinkType<T>[];
+  toOtherMultiLink: TestEntityMultiLinkType<T>[];
+  toSingleLink?: TestEntitySingleLinkType<T> | null;
 }
 //# sourceMappingURL=TestEntity.d.ts.map