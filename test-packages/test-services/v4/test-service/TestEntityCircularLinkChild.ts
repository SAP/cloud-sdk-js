--- conflicted
+++ resolved
@@ -3,11 +3,6 @@
  *
  * This is a generated file powered by the SAP Cloud SDK for JavaScript.
  */
-<<<<<<< HEAD
-import { Entity, DefaultDeSerializers, DeSerializers } from '@sap-cloud-sdk/odata-v4';
-import { DeserializedType } from '@sap-cloud-sdk/odata-common/internal';
-import { TestEntityCircularLinkParent, TestEntityCircularLinkParentType } from './TestEntityCircularLinkParent';
-=======
 import {
   Entity,
   DefaultDeSerializers,
@@ -18,12 +13,16 @@
   TestEntityCircularLinkParent,
   TestEntityCircularLinkParentType
 } from './TestEntityCircularLinkParent';
->>>>>>> e8ad5cf8
 
 /**
  * This class represents the entity "A_TestEntityCircularLinkChild" of service "API_TEST_SRV".
  */
-export class TestEntityCircularLinkChild<T extends DeSerializers = DefaultDeSerializers> extends Entity implements TestEntityCircularLinkChildType<T> {
+export class TestEntityCircularLinkChild<
+    T extends DeSerializers = DefaultDeSerializers
+  >
+  extends Entity
+  implements TestEntityCircularLinkChildType<T>
+{
   /**
    * Technical entity name for TestEntityCircularLinkChild.
    */
@@ -47,7 +46,9 @@
   toParent?: TestEntityCircularLinkParent<T> | null;
 }
 
-export interface TestEntityCircularLinkChildType<T extends DeSerializers = DefaultDeSerializers> {
+export interface TestEntityCircularLinkChildType<
+  T extends DeSerializers = DefaultDeSerializers
+> {
   keyProperty: DeserializedType<T, 'Edm.String'>;
   toParent?: TestEntityCircularLinkParentType<T> | null;
 }