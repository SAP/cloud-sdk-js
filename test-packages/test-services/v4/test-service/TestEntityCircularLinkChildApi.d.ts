--- conflicted
+++ resolved
@@ -2,33 +2,6 @@
 import { TestEntityCircularLinkChildRequestBuilder } from './TestEntityCircularLinkChildRequestBuilder';
 import { TestEntityCircularLinkParent } from './TestEntityCircularLinkParent';
 import { TestEntityCircularLinkParentApi } from './TestEntityCircularLinkParentApi';
-<<<<<<< HEAD
-import { CustomField, DefaultDeSerializers, DeSerializers } from '@sap-cloud-sdk/odata-v4';
-import { EdmTypeField, OneToOneLink, AllFields, EntityBuilderType, EntityApi } from '@sap-cloud-sdk/odata-common/internal';
-export declare class TestEntityCircularLinkChildApi<DeSerializersT extends DeSerializers = DefaultDeSerializers> implements EntityApi<TestEntityCircularLinkChild<DeSerializersT>, DeSerializersT> {
-    deSerializers: DeSerializersT;
-    constructor(deSerializers?: DeSerializersT);
-    private navigationPropertyFields;
-    _addNavigationProperties(linkedApis: [
-        TestEntityCircularLinkParentApi<DeSerializersT>
-    ]): this;
-    entityConstructor: typeof TestEntityCircularLinkChild;
-    requestBuilder(): TestEntityCircularLinkChildRequestBuilder<DeSerializersT>;
-    entityBuilder(): EntityBuilderType<TestEntityCircularLinkChild<DeSerializersT>, DeSerializersT>;
-    customField<NullableT extends boolean = false>(fieldName: string, isNullable?: NullableT): CustomField<TestEntityCircularLinkChild<DeSerializersT>, DeSerializersT, NullableT>;
-    get schema(): {
-        /**
-         *
-         * All fields selector.
-         */
-        ALL_FIELDS: AllFields<TestEntityCircularLinkChild<DeSerializers<any, any, any, any, any, any, any, any, any, any, any, any, any, any, any, any, any, any, any>>>;
-        /**
-         * Static representation of the one-to-one navigation property [[toParent]] for query construction.
-         * Use to reference this property in query operations such as 'select' in the fluent request API.
-         */
-        TO_PARENT: OneToOneLink<TestEntityCircularLinkChild<DeSerializersT>, DeSerializersT, TestEntityCircularLinkParent<DeSerializersT>>;
-        /**
-=======
 import {
   CustomField,
   DefaultDeSerializers,
@@ -104,11 +77,38 @@
       TestEntityCircularLinkParent<DeSerializersT>
     >;
     /**
->>>>>>> e8ad5cf8
      * Static representation of the [[keyProperty]] property for query construction.
      * Use to reference this property in query operations such as 'select' in the fluent request API.
      */
-        KEY_PROPERTY: EdmTypeField<TestEntityCircularLinkChild<DeSerializers<any, any, any, any, any, any, any, any, any, any, any, any, any, any, any, any, any, any, any>>, DeSerializersT, "Edm.String", false, true>;
-    };
+    KEY_PROPERTY: EdmTypeField<
+      TestEntityCircularLinkChild<
+        DeSerializers<
+          any,
+          any,
+          any,
+          any,
+          any,
+          any,
+          any,
+          any,
+          any,
+          any,
+          any,
+          any,
+          any,
+          any,
+          any,
+          any,
+          any,
+          any,
+          any
+        >
+      >,
+      DeSerializersT,
+      'Edm.String',
+      false,
+      true
+    >;
+  };
 }
 //# sourceMappingURL=TestEntityCircularLinkChildApi.d.ts.map