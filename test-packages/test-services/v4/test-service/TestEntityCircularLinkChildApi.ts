/*
 * Copyright (c) 2022 SAP SE or an SAP affiliate company. All rights reserved.
 *
 * This is a generated file powered by the SAP Cloud SDK for JavaScript.
 */
import { TestEntityCircularLinkChild } from './TestEntityCircularLinkChild';
import { TestEntityCircularLinkChildRequestBuilder } from './TestEntityCircularLinkChildRequestBuilder';
import { TestEntityCircularLinkParent } from './TestEntityCircularLinkParent';
import { TestEntityCircularLinkParentApi } from './TestEntityCircularLinkParentApi';
<<<<<<< HEAD
import { CustomField, defaultDeSerializers, DefaultDeSerializers, DeSerializers, mergeDefaultDeSerializersWith } from '@sap-cloud-sdk/odata-v4';
import { EdmTypeField, OneToOneLink, AllFields, entityBuilder, EntityBuilderType, EntityApi, FieldBuilder, Time } from '@sap-cloud-sdk/odata-common/internal';
=======
import {
  CustomField,
  defaultDeSerializers,
  DefaultDeSerializers,
  DeSerializers,
  mergeDefaultDeSerializersWith,
  AllFields,
  entityBuilder,
  EntityBuilderType,
  EntityApi,
  FieldBuilder,
  Time,
  EdmTypeField,
  OneToOneLink
} from '@sap-cloud-sdk/odata-v4';
>>>>>>> e8ad5cf8
import { BigNumber } from 'bignumber.js';
import { Moment, Duration } from 'moment';
export class TestEntityCircularLinkChildApi<DeSerializersT extends DeSerializers = DefaultDeSerializers> implements 
    EntityApi<
      TestEntityCircularLinkChild<
        DeSerializersT
      >, 
      DeSerializersT
    > {
  public deSerializers: DeSerializersT;

  constructor(
    deSerializers: DeSerializersT = defaultDeSerializers as any) {
    this.deSerializers = deSerializers;
  }

  private navigationPropertyFields!: {
      /**
       * Static representation of the one-to-one navigation property [[toParent]] for query construction.
       * Use to reference this property in query operations such as 'select' in the fluent request API.
       */
      TO_PARENT: OneToOneLink<
            TestEntityCircularLinkChild<DeSerializersT>,
            DeSerializersT,
            TestEntityCircularLinkParent<DeSerializersT>
          >
    };

  _addNavigationProperties(
      linkedApis: [
        TestEntityCircularLinkParentApi<DeSerializersT>
      ]): this {
        this.navigationPropertyFields = {
          TO_PARENT: new OneToOneLink(
              'to_Parent',
              this,
              linkedApis[0]
            )
        };
        return this;
      }
  
  entityConstructor = TestEntityCircularLinkChild;
  
  requestBuilder(): TestEntityCircularLinkChildRequestBuilder<
    DeSerializersT
  > {
    return new TestEntityCircularLinkChildRequestBuilder<DeSerializersT>(this);
  }
  
  entityBuilder(): EntityBuilderType<
    TestEntityCircularLinkChild<
      DeSerializersT
    >,
    DeSerializersT
  > {
    return entityBuilder(this);
  }

  customField<NullableT extends boolean = false>(
    fieldName: string,
    isNullable: NullableT = false as NullableT
  ): CustomField<
  TestEntityCircularLinkChild<
      DeSerializersT>,
    DeSerializersT,
    NullableT
  > {
    return new CustomField(
      fieldName,
      this.entityConstructor,
      this.deSerializers,
      isNullable
    ) as any;
  }

  get schema() {
    const fieldBuilder = new FieldBuilder(TestEntityCircularLinkChild, this.deSerializers);
    return { 
    /**
 * Static representation of the [[keyProperty]] property for query construction.
 * Use to reference this property in query operations such as 'select' in the fluent request API.
 */
KEY_PROPERTY: fieldBuilder.buildEdmTypeField('KeyProperty', 'Edm.String', false),
...this.navigationPropertyFields,
/**
 * 
 * All fields selector.
 */
ALL_FIELDS: new AllFields('*', TestEntityCircularLinkChild) 
  };
  }
}<|MERGE_RESOLUTION|>--- conflicted
+++ resolved
@@ -7,10 +7,6 @@
 import { TestEntityCircularLinkChildRequestBuilder } from './TestEntityCircularLinkChildRequestBuilder';
 import { TestEntityCircularLinkParent } from './TestEntityCircularLinkParent';
 import { TestEntityCircularLinkParentApi } from './TestEntityCircularLinkParentApi';
-<<<<<<< HEAD
-import { CustomField, defaultDeSerializers, DefaultDeSerializers, DeSerializers, mergeDefaultDeSerializersWith } from '@sap-cloud-sdk/odata-v4';
-import { EdmTypeField, OneToOneLink, AllFields, entityBuilder, EntityBuilderType, EntityApi, FieldBuilder, Time } from '@sap-cloud-sdk/odata-common/internal';
-=======
 import {
   CustomField,
   defaultDeSerializers,
@@ -26,61 +22,48 @@
   EdmTypeField,
   OneToOneLink
 } from '@sap-cloud-sdk/odata-v4';
->>>>>>> e8ad5cf8
 import { BigNumber } from 'bignumber.js';
 import { Moment, Duration } from 'moment';
-export class TestEntityCircularLinkChildApi<DeSerializersT extends DeSerializers = DefaultDeSerializers> implements 
-    EntityApi<
-      TestEntityCircularLinkChild<
-        DeSerializersT
-      >, 
-      DeSerializersT
-    > {
+export class TestEntityCircularLinkChildApi<
+  DeSerializersT extends DeSerializers = DefaultDeSerializers
+> implements
+    EntityApi<TestEntityCircularLinkChild<DeSerializersT>, DeSerializersT>
+{
   public deSerializers: DeSerializersT;
 
-  constructor(
-    deSerializers: DeSerializersT = defaultDeSerializers as any) {
+  constructor(deSerializers: DeSerializersT = defaultDeSerializers as any) {
     this.deSerializers = deSerializers;
   }
 
   private navigationPropertyFields!: {
-      /**
-       * Static representation of the one-to-one navigation property [[toParent]] for query construction.
-       * Use to reference this property in query operations such as 'select' in the fluent request API.
-       */
-      TO_PARENT: OneToOneLink<
-            TestEntityCircularLinkChild<DeSerializersT>,
-            DeSerializersT,
-            TestEntityCircularLinkParent<DeSerializersT>
-          >
-    };
+    /**
+     * Static representation of the one-to-one navigation property [[toParent]] for query construction.
+     * Use to reference this property in query operations such as 'select' in the fluent request API.
+     */
+    TO_PARENT: OneToOneLink<
+      TestEntityCircularLinkChild<DeSerializersT>,
+      DeSerializersT,
+      TestEntityCircularLinkParent<DeSerializersT>
+    >;
+  };
 
   _addNavigationProperties(
-      linkedApis: [
-        TestEntityCircularLinkParentApi<DeSerializersT>
-      ]): this {
-        this.navigationPropertyFields = {
-          TO_PARENT: new OneToOneLink(
-              'to_Parent',
-              this,
-              linkedApis[0]
-            )
-        };
-        return this;
-      }
-  
+    linkedApis: [TestEntityCircularLinkParentApi<DeSerializersT>]
+  ): this {
+    this.navigationPropertyFields = {
+      TO_PARENT: new OneToOneLink('to_Parent', this, linkedApis[0])
+    };
+    return this;
+  }
+
   entityConstructor = TestEntityCircularLinkChild;
-  
-  requestBuilder(): TestEntityCircularLinkChildRequestBuilder<
-    DeSerializersT
-  > {
+
+  requestBuilder(): TestEntityCircularLinkChildRequestBuilder<DeSerializersT> {
     return new TestEntityCircularLinkChildRequestBuilder<DeSerializersT>(this);
   }
-  
+
   entityBuilder(): EntityBuilderType<
-    TestEntityCircularLinkChild<
-      DeSerializersT
-    >,
+    TestEntityCircularLinkChild<DeSerializersT>,
     DeSerializersT
   > {
     return entityBuilder(this);
@@ -90,8 +73,7 @@
     fieldName: string,
     isNullable: NullableT = false as NullableT
   ): CustomField<
-  TestEntityCircularLinkChild<
-      DeSerializersT>,
+    TestEntityCircularLinkChild<DeSerializersT>,
     DeSerializersT,
     NullableT
   > {
@@ -104,19 +86,26 @@
   }
 
   get schema() {
-    const fieldBuilder = new FieldBuilder(TestEntityCircularLinkChild, this.deSerializers);
-    return { 
-    /**
- * Static representation of the [[keyProperty]] property for query construction.
- * Use to reference this property in query operations such as 'select' in the fluent request API.
- */
-KEY_PROPERTY: fieldBuilder.buildEdmTypeField('KeyProperty', 'Edm.String', false),
-...this.navigationPropertyFields,
-/**
- * 
- * All fields selector.
- */
-ALL_FIELDS: new AllFields('*', TestEntityCircularLinkChild) 
-  };
+    const fieldBuilder = new FieldBuilder(
+      TestEntityCircularLinkChild,
+      this.deSerializers
+    );
+    return {
+      /**
+       * Static representation of the [[keyProperty]] property for query construction.
+       * Use to reference this property in query operations such as 'select' in the fluent request API.
+       */
+      KEY_PROPERTY: fieldBuilder.buildEdmTypeField(
+        'KeyProperty',
+        'Edm.String',
+        false
+      ),
+      ...this.navigationPropertyFields,
+      /**
+       *
+       * All fields selector.
+       */
+      ALL_FIELDS: new AllFields('*', TestEntityCircularLinkChild)
+    };
   }
 }