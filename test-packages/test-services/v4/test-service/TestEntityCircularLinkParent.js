'use strict';
Object.defineProperty(exports, '__esModule', { value: true });
exports.TestEntityCircularLinkParent = void 0;
/*
 * Copyright (c) 2021 SAP SE or an SAP affiliate company. All rights reserved.
 *
 * This is a generated file powered by the SAP Cloud SDK for JavaScript.
 */
<<<<<<< HEAD
const TestEntityCircularLinkParentRequestBuilder_1 = require('./TestEntityCircularLinkParentRequestBuilder');
const core_1 = require('@sap-cloud-sdk/core');
=======
var TestEntityCircularLinkParentRequestBuilder_1 = require('./TestEntityCircularLinkParentRequestBuilder');
var odata_v4_1 = require('@sap-cloud-sdk/odata-v4');
var odata_common_1 = require('@sap-cloud-sdk/odata-common');
>>>>>>> 52cb1c8d
/**
 * This class represents the entity "A_TestEntityCircularLinkParent" of service "API_TEST_SRV".
 */
class TestEntityCircularLinkParent extends core_1.EntityV4 {
  /**
   * Returns an entity builder to construct instances of `TestEntityCircularLinkParent`.
   * @returns A builder that constructs instances of entity type `TestEntityCircularLinkParent`.
   */
<<<<<<< HEAD
  static builder() {
    return core_1.EntityV4.entityBuilder(TestEntityCircularLinkParent);
  }
=======
  TestEntityCircularLinkParent.builder = function () {
    return odata_v4_1.Entity.entityBuilder(TestEntityCircularLinkParent);
  };
>>>>>>> 52cb1c8d
  /**
   * Returns a request builder to construct requests for operations on the `TestEntityCircularLinkParent` entity type.
   * @returns A `TestEntityCircularLinkParent` request builder.
   */
  static requestBuilder() {
    return new TestEntityCircularLinkParentRequestBuilder_1.TestEntityCircularLinkParentRequestBuilder();
  }
  /**
   * Returns a selectable object that allows the selection of custom field in a get request for the entity `TestEntityCircularLinkParent`.
   * @param fieldName Name of the custom field to select
   * @returns A builder that constructs instances of entity type `TestEntityCircularLinkParent`.
   */
<<<<<<< HEAD
  static customField(fieldName) {
    return core_1.EntityV4.customFieldSelector(
=======
  TestEntityCircularLinkParent.customField = function (fieldName) {
    return odata_v4_1.Entity.customFieldSelector(
>>>>>>> 52cb1c8d
      fieldName,
      TestEntityCircularLinkParent
    );
  }
  /**
   * Overwrites the default toJSON method so that all instance variables as well as all custom fields of the entity are returned.
   * @returns An object containing all instance variables + custom fields.
   */
<<<<<<< HEAD
  toJSON() {
    return { ...this, ...this._customFields };
  }
}
=======
  TestEntityCircularLinkParent.prototype.toJSON = function () {
    return __assign(__assign({}, this), this._customFields);
  };
  /**
   * Technical entity name for TestEntityCircularLinkParent.
   */
  TestEntityCircularLinkParent._entityName = 'A_TestEntityCircularLinkParent';
  /**
   * Default url path for the according service.
   */
  TestEntityCircularLinkParent._defaultServicePath =
    '/sap/opu/odata/sap/API_TEST_SRV';
  return TestEntityCircularLinkParent;
})(odata_v4_1.Entity);
>>>>>>> 52cb1c8d
exports.TestEntityCircularLinkParent = TestEntityCircularLinkParent;
/**
 * Technical entity name for TestEntityCircularLinkParent.
 */
TestEntityCircularLinkParent._entityName = 'A_TestEntityCircularLinkParent';
/**
 * Default url path for the according service.
 */
TestEntityCircularLinkParent._defaultServicePath =
  '/sap/opu/odata/sap/API_TEST_SRV';
const TestEntityCircularLinkChild_1 = require('./TestEntityCircularLinkChild');
(function (TestEntityCircularLinkParent) {
<<<<<<< HEAD
  const _fieldBuilder = new core_1.FieldBuilder(TestEntityCircularLinkParent);
=======
  var _fieldBuilder = new odata_common_1.FieldBuilder(
    TestEntityCircularLinkParent
  );
>>>>>>> 52cb1c8d
  /**
   * Static representation of the [[keyProperty]] property for query construction.
   * Use to reference this property in query operations such as 'select' in the fluent request API.
   */
  TestEntityCircularLinkParent.KEY_PROPERTY = _fieldBuilder.buildEdmTypeField(
    'KeyProperty',
    'Edm.String',
    false
  );
  /**
   * Static representation of the one-to-one navigation property [[toFirstChild]] for query construction.
   * Use to reference this property in query operations such as 'select' in the fluent request API.
   */
  TestEntityCircularLinkParent.TO_FIRST_CHILD = new odata_common_1.OneToOneLink(
    'to_FirstChild',
    TestEntityCircularLinkParent,
    TestEntityCircularLinkChild_1.TestEntityCircularLinkChild
  );
  /**
   * Static representation of the one-to-many navigation property [[toChildren]] for query construction.
   * Use to reference this property in query operations such as 'select' in the fluent request API.
   */
  TestEntityCircularLinkParent.TO_CHILDREN = new odata_common_1.OneToManyLink(
    'to_Children',
    TestEntityCircularLinkParent,
    TestEntityCircularLinkChild_1.TestEntityCircularLinkChild
  );
  /**
   * All fields of the TestEntityCircularLinkParent entity.
   */
  TestEntityCircularLinkParent._allFields = [
    TestEntityCircularLinkParent.KEY_PROPERTY,
    TestEntityCircularLinkParent.TO_FIRST_CHILD,
    TestEntityCircularLinkParent.TO_CHILDREN
  ];
  /**
   * All fields selector.
   */
  TestEntityCircularLinkParent.ALL_FIELDS = new odata_common_1.AllFields(
    '*',
    TestEntityCircularLinkParent
  );
  /**
   * All key fields of the TestEntityCircularLinkParent entity.
   */
  TestEntityCircularLinkParent._keyFields = [
    TestEntityCircularLinkParent.KEY_PROPERTY
  ];
  /**
   * Mapping of all key field names to the respective static field property TestEntityCircularLinkParent.
   */
  TestEntityCircularLinkParent._keys =
    TestEntityCircularLinkParent._keyFields.reduce((acc, field) => {
      acc[field._fieldName] = field;
      return acc;
    }, {});
})(
  (TestEntityCircularLinkParent =
    exports.TestEntityCircularLinkParent ||
    (exports.TestEntityCircularLinkParent = {}))
);
//# sourceMappingURL=TestEntityCircularLinkParent.js.map<|MERGE_RESOLUTION|>--- conflicted
+++ resolved
@@ -6,31 +6,20 @@
  *
  * This is a generated file powered by the SAP Cloud SDK for JavaScript.
  */
-<<<<<<< HEAD
 const TestEntityCircularLinkParentRequestBuilder_1 = require('./TestEntityCircularLinkParentRequestBuilder');
-const core_1 = require('@sap-cloud-sdk/core');
-=======
-var TestEntityCircularLinkParentRequestBuilder_1 = require('./TestEntityCircularLinkParentRequestBuilder');
-var odata_v4_1 = require('@sap-cloud-sdk/odata-v4');
-var odata_common_1 = require('@sap-cloud-sdk/odata-common');
->>>>>>> 52cb1c8d
+const odata_v4_1 = require('@sap-cloud-sdk/odata-v4');
+const odata_common_1 = require('@sap-cloud-sdk/odata-common');
 /**
  * This class represents the entity "A_TestEntityCircularLinkParent" of service "API_TEST_SRV".
  */
-class TestEntityCircularLinkParent extends core_1.EntityV4 {
+class TestEntityCircularLinkParent extends odata_v4_1.Entity {
   /**
    * Returns an entity builder to construct instances of `TestEntityCircularLinkParent`.
    * @returns A builder that constructs instances of entity type `TestEntityCircularLinkParent`.
    */
-<<<<<<< HEAD
   static builder() {
-    return core_1.EntityV4.entityBuilder(TestEntityCircularLinkParent);
+    return odata_v4_1.Entity.entityBuilder(TestEntityCircularLinkParent);
   }
-=======
-  TestEntityCircularLinkParent.builder = function () {
-    return odata_v4_1.Entity.entityBuilder(TestEntityCircularLinkParent);
-  };
->>>>>>> 52cb1c8d
   /**
    * Returns a request builder to construct requests for operations on the `TestEntityCircularLinkParent` entity type.
    * @returns A `TestEntityCircularLinkParent` request builder.
@@ -43,13 +32,8 @@
    * @param fieldName Name of the custom field to select
    * @returns A builder that constructs instances of entity type `TestEntityCircularLinkParent`.
    */
-<<<<<<< HEAD
   static customField(fieldName) {
-    return core_1.EntityV4.customFieldSelector(
-=======
-  TestEntityCircularLinkParent.customField = function (fieldName) {
     return odata_v4_1.Entity.customFieldSelector(
->>>>>>> 52cb1c8d
       fieldName,
       TestEntityCircularLinkParent
     );
@@ -58,27 +42,10 @@
    * Overwrites the default toJSON method so that all instance variables as well as all custom fields of the entity are returned.
    * @returns An object containing all instance variables + custom fields.
    */
-<<<<<<< HEAD
   toJSON() {
     return { ...this, ...this._customFields };
   }
 }
-=======
-  TestEntityCircularLinkParent.prototype.toJSON = function () {
-    return __assign(__assign({}, this), this._customFields);
-  };
-  /**
-   * Technical entity name for TestEntityCircularLinkParent.
-   */
-  TestEntityCircularLinkParent._entityName = 'A_TestEntityCircularLinkParent';
-  /**
-   * Default url path for the according service.
-   */
-  TestEntityCircularLinkParent._defaultServicePath =
-    '/sap/opu/odata/sap/API_TEST_SRV';
-  return TestEntityCircularLinkParent;
-})(odata_v4_1.Entity);
->>>>>>> 52cb1c8d
 exports.TestEntityCircularLinkParent = TestEntityCircularLinkParent;
 /**
  * Technical entity name for TestEntityCircularLinkParent.
@@ -91,13 +58,9 @@
   '/sap/opu/odata/sap/API_TEST_SRV';
 const TestEntityCircularLinkChild_1 = require('./TestEntityCircularLinkChild');
 (function (TestEntityCircularLinkParent) {
-<<<<<<< HEAD
-  const _fieldBuilder = new core_1.FieldBuilder(TestEntityCircularLinkParent);
-=======
-  var _fieldBuilder = new odata_common_1.FieldBuilder(
+  const _fieldBuilder = new odata_common_1.FieldBuilder(
     TestEntityCircularLinkParent
   );
->>>>>>> 52cb1c8d
   /**
    * Static representation of the [[keyProperty]] property for query construction.
    * Use to reference this property in query operations such as 'select' in the fluent request API.
