/*
 * Copyright (c) 2022 SAP SE or an SAP affiliate company. All rights reserved.
 *
 * This is a generated file powered by the SAP Cloud SDK for JavaScript.
 */
import { TestEntityCircularLinkParent } from './TestEntityCircularLinkParent';
import { TestEntityCircularLinkParentRequestBuilder } from './TestEntityCircularLinkParentRequestBuilder';
import { TestEntityCircularLinkChild } from './TestEntityCircularLinkChild';
import { TestEntityCircularLinkChildApi } from './TestEntityCircularLinkChildApi';
<<<<<<< HEAD
import { CustomField, defaultDeSerializers, DefaultDeSerializers, DeSerializers, mergeDefaultDeSerializersWith } from '@sap-cloud-sdk/odata-v4';
import { EdmTypeField, OneToOneLink, OneToManyLink, AllFields, entityBuilder, EntityBuilderType, EntityApi, FieldBuilder, Time } from '@sap-cloud-sdk/odata-common/internal';
=======
import {
  CustomField,
  defaultDeSerializers,
  DefaultDeSerializers,
  DeSerializers,
  mergeDefaultDeSerializersWith,
  AllFields,
  entityBuilder,
  EntityBuilderType,
  EntityApi,
  FieldBuilder,
  Time,
  EdmTypeField,
  OneToOneLink,
  OneToManyLink
} from '@sap-cloud-sdk/odata-v4';
>>>>>>> e8ad5cf8
import { BigNumber } from 'bignumber.js';
import { Moment, Duration } from 'moment';
export class TestEntityCircularLinkParentApi<DeSerializersT extends DeSerializers = DefaultDeSerializers> implements 
    EntityApi<
      TestEntityCircularLinkParent<
        DeSerializersT
      >, 
      DeSerializersT
    > {
  public deSerializers: DeSerializersT;

  constructor(
    deSerializers: DeSerializersT = defaultDeSerializers as any) {
    this.deSerializers = deSerializers;
  }

  private navigationPropertyFields!: {
      /**
       * Static representation of the one-to-one navigation property [[toFirstChild]] for query construction.
       * Use to reference this property in query operations such as 'select' in the fluent request API.
       */
      TO_FIRST_CHILD: OneToOneLink<
            TestEntityCircularLinkParent<DeSerializersT>,
            DeSerializersT,
            TestEntityCircularLinkChild<DeSerializersT>
          >,
      /**
       * Static representation of the one-to-many navigation property [[toChildren]] for query construction.
       * Use to reference this property in query operations such as 'select' in the fluent request API.
       */
      TO_CHILDREN: OneToManyLink<
            TestEntityCircularLinkParent<DeSerializersT>,
            DeSerializersT,
            TestEntityCircularLinkChild<DeSerializersT>
          >
    };

  _addNavigationProperties(
      linkedApis: [
        TestEntityCircularLinkChildApi<DeSerializersT>,TestEntityCircularLinkChildApi<DeSerializersT>
      ]): this {
        this.navigationPropertyFields = {
          TO_FIRST_CHILD: new OneToOneLink(
              'to_FirstChild',
              this,
              linkedApis[0]
            ),
          TO_CHILDREN: new OneToManyLink(
              'to_Children',
              this,
              linkedApis[1]
            )
        };
        return this;
      }
  
  entityConstructor = TestEntityCircularLinkParent;
  
  requestBuilder(): TestEntityCircularLinkParentRequestBuilder<
    DeSerializersT
  > {
    return new TestEntityCircularLinkParentRequestBuilder<DeSerializersT>(this);
  }
  
  entityBuilder(): EntityBuilderType<
    TestEntityCircularLinkParent<
      DeSerializersT
    >,
    DeSerializersT
  > {
    return entityBuilder(this);
  }

  customField<NullableT extends boolean = false>(
    fieldName: string,
    isNullable: NullableT = false as NullableT
  ): CustomField<
  TestEntityCircularLinkParent<
      DeSerializersT>,
    DeSerializersT,
    NullableT
  > {
    return new CustomField(
      fieldName,
      this.entityConstructor,
      this.deSerializers,
      isNullable
    ) as any;
  }

  get schema() {
    const fieldBuilder = new FieldBuilder(TestEntityCircularLinkParent, this.deSerializers);
    return { 
    /**
 * Static representation of the [[keyProperty]] property for query construction.
 * Use to reference this property in query operations such as 'select' in the fluent request API.
 */
KEY_PROPERTY: fieldBuilder.buildEdmTypeField('KeyProperty', 'Edm.String', false),
...this.navigationPropertyFields,
/**
 * 
 * All fields selector.
 */
ALL_FIELDS: new AllFields('*', TestEntityCircularLinkParent) 
  };
  }
}<|MERGE_RESOLUTION|>--- conflicted
+++ resolved
@@ -7,10 +7,6 @@
 import { TestEntityCircularLinkParentRequestBuilder } from './TestEntityCircularLinkParentRequestBuilder';
 import { TestEntityCircularLinkChild } from './TestEntityCircularLinkChild';
 import { TestEntityCircularLinkChildApi } from './TestEntityCircularLinkChildApi';
-<<<<<<< HEAD
-import { CustomField, defaultDeSerializers, DefaultDeSerializers, DeSerializers, mergeDefaultDeSerializersWith } from '@sap-cloud-sdk/odata-v4';
-import { EdmTypeField, OneToOneLink, OneToManyLink, AllFields, entityBuilder, EntityBuilderType, EntityApi, FieldBuilder, Time } from '@sap-cloud-sdk/odata-common/internal';
-=======
 import {
   CustomField,
   defaultDeSerializers,
@@ -27,75 +23,61 @@
   OneToOneLink,
   OneToManyLink
 } from '@sap-cloud-sdk/odata-v4';
->>>>>>> e8ad5cf8
 import { BigNumber } from 'bignumber.js';
 import { Moment, Duration } from 'moment';
-export class TestEntityCircularLinkParentApi<DeSerializersT extends DeSerializers = DefaultDeSerializers> implements 
-    EntityApi<
-      TestEntityCircularLinkParent<
-        DeSerializersT
-      >, 
-      DeSerializersT
-    > {
+export class TestEntityCircularLinkParentApi<
+  DeSerializersT extends DeSerializers = DefaultDeSerializers
+> implements
+    EntityApi<TestEntityCircularLinkParent<DeSerializersT>, DeSerializersT>
+{
   public deSerializers: DeSerializersT;
 
-  constructor(
-    deSerializers: DeSerializersT = defaultDeSerializers as any) {
+  constructor(deSerializers: DeSerializersT = defaultDeSerializers as any) {
     this.deSerializers = deSerializers;
   }
 
   private navigationPropertyFields!: {
-      /**
-       * Static representation of the one-to-one navigation property [[toFirstChild]] for query construction.
-       * Use to reference this property in query operations such as 'select' in the fluent request API.
-       */
-      TO_FIRST_CHILD: OneToOneLink<
-            TestEntityCircularLinkParent<DeSerializersT>,
-            DeSerializersT,
-            TestEntityCircularLinkChild<DeSerializersT>
-          >,
-      /**
-       * Static representation of the one-to-many navigation property [[toChildren]] for query construction.
-       * Use to reference this property in query operations such as 'select' in the fluent request API.
-       */
-      TO_CHILDREN: OneToManyLink<
-            TestEntityCircularLinkParent<DeSerializersT>,
-            DeSerializersT,
-            TestEntityCircularLinkChild<DeSerializersT>
-          >
-    };
+    /**
+     * Static representation of the one-to-one navigation property [[toFirstChild]] for query construction.
+     * Use to reference this property in query operations such as 'select' in the fluent request API.
+     */
+    TO_FIRST_CHILD: OneToOneLink<
+      TestEntityCircularLinkParent<DeSerializersT>,
+      DeSerializersT,
+      TestEntityCircularLinkChild<DeSerializersT>
+    >;
+    /**
+     * Static representation of the one-to-many navigation property [[toChildren]] for query construction.
+     * Use to reference this property in query operations such as 'select' in the fluent request API.
+     */
+    TO_CHILDREN: OneToManyLink<
+      TestEntityCircularLinkParent<DeSerializersT>,
+      DeSerializersT,
+      TestEntityCircularLinkChild<DeSerializersT>
+    >;
+  };
 
   _addNavigationProperties(
-      linkedApis: [
-        TestEntityCircularLinkChildApi<DeSerializersT>,TestEntityCircularLinkChildApi<DeSerializersT>
-      ]): this {
-        this.navigationPropertyFields = {
-          TO_FIRST_CHILD: new OneToOneLink(
-              'to_FirstChild',
-              this,
-              linkedApis[0]
-            ),
-          TO_CHILDREN: new OneToManyLink(
-              'to_Children',
-              this,
-              linkedApis[1]
-            )
-        };
-        return this;
-      }
-  
+    linkedApis: [
+      TestEntityCircularLinkChildApi<DeSerializersT>,
+      TestEntityCircularLinkChildApi<DeSerializersT>
+    ]
+  ): this {
+    this.navigationPropertyFields = {
+      TO_FIRST_CHILD: new OneToOneLink('to_FirstChild', this, linkedApis[0]),
+      TO_CHILDREN: new OneToManyLink('to_Children', this, linkedApis[1])
+    };
+    return this;
+  }
+
   entityConstructor = TestEntityCircularLinkParent;
-  
-  requestBuilder(): TestEntityCircularLinkParentRequestBuilder<
-    DeSerializersT
-  > {
+
+  requestBuilder(): TestEntityCircularLinkParentRequestBuilder<DeSerializersT> {
     return new TestEntityCircularLinkParentRequestBuilder<DeSerializersT>(this);
   }
-  
+
   entityBuilder(): EntityBuilderType<
-    TestEntityCircularLinkParent<
-      DeSerializersT
-    >,
+    TestEntityCircularLinkParent<DeSerializersT>,
     DeSerializersT
   > {
     return entityBuilder(this);
@@ -105,8 +87,7 @@
     fieldName: string,
     isNullable: NullableT = false as NullableT
   ): CustomField<
-  TestEntityCircularLinkParent<
-      DeSerializersT>,
+    TestEntityCircularLinkParent<DeSerializersT>,
     DeSerializersT,
     NullableT
   > {
@@ -119,19 +100,26 @@
   }
 
   get schema() {
-    const fieldBuilder = new FieldBuilder(TestEntityCircularLinkParent, this.deSerializers);
-    return { 
-    /**
- * Static representation of the [[keyProperty]] property for query construction.
- * Use to reference this property in query operations such as 'select' in the fluent request API.
- */
-KEY_PROPERTY: fieldBuilder.buildEdmTypeField('KeyProperty', 'Edm.String', false),
-...this.navigationPropertyFields,
-/**
- * 
- * All fields selector.
- */
-ALL_FIELDS: new AllFields('*', TestEntityCircularLinkParent) 
-  };
+    const fieldBuilder = new FieldBuilder(
+      TestEntityCircularLinkParent,
+      this.deSerializers
+    );
+    return {
+      /**
+       * Static representation of the [[keyProperty]] property for query construction.
+       * Use to reference this property in query operations such as 'select' in the fluent request API.
+       */
+      KEY_PROPERTY: fieldBuilder.buildEdmTypeField(
+        'KeyProperty',
+        'Edm.String',
+        false
+      ),
+      ...this.navigationPropertyFields,
+      /**
+       *
+       * All fields selector.
+       */
+      ALL_FIELDS: new AllFields('*', TestEntityCircularLinkParent)
+    };
   }
 }