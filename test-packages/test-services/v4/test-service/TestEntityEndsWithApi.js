"use strict";
Object.defineProperty(exports, "__esModule", { value: true });
exports.TestEntityEndsWithApi = void 0;
/*
 * Copyright (c) 2022 SAP SE or an SAP affiliate company. All rights reserved.
 *
 * This is a generated file powered by the SAP Cloud SDK for JavaScript.
 */
<<<<<<< HEAD
const TestEntityEndsWith_1 = require("./TestEntityEndsWith");
const TestEntityEndsWithRequestBuilder_1 = require("./TestEntityEndsWithRequestBuilder");
const odata_v4_1 = require("@sap-cloud-sdk/odata-v4");
const internal_1 = require("@sap-cloud-sdk/odata-common/internal");
class TestEntityEndsWithApi {
    constructor(deSerializers = odata_v4_1.defaultDeSerializers) {
        this.entityConstructor = TestEntityEndsWith_1.TestEntityEndsWith;
        this.deSerializers = deSerializers;
    }
    _addNavigationProperties(linkedApis) {
        this.navigationPropertyFields = {};
        return this;
    }
    requestBuilder() {
        return new TestEntityEndsWithRequestBuilder_1.TestEntityEndsWithRequestBuilder(this);
    }
    entityBuilder() {
        return (0, internal_1.entityBuilder)(this);
    }
    customField(fieldName, isNullable = false) {
        return new odata_v4_1.CustomField(fieldName, this.entityConstructor, this.deSerializers, isNullable);
    }
    get schema() {
        const fieldBuilder = new internal_1.FieldBuilder(TestEntityEndsWith_1.TestEntityEndsWith, this.deSerializers);
        return {
            /**
         * Static representation of the [[keyProperty]] property for query construction.
         * Use to reference this property in query operations such as 'select' in the fluent request API.
         */
            KEY_PROPERTY: fieldBuilder.buildEdmTypeField('KeyProperty', 'Edm.String', false),
            ...this.navigationPropertyFields,
            /**
             *
             * All fields selector.
             */
            ALL_FIELDS: new internal_1.AllFields('*', TestEntityEndsWith_1.TestEntityEndsWith)
        };
    }
=======
const TestEntityEndsWith_1 = require('./TestEntityEndsWith');
const TestEntityEndsWithRequestBuilder_1 = require('./TestEntityEndsWithRequestBuilder');
const odata_v4_1 = require('@sap-cloud-sdk/odata-v4');
class TestEntityEndsWithApi {
  constructor(deSerializers = odata_v4_1.defaultDeSerializers) {
    this.entityConstructor = TestEntityEndsWith_1.TestEntityEndsWith;
    this.deSerializers = deSerializers;
  }
  _addNavigationProperties(linkedApis) {
    this.navigationPropertyFields = {};
    return this;
  }
  requestBuilder() {
    return new TestEntityEndsWithRequestBuilder_1.TestEntityEndsWithRequestBuilder(
      this
    );
  }
  entityBuilder() {
    return (0, odata_v4_1.entityBuilder)(this);
  }
  customField(fieldName, isNullable = false) {
    return new odata_v4_1.CustomField(
      fieldName,
      this.entityConstructor,
      this.deSerializers,
      isNullable
    );
  }
  get schema() {
    const fieldBuilder = new odata_v4_1.FieldBuilder(
      TestEntityEndsWith_1.TestEntityEndsWith,
      this.deSerializers
    );
    return {
      /**
       * Static representation of the [[keyProperty]] property for query construction.
       * Use to reference this property in query operations such as 'select' in the fluent request API.
       */
      KEY_PROPERTY: fieldBuilder.buildEdmTypeField(
        'KeyProperty',
        'Edm.String',
        false
      ),
      ...this.navigationPropertyFields,
      /**
       *
       * All fields selector.
       */
      ALL_FIELDS: new odata_v4_1.AllFields(
        '*',
        TestEntityEndsWith_1.TestEntityEndsWith
      )
    };
  }
>>>>>>> e8ad5cf8
}
exports.TestEntityEndsWithApi = TestEntityEndsWithApi;
//# sourceMappingURL=TestEntityEndsWithApi.js.map<|MERGE_RESOLUTION|>--- conflicted
+++ resolved
@@ -1,51 +1,11 @@
-"use strict";
-Object.defineProperty(exports, "__esModule", { value: true });
+'use strict';
+Object.defineProperty(exports, '__esModule', { value: true });
 exports.TestEntityEndsWithApi = void 0;
 /*
  * Copyright (c) 2022 SAP SE or an SAP affiliate company. All rights reserved.
  *
  * This is a generated file powered by the SAP Cloud SDK for JavaScript.
  */
-<<<<<<< HEAD
-const TestEntityEndsWith_1 = require("./TestEntityEndsWith");
-const TestEntityEndsWithRequestBuilder_1 = require("./TestEntityEndsWithRequestBuilder");
-const odata_v4_1 = require("@sap-cloud-sdk/odata-v4");
-const internal_1 = require("@sap-cloud-sdk/odata-common/internal");
-class TestEntityEndsWithApi {
-    constructor(deSerializers = odata_v4_1.defaultDeSerializers) {
-        this.entityConstructor = TestEntityEndsWith_1.TestEntityEndsWith;
-        this.deSerializers = deSerializers;
-    }
-    _addNavigationProperties(linkedApis) {
-        this.navigationPropertyFields = {};
-        return this;
-    }
-    requestBuilder() {
-        return new TestEntityEndsWithRequestBuilder_1.TestEntityEndsWithRequestBuilder(this);
-    }
-    entityBuilder() {
-        return (0, internal_1.entityBuilder)(this);
-    }
-    customField(fieldName, isNullable = false) {
-        return new odata_v4_1.CustomField(fieldName, this.entityConstructor, this.deSerializers, isNullable);
-    }
-    get schema() {
-        const fieldBuilder = new internal_1.FieldBuilder(TestEntityEndsWith_1.TestEntityEndsWith, this.deSerializers);
-        return {
-            /**
-         * Static representation of the [[keyProperty]] property for query construction.
-         * Use to reference this property in query operations such as 'select' in the fluent request API.
-         */
-            KEY_PROPERTY: fieldBuilder.buildEdmTypeField('KeyProperty', 'Edm.String', false),
-            ...this.navigationPropertyFields,
-            /**
-             *
-             * All fields selector.
-             */
-            ALL_FIELDS: new internal_1.AllFields('*', TestEntityEndsWith_1.TestEntityEndsWith)
-        };
-    }
-=======
 const TestEntityEndsWith_1 = require('./TestEntityEndsWith');
 const TestEntityEndsWithRequestBuilder_1 = require('./TestEntityEndsWithRequestBuilder');
 const odata_v4_1 = require('@sap-cloud-sdk/odata-v4');
@@ -100,7 +60,6 @@
       )
     };
   }
->>>>>>> e8ad5cf8
 }
 exports.TestEntityEndsWithApi = TestEntityEndsWithApi;
 //# sourceMappingURL=TestEntityEndsWithApi.js.map