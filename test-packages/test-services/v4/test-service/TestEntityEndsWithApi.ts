--- conflicted
+++ resolved
@@ -5,10 +5,6 @@
  */
 import { TestEntityEndsWith } from './TestEntityEndsWith';
 import { TestEntityEndsWithRequestBuilder } from './TestEntityEndsWithRequestBuilder';
-<<<<<<< HEAD
-import { CustomField, defaultDeSerializers, DefaultDeSerializers, DeSerializers, mergeDefaultDeSerializersWith } from '@sap-cloud-sdk/odata-v4';
-import { EdmTypeField, AllFields, entityBuilder, EntityBuilderType, EntityApi, FieldBuilder, Time } from '@sap-cloud-sdk/odata-common/internal';
-=======
 import {
   CustomField,
   defaultDeSerializers,
@@ -23,49 +19,33 @@
   Time,
   EdmTypeField
 } from '@sap-cloud-sdk/odata-v4';
->>>>>>> e8ad5cf8
 import { BigNumber } from 'bignumber.js';
 import { Moment, Duration } from 'moment';
-export class TestEntityEndsWithApi<DeSerializersT extends DeSerializers = DefaultDeSerializers> implements 
-    EntityApi<
-      TestEntityEndsWith<
-        DeSerializersT
-      >, 
-      DeSerializersT
-    > {
+export class TestEntityEndsWithApi<
+  DeSerializersT extends DeSerializers = DefaultDeSerializers
+> implements EntityApi<TestEntityEndsWith<DeSerializersT>, DeSerializersT>
+{
   public deSerializers: DeSerializersT;
 
-  constructor(
-    deSerializers: DeSerializersT = defaultDeSerializers as any) {
+  constructor(deSerializers: DeSerializersT = defaultDeSerializers as any) {
     this.deSerializers = deSerializers;
   }
 
-  private navigationPropertyFields!: {
-      
-    };
+  private navigationPropertyFields!: {};
 
-  _addNavigationProperties(
-      linkedApis: [
-        
-      ]): this {
-        this.navigationPropertyFields = {
-          
-        };
-        return this;
-      }
-  
+  _addNavigationProperties(linkedApis: []): this {
+    this.navigationPropertyFields = {};
+    return this;
+  }
+
   entityConstructor = TestEntityEndsWith;
-  
-  requestBuilder(): TestEntityEndsWithRequestBuilder<
-    DeSerializersT
-  > {
+
+  requestBuilder(): TestEntityEndsWithRequestBuilder<DeSerializersT> {
     return new TestEntityEndsWithRequestBuilder<DeSerializersT>(this);
   }
-  
+
   entityBuilder(): EntityBuilderType<
-    TestEntityEndsWith<
-      DeSerializersT
-    >,
+    TestEntityEndsWith<DeSerializersT>,
     DeSerializersT
   > {
     return entityBuilder(this);
@@ -75,8 +55,7 @@
     fieldName: string,
     isNullable: NullableT = false as NullableT
   ): CustomField<
-  TestEntityEndsWith<
-      DeSerializersT>,
+    TestEntityEndsWith<DeSerializersT>,
     DeSerializersT,
     NullableT
   > {
@@ -89,19 +68,26 @@
   }
 
   get schema() {
-    const fieldBuilder = new FieldBuilder(TestEntityEndsWith, this.deSerializers);
-    return { 
-    /**
- * Static representation of the [[keyProperty]] property for query construction.
- * Use to reference this property in query operations such as 'select' in the fluent request API.
- */
-KEY_PROPERTY: fieldBuilder.buildEdmTypeField('KeyProperty', 'Edm.String', false),
-...this.navigationPropertyFields,
-/**
- * 
- * All fields selector.
- */
-ALL_FIELDS: new AllFields('*', TestEntityEndsWith) 
-  };
+    const fieldBuilder = new FieldBuilder(
+      TestEntityEndsWith,
+      this.deSerializers
+    );
+    return {
+      /**
+       * Static representation of the [[keyProperty]] property for query construction.
+       * Use to reference this property in query operations such as 'select' in the fluent request API.
+       */
+      KEY_PROPERTY: fieldBuilder.buildEdmTypeField(
+        'KeyProperty',
+        'Edm.String',
+        false
+      ),
+      ...this.navigationPropertyFields,
+      /**
+       *
+       * All fields selector.
+       */
+      ALL_FIELDS: new AllFields('*', TestEntityEndsWith)
+    };
   }
 }