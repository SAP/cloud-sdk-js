<<<<<<< HEAD
import { DeserializedType, RequestBuilder } from '@sap-cloud-sdk/odata-common/internal';
import { DefaultDeSerializers, DeSerializers, GetAllRequestBuilder, GetByKeyRequestBuilder, CreateRequestBuilder, UpdateRequestBuilder, DeleteRequestBuilder } from '@sap-cloud-sdk/odata-v4';
=======
import {
  DefaultDeSerializers,
  DeSerializers,
  GetAllRequestBuilder,
  GetByKeyRequestBuilder,
  CreateRequestBuilder,
  UpdateRequestBuilder,
  DeleteRequestBuilder,
  DeserializedType,
  RequestBuilder
} from '@sap-cloud-sdk/odata-v4';
>>>>>>> e8ad5cf8
import { TestEntityEndsWith } from './TestEntityEndsWith';
/**
 * Request builder class for operations supported on the [[TestEntityEndsWith]] entity.
 */
export declare class TestEntityEndsWithRequestBuilder<T extends DeSerializers = DefaultDeSerializers> extends RequestBuilder<TestEntityEndsWith<T>, T> {
    /**
     * Returns a request builder for retrieving one `TestEntityEndsWith` entity based on its keys.
     * @param keyProperty Key property. See [[TestEntityEndsWith.keyProperty]].
     * @returns A request builder for creating requests to retrieve one `TestEntityEndsWith` entity based on its keys.
     */
    getByKey(keyProperty: DeserializedType<T, 'Edm.String'>): GetByKeyRequestBuilder<TestEntityEndsWith<T>, T>;
    /**
     * Returns a request builder for querying all `TestEntityEndsWith` entities.
     * @returns A request builder for creating requests to retrieve all `TestEntityEndsWith` entities.
     */
    getAll(): GetAllRequestBuilder<TestEntityEndsWith<T>, T>;
    /**
     * Returns a request builder for creating a `TestEntityEndsWith` entity.
     * @param entity The entity to be created
     * @returns A request builder for creating requests that create an entity of type `TestEntityEndsWith`.
     */
    create(entity: TestEntityEndsWith<T>): CreateRequestBuilder<TestEntityEndsWith<T>, T>;
    /**
     * Returns a request builder for updating an entity of type `TestEntityEndsWith`.
     * @param entity The entity to be updated
     * @returns A request builder for creating requests that update an entity of type `TestEntityEndsWith`.
     */
    update(entity: TestEntityEndsWith<T>): UpdateRequestBuilder<TestEntityEndsWith<T>, T>;
    /**
     * Returns a request builder for deleting an entity of type `TestEntityEndsWith`.
     * @param keyProperty Key property. See [[TestEntityEndsWith.keyProperty]].
     * @returns A request builder for creating requests that delete an entity of type `TestEntityEndsWith`.
     */
    delete(keyProperty: string): DeleteRequestBuilder<TestEntityEndsWith<T>, T>;
    /**
     * Returns a request builder for deleting an entity of type `TestEntityEndsWith`.
     * @param entity Pass the entity to be deleted.
     * @returns A request builder for creating requests that delete an entity of type `TestEntityEndsWith` by taking the entity as a parameter.
     */
    delete(entity: TestEntityEndsWith<T>): DeleteRequestBuilder<TestEntityEndsWith<T>, T>;
}
//# sourceMappingURL=TestEntityEndsWithRequestBuilder.d.ts.map<|MERGE_RESOLUTION|>--- conflicted
+++ resolved
@@ -1,7 +1,3 @@
-<<<<<<< HEAD
-import { DeserializedType, RequestBuilder } from '@sap-cloud-sdk/odata-common/internal';
-import { DefaultDeSerializers, DeSerializers, GetAllRequestBuilder, GetByKeyRequestBuilder, CreateRequestBuilder, UpdateRequestBuilder, DeleteRequestBuilder } from '@sap-cloud-sdk/odata-v4';
-=======
 import {
   DefaultDeSerializers,
   DeSerializers,
@@ -13,46 +9,55 @@
   DeserializedType,
   RequestBuilder
 } from '@sap-cloud-sdk/odata-v4';
->>>>>>> e8ad5cf8
 import { TestEntityEndsWith } from './TestEntityEndsWith';
 /**
  * Request builder class for operations supported on the [[TestEntityEndsWith]] entity.
  */
-export declare class TestEntityEndsWithRequestBuilder<T extends DeSerializers = DefaultDeSerializers> extends RequestBuilder<TestEntityEndsWith<T>, T> {
-    /**
-     * Returns a request builder for retrieving one `TestEntityEndsWith` entity based on its keys.
-     * @param keyProperty Key property. See [[TestEntityEndsWith.keyProperty]].
-     * @returns A request builder for creating requests to retrieve one `TestEntityEndsWith` entity based on its keys.
-     */
-    getByKey(keyProperty: DeserializedType<T, 'Edm.String'>): GetByKeyRequestBuilder<TestEntityEndsWith<T>, T>;
-    /**
-     * Returns a request builder for querying all `TestEntityEndsWith` entities.
-     * @returns A request builder for creating requests to retrieve all `TestEntityEndsWith` entities.
-     */
-    getAll(): GetAllRequestBuilder<TestEntityEndsWith<T>, T>;
-    /**
-     * Returns a request builder for creating a `TestEntityEndsWith` entity.
-     * @param entity The entity to be created
-     * @returns A request builder for creating requests that create an entity of type `TestEntityEndsWith`.
-     */
-    create(entity: TestEntityEndsWith<T>): CreateRequestBuilder<TestEntityEndsWith<T>, T>;
-    /**
-     * Returns a request builder for updating an entity of type `TestEntityEndsWith`.
-     * @param entity The entity to be updated
-     * @returns A request builder for creating requests that update an entity of type `TestEntityEndsWith`.
-     */
-    update(entity: TestEntityEndsWith<T>): UpdateRequestBuilder<TestEntityEndsWith<T>, T>;
-    /**
-     * Returns a request builder for deleting an entity of type `TestEntityEndsWith`.
-     * @param keyProperty Key property. See [[TestEntityEndsWith.keyProperty]].
-     * @returns A request builder for creating requests that delete an entity of type `TestEntityEndsWith`.
-     */
-    delete(keyProperty: string): DeleteRequestBuilder<TestEntityEndsWith<T>, T>;
-    /**
-     * Returns a request builder for deleting an entity of type `TestEntityEndsWith`.
-     * @param entity Pass the entity to be deleted.
-     * @returns A request builder for creating requests that delete an entity of type `TestEntityEndsWith` by taking the entity as a parameter.
-     */
-    delete(entity: TestEntityEndsWith<T>): DeleteRequestBuilder<TestEntityEndsWith<T>, T>;
+export declare class TestEntityEndsWithRequestBuilder<
+  T extends DeSerializers = DefaultDeSerializers
+> extends RequestBuilder<TestEntityEndsWith<T>, T> {
+  /**
+   * Returns a request builder for retrieving one `TestEntityEndsWith` entity based on its keys.
+   * @param keyProperty Key property. See [[TestEntityEndsWith.keyProperty]].
+   * @returns A request builder for creating requests to retrieve one `TestEntityEndsWith` entity based on its keys.
+   */
+  getByKey(
+    keyProperty: DeserializedType<T, 'Edm.String'>
+  ): GetByKeyRequestBuilder<TestEntityEndsWith<T>, T>;
+  /**
+   * Returns a request builder for querying all `TestEntityEndsWith` entities.
+   * @returns A request builder for creating requests to retrieve all `TestEntityEndsWith` entities.
+   */
+  getAll(): GetAllRequestBuilder<TestEntityEndsWith<T>, T>;
+  /**
+   * Returns a request builder for creating a `TestEntityEndsWith` entity.
+   * @param entity The entity to be created
+   * @returns A request builder for creating requests that create an entity of type `TestEntityEndsWith`.
+   */
+  create(
+    entity: TestEntityEndsWith<T>
+  ): CreateRequestBuilder<TestEntityEndsWith<T>, T>;
+  /**
+   * Returns a request builder for updating an entity of type `TestEntityEndsWith`.
+   * @param entity The entity to be updated
+   * @returns A request builder for creating requests that update an entity of type `TestEntityEndsWith`.
+   */
+  update(
+    entity: TestEntityEndsWith<T>
+  ): UpdateRequestBuilder<TestEntityEndsWith<T>, T>;
+  /**
+   * Returns a request builder for deleting an entity of type `TestEntityEndsWith`.
+   * @param keyProperty Key property. See [[TestEntityEndsWith.keyProperty]].
+   * @returns A request builder for creating requests that delete an entity of type `TestEntityEndsWith`.
+   */
+  delete(keyProperty: string): DeleteRequestBuilder<TestEntityEndsWith<T>, T>;
+  /**
+   * Returns a request builder for deleting an entity of type `TestEntityEndsWith`.
+   * @param entity Pass the entity to be deleted.
+   * @returns A request builder for creating requests that delete an entity of type `TestEntityEndsWith` by taking the entity as a parameter.
+   */
+  delete(
+    entity: TestEntityEndsWith<T>
+  ): DeleteRequestBuilder<TestEntityEndsWith<T>, T>;
 }
 //# sourceMappingURL=TestEntityEndsWithRequestBuilder.d.ts.map