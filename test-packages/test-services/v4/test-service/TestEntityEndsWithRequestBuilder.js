--- conflicted
+++ resolved
@@ -6,30 +6,20 @@
  *
  * This is a generated file powered by the SAP Cloud SDK for JavaScript.
  */
-<<<<<<< HEAD
-const core_1 = require('@sap-cloud-sdk/core');
+const odata_common_1 = require('@sap-cloud-sdk/odata-common');
+const odata_v4_1 = require('@sap-cloud-sdk/odata-v4');
 const TestEntityEndsWith_1 = require('./TestEntityEndsWith');
-=======
-var odata_common_1 = require('@sap-cloud-sdk/odata-common');
-var odata_v4_1 = require('@sap-cloud-sdk/odata-v4');
-var TestEntityEndsWith_1 = require('./TestEntityEndsWith');
->>>>>>> 52cb1c8d
 /**
  * Request builder class for operations supported on the [[TestEntityEndsWith]] entity.
  */
-class TestEntityEndsWithRequestBuilder extends core_1.RequestBuilder {
+class TestEntityEndsWithRequestBuilder extends odata_common_1.RequestBuilder {
   /**
    * Returns a request builder for retrieving one `TestEntityEndsWith` entity based on its keys.
    * @param keyProperty Key property. See [[TestEntityEndsWith.keyProperty]].
    * @returns A request builder for creating requests to retrieve one `TestEntityEndsWith` entity based on its keys.
    */
-<<<<<<< HEAD
   getByKey(keyProperty) {
-    return new core_1.GetByKeyRequestBuilderV4(
-=======
-  TestEntityEndsWithRequestBuilder.prototype.getByKey = function (keyProperty) {
     return new odata_v4_1.GetByKeyRequestBuilder(
->>>>>>> 52cb1c8d
       TestEntityEndsWith_1.TestEntityEndsWith,
       { KeyProperty: keyProperty }
     );
@@ -38,13 +28,8 @@
    * Returns a request builder for querying all `TestEntityEndsWith` entities.
    * @returns A request builder for creating requests to retrieve all `TestEntityEndsWith` entities.
    */
-<<<<<<< HEAD
   getAll() {
-    return new core_1.GetAllRequestBuilderV4(
-=======
-  TestEntityEndsWithRequestBuilder.prototype.getAll = function () {
     return new odata_v4_1.GetAllRequestBuilder(
->>>>>>> 52cb1c8d
       TestEntityEndsWith_1.TestEntityEndsWith
     );
   }
@@ -53,13 +38,8 @@
    * @param entity The entity to be created
    * @returns A request builder for creating requests that create an entity of type `TestEntityEndsWith`.
    */
-<<<<<<< HEAD
   create(entity) {
-    return new core_1.CreateRequestBuilderV4(
-=======
-  TestEntityEndsWithRequestBuilder.prototype.create = function (entity) {
     return new odata_v4_1.CreateRequestBuilder(
->>>>>>> 52cb1c8d
       TestEntityEndsWith_1.TestEntityEndsWith,
       entity
     );
@@ -69,39 +49,20 @@
    * @param entity The entity to be updated
    * @returns A request builder for creating requests that update an entity of type `TestEntityEndsWith`.
    */
-<<<<<<< HEAD
   update(entity) {
-    return new core_1.UpdateRequestBuilderV4(
+    return new odata_v4_1.UpdateRequestBuilder(
       TestEntityEndsWith_1.TestEntityEndsWith,
       entity
     );
   }
   delete(keyPropertyOrEntity) {
-    return new core_1.DeleteRequestBuilderV4(
-=======
-  TestEntityEndsWithRequestBuilder.prototype.update = function (entity) {
-    return new odata_v4_1.UpdateRequestBuilder(
-      TestEntityEndsWith_1.TestEntityEndsWith,
-      entity
-    );
-  };
-  TestEntityEndsWithRequestBuilder.prototype.delete = function (
-    keyPropertyOrEntity
-  ) {
     return new odata_v4_1.DeleteRequestBuilder(
->>>>>>> 52cb1c8d
       TestEntityEndsWith_1.TestEntityEndsWith,
       keyPropertyOrEntity instanceof TestEntityEndsWith_1.TestEntityEndsWith
         ? keyPropertyOrEntity
         : { KeyProperty: keyPropertyOrEntity }
     );
-<<<<<<< HEAD
   }
 }
-=======
-  };
-  return TestEntityEndsWithRequestBuilder;
-})(odata_common_1.RequestBuilder);
->>>>>>> 52cb1c8d
 exports.TestEntityEndsWithRequestBuilder = TestEntityEndsWithRequestBuilder;
 //# sourceMappingURL=TestEntityEndsWithRequestBuilder.js.map