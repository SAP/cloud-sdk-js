--- conflicted
+++ resolved
@@ -1,54 +1,11 @@
-"use strict";
-Object.defineProperty(exports, "__esModule", { value: true });
+'use strict';
+Object.defineProperty(exports, '__esModule', { value: true });
 exports.TestEntityEndsWithRequestBuilder = void 0;
 /*
  * Copyright (c) 2022 SAP SE or an SAP affiliate company. All rights reserved.
  *
  * This is a generated file powered by the SAP Cloud SDK for JavaScript.
  */
-<<<<<<< HEAD
-const internal_1 = require("@sap-cloud-sdk/odata-common/internal");
-const odata_v4_1 = require("@sap-cloud-sdk/odata-v4");
-const TestEntityEndsWith_1 = require("./TestEntityEndsWith");
-/**
- * Request builder class for operations supported on the [[TestEntityEndsWith]] entity.
- */
-class TestEntityEndsWithRequestBuilder extends internal_1.RequestBuilder {
-    /**
-     * Returns a request builder for retrieving one `TestEntityEndsWith` entity based on its keys.
-     * @param keyProperty Key property. See [[TestEntityEndsWith.keyProperty]].
-     * @returns A request builder for creating requests to retrieve one `TestEntityEndsWith` entity based on its keys.
-     */
-    getByKey(keyProperty) {
-        return new odata_v4_1.GetByKeyRequestBuilder(this.entityApi, { KeyProperty: keyProperty });
-    }
-    /**
-     * Returns a request builder for querying all `TestEntityEndsWith` entities.
-     * @returns A request builder for creating requests to retrieve all `TestEntityEndsWith` entities.
-     */
-    getAll() {
-        return new odata_v4_1.GetAllRequestBuilder(this.entityApi);
-    }
-    /**
-     * Returns a request builder for creating a `TestEntityEndsWith` entity.
-     * @param entity The entity to be created
-     * @returns A request builder for creating requests that create an entity of type `TestEntityEndsWith`.
-     */
-    create(entity) {
-        return new odata_v4_1.CreateRequestBuilder(this.entityApi, entity);
-    }
-    /**
-     * Returns a request builder for updating an entity of type `TestEntityEndsWith`.
-     * @param entity The entity to be updated
-     * @returns A request builder for creating requests that update an entity of type `TestEntityEndsWith`.
-     */
-    update(entity) {
-        return new odata_v4_1.UpdateRequestBuilder(this.entityApi, entity);
-    }
-    delete(keyPropertyOrEntity) {
-        return new odata_v4_1.DeleteRequestBuilder(this.entityApi, keyPropertyOrEntity instanceof TestEntityEndsWith_1.TestEntityEndsWith ? keyPropertyOrEntity : { KeyProperty: keyPropertyOrEntity });
-    }
-=======
 const odata_v4_1 = require('@sap-cloud-sdk/odata-v4');
 const TestEntityEndsWith_1 = require('./TestEntityEndsWith');
 /**
@@ -96,7 +53,6 @@
         : { KeyProperty: keyPropertyOrEntity }
     );
   }
->>>>>>> e8ad5cf8
 }
 exports.TestEntityEndsWithRequestBuilder = TestEntityEndsWithRequestBuilder;
 //# sourceMappingURL=TestEntityEndsWithRequestBuilder.js.map