<<<<<<< HEAD
import { Entity, DefaultDeSerializers, DeSerializers } from '@sap-cloud-sdk/odata-v4';
import { DeserializedType } from '@sap-cloud-sdk/odata-common/internal';
=======
import {
  Entity,
  DefaultDeSerializers,
  DeSerializers,
  DeserializedType
} from '@sap-cloud-sdk/odata-v4';
>>>>>>> e8ad5cf8
/**
 * This class represents the entity "A_TestEntityEndsWithSomethingElse" of service "API_TEST_SRV".
 */
export declare class TestEntityEndsWithSomethingElse<T extends DeSerializers = DefaultDeSerializers> extends Entity implements TestEntityEndsWithSomethingElseType<T> {
    /**
     * Technical entity name for TestEntityEndsWithSomethingElse.
     */
    static _entityName: string;
    /**
     * Default url path for the according service.
     */
    static _defaultServicePath: string;
    /**
     * All key fields of the TestEntityEndsWithSomethingElse entity
     */
    static _keys: string[];
    /**
     * Key Property.
     * Maximum length: 10.
     */
    keyProperty: DeserializedType<T, 'Edm.String'>;
}
export interface TestEntityEndsWithSomethingElseType<T extends DeSerializers = DefaultDeSerializers> {
    keyProperty: DeserializedType<T, 'Edm.String'>;
}
//# sourceMappingURL=TestEntityEndsWithSomethingElse.d.ts.map<|MERGE_RESOLUTION|>--- conflicted
+++ resolved
@@ -1,37 +1,39 @@
-<<<<<<< HEAD
-import { Entity, DefaultDeSerializers, DeSerializers } from '@sap-cloud-sdk/odata-v4';
-import { DeserializedType } from '@sap-cloud-sdk/odata-common/internal';
-=======
 import {
   Entity,
   DefaultDeSerializers,
   DeSerializers,
   DeserializedType
 } from '@sap-cloud-sdk/odata-v4';
->>>>>>> e8ad5cf8
 /**
  * This class represents the entity "A_TestEntityEndsWithSomethingElse" of service "API_TEST_SRV".
  */
-export declare class TestEntityEndsWithSomethingElse<T extends DeSerializers = DefaultDeSerializers> extends Entity implements TestEntityEndsWithSomethingElseType<T> {
-    /**
-     * Technical entity name for TestEntityEndsWithSomethingElse.
-     */
-    static _entityName: string;
-    /**
-     * Default url path for the according service.
-     */
-    static _defaultServicePath: string;
-    /**
-     * All key fields of the TestEntityEndsWithSomethingElse entity
-     */
-    static _keys: string[];
-    /**
-     * Key Property.
-     * Maximum length: 10.
-     */
-    keyProperty: DeserializedType<T, 'Edm.String'>;
+export declare class TestEntityEndsWithSomethingElse<
+    T extends DeSerializers = DefaultDeSerializers
+  >
+  extends Entity
+  implements TestEntityEndsWithSomethingElseType<T>
+{
+  /**
+   * Technical entity name for TestEntityEndsWithSomethingElse.
+   */
+  static _entityName: string;
+  /**
+   * Default url path for the according service.
+   */
+  static _defaultServicePath: string;
+  /**
+   * All key fields of the TestEntityEndsWithSomethingElse entity
+   */
+  static _keys: string[];
+  /**
+   * Key Property.
+   * Maximum length: 10.
+   */
+  keyProperty: DeserializedType<T, 'Edm.String'>;
 }
-export interface TestEntityEndsWithSomethingElseType<T extends DeSerializers = DefaultDeSerializers> {
-    keyProperty: DeserializedType<T, 'Edm.String'>;
+export interface TestEntityEndsWithSomethingElseType<
+  T extends DeSerializers = DefaultDeSerializers
+> {
+  keyProperty: DeserializedType<T, 'Edm.String'>;
 }
 //# sourceMappingURL=TestEntityEndsWithSomethingElse.d.ts.map