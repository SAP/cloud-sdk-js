<<<<<<< HEAD
import { Entity, DefaultDeSerializers, DeSerializers } from '@sap-cloud-sdk/odata-v4';
import { DeserializedType } from '@sap-cloud-sdk/odata-common/internal';
import { TestEntityLvl3MultiLink, TestEntityLvl3MultiLinkType } from './TestEntityLvl3MultiLink';
=======
import {
  Entity,
  DefaultDeSerializers,
  DeSerializers,
  DeserializedType
} from '@sap-cloud-sdk/odata-v4';
import {
  TestEntityLvl3MultiLink,
  TestEntityLvl3MultiLinkType
} from './TestEntityLvl3MultiLink';
>>>>>>> e8ad5cf8
/**
 * This class represents the entity "A_TestEntityLvl2MultiLink" of service "API_TEST_SRV".
 */
export declare class TestEntityLvl2MultiLink<T extends DeSerializers = DefaultDeSerializers> extends Entity implements TestEntityLvl2MultiLinkType<T> {
    /**
     * Technical entity name for TestEntityLvl2MultiLink.
     */
    static _entityName: string;
    /**
     * Default url path for the according service.
     */
    static _defaultServicePath: string;
    /**
     * All key fields of the TestEntityLvl2MultiLink entity
     */
    static _keys: string[];
    /**
     * String Property.
     * Maximum length: 10.
     * @nullable
     */
    stringProperty?: DeserializedType<T, 'Edm.String'> | null;
    /**
     * Boolean Property.
     * @nullable
     */
    booleanProperty?: DeserializedType<T, 'Edm.Boolean'> | null;
    /**
     * Guid Property.
     * @nullable
     */
    guidProperty?: DeserializedType<T, 'Edm.Guid'> | null;
    /**
     * Int 16 Property.
     * @nullable
     */
    int16Property?: DeserializedType<T, 'Edm.Int16'> | null;
    /**
     * Key Property.
     * Maximum length: 10.
     */
    keyProperty: DeserializedType<T, 'Edm.String'>;
    /**
     * One-to-many navigation property to the [[TestEntityLvl3MultiLink]] entity.
     */
    toMultiLink2: TestEntityLvl3MultiLink<T>[];
}
export interface TestEntityLvl2MultiLinkType<T extends DeSerializers = DefaultDeSerializers> {
    stringProperty?: DeserializedType<T, 'Edm.String'> | null;
    booleanProperty?: DeserializedType<T, 'Edm.Boolean'> | null;
    guidProperty?: DeserializedType<T, 'Edm.Guid'> | null;
    int16Property?: DeserializedType<T, 'Edm.Int16'> | null;
    keyProperty: DeserializedType<T, 'Edm.String'>;
    toMultiLink2: TestEntityLvl3MultiLinkType<T>[];
}
//# sourceMappingURL=TestEntityLvl2MultiLink.d.ts.map<|MERGE_RESOLUTION|>--- conflicted
+++ resolved
@@ -1,8 +1,3 @@
-<<<<<<< HEAD
-import { Entity, DefaultDeSerializers, DeSerializers } from '@sap-cloud-sdk/odata-v4';
-import { DeserializedType } from '@sap-cloud-sdk/odata-common/internal';
-import { TestEntityLvl3MultiLink, TestEntityLvl3MultiLinkType } from './TestEntityLvl3MultiLink';
-=======
 import {
   Entity,
   DefaultDeSerializers,
@@ -13,60 +8,66 @@
   TestEntityLvl3MultiLink,
   TestEntityLvl3MultiLinkType
 } from './TestEntityLvl3MultiLink';
->>>>>>> e8ad5cf8
 /**
  * This class represents the entity "A_TestEntityLvl2MultiLink" of service "API_TEST_SRV".
  */
-export declare class TestEntityLvl2MultiLink<T extends DeSerializers = DefaultDeSerializers> extends Entity implements TestEntityLvl2MultiLinkType<T> {
-    /**
-     * Technical entity name for TestEntityLvl2MultiLink.
-     */
-    static _entityName: string;
-    /**
-     * Default url path for the according service.
-     */
-    static _defaultServicePath: string;
-    /**
-     * All key fields of the TestEntityLvl2MultiLink entity
-     */
-    static _keys: string[];
-    /**
-     * String Property.
-     * Maximum length: 10.
-     * @nullable
-     */
-    stringProperty?: DeserializedType<T, 'Edm.String'> | null;
-    /**
-     * Boolean Property.
-     * @nullable
-     */
-    booleanProperty?: DeserializedType<T, 'Edm.Boolean'> | null;
-    /**
-     * Guid Property.
-     * @nullable
-     */
-    guidProperty?: DeserializedType<T, 'Edm.Guid'> | null;
-    /**
-     * Int 16 Property.
-     * @nullable
-     */
-    int16Property?: DeserializedType<T, 'Edm.Int16'> | null;
-    /**
-     * Key Property.
-     * Maximum length: 10.
-     */
-    keyProperty: DeserializedType<T, 'Edm.String'>;
-    /**
-     * One-to-many navigation property to the [[TestEntityLvl3MultiLink]] entity.
-     */
-    toMultiLink2: TestEntityLvl3MultiLink<T>[];
+export declare class TestEntityLvl2MultiLink<
+    T extends DeSerializers = DefaultDeSerializers
+  >
+  extends Entity
+  implements TestEntityLvl2MultiLinkType<T>
+{
+  /**
+   * Technical entity name for TestEntityLvl2MultiLink.
+   */
+  static _entityName: string;
+  /**
+   * Default url path for the according service.
+   */
+  static _defaultServicePath: string;
+  /**
+   * All key fields of the TestEntityLvl2MultiLink entity
+   */
+  static _keys: string[];
+  /**
+   * String Property.
+   * Maximum length: 10.
+   * @nullable
+   */
+  stringProperty?: DeserializedType<T, 'Edm.String'> | null;
+  /**
+   * Boolean Property.
+   * @nullable
+   */
+  booleanProperty?: DeserializedType<T, 'Edm.Boolean'> | null;
+  /**
+   * Guid Property.
+   * @nullable
+   */
+  guidProperty?: DeserializedType<T, 'Edm.Guid'> | null;
+  /**
+   * Int 16 Property.
+   * @nullable
+   */
+  int16Property?: DeserializedType<T, 'Edm.Int16'> | null;
+  /**
+   * Key Property.
+   * Maximum length: 10.
+   */
+  keyProperty: DeserializedType<T, 'Edm.String'>;
+  /**
+   * One-to-many navigation property to the [[TestEntityLvl3MultiLink]] entity.
+   */
+  toMultiLink2: TestEntityLvl3MultiLink<T>[];
 }
-export interface TestEntityLvl2MultiLinkType<T extends DeSerializers = DefaultDeSerializers> {
-    stringProperty?: DeserializedType<T, 'Edm.String'> | null;
-    booleanProperty?: DeserializedType<T, 'Edm.Boolean'> | null;
-    guidProperty?: DeserializedType<T, 'Edm.Guid'> | null;
-    int16Property?: DeserializedType<T, 'Edm.Int16'> | null;
-    keyProperty: DeserializedType<T, 'Edm.String'>;
-    toMultiLink2: TestEntityLvl3MultiLinkType<T>[];
+export interface TestEntityLvl2MultiLinkType<
+  T extends DeSerializers = DefaultDeSerializers
+> {
+  stringProperty?: DeserializedType<T, 'Edm.String'> | null;
+  booleanProperty?: DeserializedType<T, 'Edm.Boolean'> | null;
+  guidProperty?: DeserializedType<T, 'Edm.Guid'> | null;
+  int16Property?: DeserializedType<T, 'Edm.Int16'> | null;
+  keyProperty: DeserializedType<T, 'Edm.String'>;
+  toMultiLink2: TestEntityLvl3MultiLinkType<T>[];
 }
 //# sourceMappingURL=TestEntityLvl2MultiLink.d.ts.map