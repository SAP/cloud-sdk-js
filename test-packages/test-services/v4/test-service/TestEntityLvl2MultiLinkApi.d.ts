--- conflicted
+++ resolved
@@ -2,33 +2,6 @@
 import { TestEntityLvl2MultiLinkRequestBuilder } from './TestEntityLvl2MultiLinkRequestBuilder';
 import { TestEntityLvl3MultiLink } from './TestEntityLvl3MultiLink';
 import { TestEntityLvl3MultiLinkApi } from './TestEntityLvl3MultiLinkApi';
-<<<<<<< HEAD
-import { CustomField, DefaultDeSerializers, DeSerializers } from '@sap-cloud-sdk/odata-v4';
-import { EdmTypeField, OrderableEdmTypeField, OneToManyLink, AllFields, EntityBuilderType, EntityApi } from '@sap-cloud-sdk/odata-common/internal';
-export declare class TestEntityLvl2MultiLinkApi<DeSerializersT extends DeSerializers = DefaultDeSerializers> implements EntityApi<TestEntityLvl2MultiLink<DeSerializersT>, DeSerializersT> {
-    deSerializers: DeSerializersT;
-    constructor(deSerializers?: DeSerializersT);
-    private navigationPropertyFields;
-    _addNavigationProperties(linkedApis: [
-        TestEntityLvl3MultiLinkApi<DeSerializersT>
-    ]): this;
-    entityConstructor: typeof TestEntityLvl2MultiLink;
-    requestBuilder(): TestEntityLvl2MultiLinkRequestBuilder<DeSerializersT>;
-    entityBuilder(): EntityBuilderType<TestEntityLvl2MultiLink<DeSerializersT>, DeSerializersT>;
-    customField<NullableT extends boolean = false>(fieldName: string, isNullable?: NullableT): CustomField<TestEntityLvl2MultiLink<DeSerializersT>, DeSerializersT, NullableT>;
-    get schema(): {
-        /**
-         *
-         * All fields selector.
-         */
-        ALL_FIELDS: AllFields<TestEntityLvl2MultiLink<DeSerializers<any, any, any, any, any, any, any, any, any, any, any, any, any, any, any, any, any, any, any>>>;
-        /**
-         * Static representation of the one-to-many navigation property [[toMultiLink2]] for query construction.
-         * Use to reference this property in query operations such as 'select' in the fluent request API.
-         */
-        TO_MULTI_LINK_2: OneToManyLink<TestEntityLvl2MultiLink<DeSerializersT>, DeSerializersT, TestEntityLvl3MultiLink<DeSerializersT>>;
-        /**
-=======
 import {
   CustomField,
   DefaultDeSerializers,
@@ -104,31 +77,170 @@
       TestEntityLvl3MultiLink<DeSerializersT>
     >;
     /**
->>>>>>> e8ad5cf8
      * Static representation of the [[stringProperty]] property for query construction.
      * Use to reference this property in query operations such as 'select' in the fluent request API.
      */
-        STRING_PROPERTY: EdmTypeField<TestEntityLvl2MultiLink<DeSerializers<any, any, any, any, any, any, any, any, any, any, any, any, any, any, any, any, any, any, any>>, DeSerializersT, "Edm.String", true, true>;
-        /**
-         * Static representation of the [[booleanProperty]] property for query construction.
-         * Use to reference this property in query operations such as 'select' in the fluent request API.
-         */
-        BOOLEAN_PROPERTY: EdmTypeField<TestEntityLvl2MultiLink<DeSerializers<any, any, any, any, any, any, any, any, any, any, any, any, any, any, any, any, any, any, any>>, DeSerializersT, "Edm.Boolean", true, true>;
-        /**
-         * Static representation of the [[guidProperty]] property for query construction.
-         * Use to reference this property in query operations such as 'select' in the fluent request API.
-         */
-        GUID_PROPERTY: EdmTypeField<TestEntityLvl2MultiLink<DeSerializers<any, any, any, any, any, any, any, any, any, any, any, any, any, any, any, any, any, any, any>>, DeSerializersT, "Edm.Guid", true, true>;
-        /**
-         * Static representation of the [[int16Property]] property for query construction.
-         * Use to reference this property in query operations such as 'select' in the fluent request API.
-         */
-        INT_16_PROPERTY: OrderableEdmTypeField<TestEntityLvl2MultiLink<DeSerializers<any, any, any, any, any, any, any, any, any, any, any, any, any, any, any, any, any, any, any>>, DeSerializersT, "Edm.Int16", true, true>;
-        /**
-         * Static representation of the [[keyProperty]] property for query construction.
-         * Use to reference this property in query operations such as 'select' in the fluent request API.
-         */
-        KEY_PROPERTY: EdmTypeField<TestEntityLvl2MultiLink<DeSerializers<any, any, any, any, any, any, any, any, any, any, any, any, any, any, any, any, any, any, any>>, DeSerializersT, "Edm.String", false, true>;
-    };
+    STRING_PROPERTY: EdmTypeField<
+      TestEntityLvl2MultiLink<
+        DeSerializers<
+          any,
+          any,
+          any,
+          any,
+          any,
+          any,
+          any,
+          any,
+          any,
+          any,
+          any,
+          any,
+          any,
+          any,
+          any,
+          any,
+          any,
+          any,
+          any
+        >
+      >,
+      DeSerializersT,
+      'Edm.String',
+      true,
+      true
+    >;
+    /**
+     * Static representation of the [[booleanProperty]] property for query construction.
+     * Use to reference this property in query operations such as 'select' in the fluent request API.
+     */
+    BOOLEAN_PROPERTY: EdmTypeField<
+      TestEntityLvl2MultiLink<
+        DeSerializers<
+          any,
+          any,
+          any,
+          any,
+          any,
+          any,
+          any,
+          any,
+          any,
+          any,
+          any,
+          any,
+          any,
+          any,
+          any,
+          any,
+          any,
+          any,
+          any
+        >
+      >,
+      DeSerializersT,
+      'Edm.Boolean',
+      true,
+      true
+    >;
+    /**
+     * Static representation of the [[guidProperty]] property for query construction.
+     * Use to reference this property in query operations such as 'select' in the fluent request API.
+     */
+    GUID_PROPERTY: EdmTypeField<
+      TestEntityLvl2MultiLink<
+        DeSerializers<
+          any,
+          any,
+          any,
+          any,
+          any,
+          any,
+          any,
+          any,
+          any,
+          any,
+          any,
+          any,
+          any,
+          any,
+          any,
+          any,
+          any,
+          any,
+          any
+        >
+      >,
+      DeSerializersT,
+      'Edm.Guid',
+      true,
+      true
+    >;
+    /**
+     * Static representation of the [[int16Property]] property for query construction.
+     * Use to reference this property in query operations such as 'select' in the fluent request API.
+     */
+    INT_16_PROPERTY: OrderableEdmTypeField<
+      TestEntityLvl2MultiLink<
+        DeSerializers<
+          any,
+          any,
+          any,
+          any,
+          any,
+          any,
+          any,
+          any,
+          any,
+          any,
+          any,
+          any,
+          any,
+          any,
+          any,
+          any,
+          any,
+          any,
+          any
+        >
+      >,
+      DeSerializersT,
+      'Edm.Int16',
+      true,
+      true
+    >;
+    /**
+     * Static representation of the [[keyProperty]] property for query construction.
+     * Use to reference this property in query operations such as 'select' in the fluent request API.
+     */
+    KEY_PROPERTY: EdmTypeField<
+      TestEntityLvl2MultiLink<
+        DeSerializers<
+          any,
+          any,
+          any,
+          any,
+          any,
+          any,
+          any,
+          any,
+          any,
+          any,
+          any,
+          any,
+          any,
+          any,
+          any,
+          any,
+          any,
+          any,
+          any
+        >
+      >,
+      DeSerializersT,
+      'Edm.String',
+      false,
+      true
+    >;
+  };
 }
 //# sourceMappingURL=TestEntityLvl2MultiLinkApi.d.ts.map