--- conflicted
+++ resolved
@@ -7,10 +7,6 @@
 import { TestEntityLvl2MultiLinkRequestBuilder } from './TestEntityLvl2MultiLinkRequestBuilder';
 import { TestEntityLvl3MultiLink } from './TestEntityLvl3MultiLink';
 import { TestEntityLvl3MultiLinkApi } from './TestEntityLvl3MultiLinkApi';
-<<<<<<< HEAD
-import { CustomField, defaultDeSerializers, DefaultDeSerializers, DeSerializers, mergeDefaultDeSerializersWith } from '@sap-cloud-sdk/odata-v4';
-import { EdmTypeField, OrderableEdmTypeField, OneToManyLink, AllFields, entityBuilder, EntityBuilderType, EntityApi, FieldBuilder, Time } from '@sap-cloud-sdk/odata-common/internal';
-=======
 import {
   CustomField,
   defaultDeSerializers,
@@ -27,61 +23,47 @@
   OrderableEdmTypeField,
   OneToManyLink
 } from '@sap-cloud-sdk/odata-v4';
->>>>>>> e8ad5cf8
 import { BigNumber } from 'bignumber.js';
 import { Moment, Duration } from 'moment';
-export class TestEntityLvl2MultiLinkApi<DeSerializersT extends DeSerializers = DefaultDeSerializers> implements 
-    EntityApi<
-      TestEntityLvl2MultiLink<
-        DeSerializersT
-      >, 
-      DeSerializersT
-    > {
+export class TestEntityLvl2MultiLinkApi<
+  DeSerializersT extends DeSerializers = DefaultDeSerializers
+> implements EntityApi<TestEntityLvl2MultiLink<DeSerializersT>, DeSerializersT>
+{
   public deSerializers: DeSerializersT;
 
-  constructor(
-    deSerializers: DeSerializersT = defaultDeSerializers as any) {
+  constructor(deSerializers: DeSerializersT = defaultDeSerializers as any) {
     this.deSerializers = deSerializers;
   }
 
   private navigationPropertyFields!: {
-      /**
-       * Static representation of the one-to-many navigation property [[toMultiLink2]] for query construction.
-       * Use to reference this property in query operations such as 'select' in the fluent request API.
-       */
-      TO_MULTI_LINK_2: OneToManyLink<
-            TestEntityLvl2MultiLink<DeSerializersT>,
-            DeSerializersT,
-            TestEntityLvl3MultiLink<DeSerializersT>
-          >
-    };
+    /**
+     * Static representation of the one-to-many navigation property [[toMultiLink2]] for query construction.
+     * Use to reference this property in query operations such as 'select' in the fluent request API.
+     */
+    TO_MULTI_LINK_2: OneToManyLink<
+      TestEntityLvl2MultiLink<DeSerializersT>,
+      DeSerializersT,
+      TestEntityLvl3MultiLink<DeSerializersT>
+    >;
+  };
 
   _addNavigationProperties(
-      linkedApis: [
-        TestEntityLvl3MultiLinkApi<DeSerializersT>
-      ]): this {
-        this.navigationPropertyFields = {
-          TO_MULTI_LINK_2: new OneToManyLink(
-              'to_MultiLink2',
-              this,
-              linkedApis[0]
-            )
-        };
-        return this;
-      }
-  
+    linkedApis: [TestEntityLvl3MultiLinkApi<DeSerializersT>]
+  ): this {
+    this.navigationPropertyFields = {
+      TO_MULTI_LINK_2: new OneToManyLink('to_MultiLink2', this, linkedApis[0])
+    };
+    return this;
+  }
+
   entityConstructor = TestEntityLvl2MultiLink;
-  
-  requestBuilder(): TestEntityLvl2MultiLinkRequestBuilder<
-    DeSerializersT
-  > {
+
+  requestBuilder(): TestEntityLvl2MultiLinkRequestBuilder<DeSerializersT> {
     return new TestEntityLvl2MultiLinkRequestBuilder<DeSerializersT>(this);
   }
-  
+
   entityBuilder(): EntityBuilderType<
-    TestEntityLvl2MultiLink<
-      DeSerializersT
-    >,
+    TestEntityLvl2MultiLink<DeSerializersT>,
     DeSerializersT
   > {
     return entityBuilder(this);
@@ -91,8 +73,7 @@
     fieldName: string,
     isNullable: NullableT = false as NullableT
   ): CustomField<
-  TestEntityLvl2MultiLink<
-      DeSerializersT>,
+    TestEntityLvl2MultiLink<DeSerializersT>,
     DeSerializersT,
     NullableT
   > {
@@ -105,39 +86,62 @@
   }
 
   get schema() {
-    const fieldBuilder = new FieldBuilder(TestEntityLvl2MultiLink, this.deSerializers);
-    return { 
-    /**
- * Static representation of the [[stringProperty]] property for query construction.
- * Use to reference this property in query operations such as 'select' in the fluent request API.
- */
-STRING_PROPERTY: fieldBuilder.buildEdmTypeField('StringProperty', 'Edm.String', true),
-/**
- * Static representation of the [[booleanProperty]] property for query construction.
- * Use to reference this property in query operations such as 'select' in the fluent request API.
- */
-BOOLEAN_PROPERTY: fieldBuilder.buildEdmTypeField('BooleanProperty', 'Edm.Boolean', true),
-/**
- * Static representation of the [[guidProperty]] property for query construction.
- * Use to reference this property in query operations such as 'select' in the fluent request API.
- */
-GUID_PROPERTY: fieldBuilder.buildEdmTypeField('GuidProperty', 'Edm.Guid', true),
-/**
- * Static representation of the [[int16Property]] property for query construction.
- * Use to reference this property in query operations such as 'select' in the fluent request API.
- */
-INT_16_PROPERTY: fieldBuilder.buildEdmTypeField('Int16Property', 'Edm.Int16', true),
-/**
- * Static representation of the [[keyProperty]] property for query construction.
- * Use to reference this property in query operations such as 'select' in the fluent request API.
- */
-KEY_PROPERTY: fieldBuilder.buildEdmTypeField('KeyProperty', 'Edm.String', false),
-...this.navigationPropertyFields,
-/**
- * 
- * All fields selector.
- */
-ALL_FIELDS: new AllFields('*', TestEntityLvl2MultiLink) 
-  };
+    const fieldBuilder = new FieldBuilder(
+      TestEntityLvl2MultiLink,
+      this.deSerializers
+    );
+    return {
+      /**
+       * Static representation of the [[stringProperty]] property for query construction.
+       * Use to reference this property in query operations such as 'select' in the fluent request API.
+       */
+      STRING_PROPERTY: fieldBuilder.buildEdmTypeField(
+        'StringProperty',
+        'Edm.String',
+        true
+      ),
+      /**
+       * Static representation of the [[booleanProperty]] property for query construction.
+       * Use to reference this property in query operations such as 'select' in the fluent request API.
+       */
+      BOOLEAN_PROPERTY: fieldBuilder.buildEdmTypeField(
+        'BooleanProperty',
+        'Edm.Boolean',
+        true
+      ),
+      /**
+       * Static representation of the [[guidProperty]] property for query construction.
+       * Use to reference this property in query operations such as 'select' in the fluent request API.
+       */
+      GUID_PROPERTY: fieldBuilder.buildEdmTypeField(
+        'GuidProperty',
+        'Edm.Guid',
+        true
+      ),
+      /**
+       * Static representation of the [[int16Property]] property for query construction.
+       * Use to reference this property in query operations such as 'select' in the fluent request API.
+       */
+      INT_16_PROPERTY: fieldBuilder.buildEdmTypeField(
+        'Int16Property',
+        'Edm.Int16',
+        true
+      ),
+      /**
+       * Static representation of the [[keyProperty]] property for query construction.
+       * Use to reference this property in query operations such as 'select' in the fluent request API.
+       */
+      KEY_PROPERTY: fieldBuilder.buildEdmTypeField(
+        'KeyProperty',
+        'Edm.String',
+        false
+      ),
+      ...this.navigationPropertyFields,
+      /**
+       *
+       * All fields selector.
+       */
+      ALL_FIELDS: new AllFields('*', TestEntityLvl2MultiLink)
+    };
   }
 }