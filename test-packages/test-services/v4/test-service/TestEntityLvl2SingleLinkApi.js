--- conflicted
+++ resolved
@@ -1,71 +1,11 @@
-"use strict";
-Object.defineProperty(exports, "__esModule", { value: true });
+'use strict';
+Object.defineProperty(exports, '__esModule', { value: true });
 exports.TestEntityLvl2SingleLinkApi = void 0;
 /*
  * Copyright (c) 2022 SAP SE or an SAP affiliate company. All rights reserved.
  *
  * This is a generated file powered by the SAP Cloud SDK for JavaScript.
  */
-<<<<<<< HEAD
-const TestEntityLvl2SingleLink_1 = require("./TestEntityLvl2SingleLink");
-const TestEntityLvl2SingleLinkRequestBuilder_1 = require("./TestEntityLvl2SingleLinkRequestBuilder");
-const odata_v4_1 = require("@sap-cloud-sdk/odata-v4");
-const internal_1 = require("@sap-cloud-sdk/odata-common/internal");
-class TestEntityLvl2SingleLinkApi {
-    constructor(deSerializers = odata_v4_1.defaultDeSerializers) {
-        this.entityConstructor = TestEntityLvl2SingleLink_1.TestEntityLvl2SingleLink;
-        this.deSerializers = deSerializers;
-    }
-    _addNavigationProperties(linkedApis) {
-        this.navigationPropertyFields = {};
-        return this;
-    }
-    requestBuilder() {
-        return new TestEntityLvl2SingleLinkRequestBuilder_1.TestEntityLvl2SingleLinkRequestBuilder(this);
-    }
-    entityBuilder() {
-        return (0, internal_1.entityBuilder)(this);
-    }
-    customField(fieldName, isNullable = false) {
-        return new odata_v4_1.CustomField(fieldName, this.entityConstructor, this.deSerializers, isNullable);
-    }
-    get schema() {
-        const fieldBuilder = new internal_1.FieldBuilder(TestEntityLvl2SingleLink_1.TestEntityLvl2SingleLink, this.deSerializers);
-        return {
-            /**
-         * Static representation of the [[stringProperty]] property for query construction.
-         * Use to reference this property in query operations such as 'select' in the fluent request API.
-         */
-            STRING_PROPERTY: fieldBuilder.buildEdmTypeField('StringProperty', 'Edm.String', true),
-            /**
-             * Static representation of the [[booleanProperty]] property for query construction.
-             * Use to reference this property in query operations such as 'select' in the fluent request API.
-             */
-            BOOLEAN_PROPERTY: fieldBuilder.buildEdmTypeField('BooleanProperty', 'Edm.Boolean', true),
-            /**
-             * Static representation of the [[guidProperty]] property for query construction.
-             * Use to reference this property in query operations such as 'select' in the fluent request API.
-             */
-            GUID_PROPERTY: fieldBuilder.buildEdmTypeField('GuidProperty', 'Edm.Guid', true),
-            /**
-             * Static representation of the [[int16Property]] property for query construction.
-             * Use to reference this property in query operations such as 'select' in the fluent request API.
-             */
-            INT_16_PROPERTY: fieldBuilder.buildEdmTypeField('Int16Property', 'Edm.Int16', true),
-            /**
-             * Static representation of the [[keyProperty]] property for query construction.
-             * Use to reference this property in query operations such as 'select' in the fluent request API.
-             */
-            KEY_PROPERTY: fieldBuilder.buildEdmTypeField('KeyProperty', 'Edm.String', false),
-            ...this.navigationPropertyFields,
-            /**
-             *
-             * All fields selector.
-             */
-            ALL_FIELDS: new internal_1.AllFields('*', TestEntityLvl2SingleLink_1.TestEntityLvl2SingleLink)
-        };
-    }
-=======
 const TestEntityLvl2SingleLink_1 = require('./TestEntityLvl2SingleLink');
 const TestEntityLvl2SingleLinkRequestBuilder_1 = require('./TestEntityLvl2SingleLinkRequestBuilder');
 const odata_v4_1 = require('@sap-cloud-sdk/odata-v4');
@@ -157,7 +97,6 @@
       )
     };
   }
->>>>>>> e8ad5cf8
 }
 exports.TestEntityLvl2SingleLinkApi = TestEntityLvl2SingleLinkApi;
 //# sourceMappingURL=TestEntityLvl2SingleLinkApi.js.map