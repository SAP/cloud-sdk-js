--- conflicted
+++ resolved
@@ -6,31 +6,20 @@
  *
  * This is a generated file powered by the SAP Cloud SDK for JavaScript.
  */
-<<<<<<< HEAD
 const TestEntityLvl3MultiLinkRequestBuilder_1 = require('./TestEntityLvl3MultiLinkRequestBuilder');
-const core_1 = require('@sap-cloud-sdk/core');
-=======
-var TestEntityLvl3MultiLinkRequestBuilder_1 = require('./TestEntityLvl3MultiLinkRequestBuilder');
-var odata_v4_1 = require('@sap-cloud-sdk/odata-v4');
-var odata_common_1 = require('@sap-cloud-sdk/odata-common');
->>>>>>> 52cb1c8d
+const odata_v4_1 = require('@sap-cloud-sdk/odata-v4');
+const odata_common_1 = require('@sap-cloud-sdk/odata-common');
 /**
  * This class represents the entity "A_TestEntityLvl3MultiLink" of service "API_TEST_SRV".
  */
-class TestEntityLvl3MultiLink extends core_1.EntityV4 {
+class TestEntityLvl3MultiLink extends odata_v4_1.Entity {
   /**
    * Returns an entity builder to construct instances of `TestEntityLvl3MultiLink`.
    * @returns A builder that constructs instances of entity type `TestEntityLvl3MultiLink`.
    */
-<<<<<<< HEAD
   static builder() {
-    return core_1.EntityV4.entityBuilder(TestEntityLvl3MultiLink);
+    return odata_v4_1.Entity.entityBuilder(TestEntityLvl3MultiLink);
   }
-=======
-  TestEntityLvl3MultiLink.builder = function () {
-    return odata_v4_1.Entity.entityBuilder(TestEntityLvl3MultiLink);
-  };
->>>>>>> 52cb1c8d
   /**
    * Returns a request builder to construct requests for operations on the `TestEntityLvl3MultiLink` entity type.
    * @returns A `TestEntityLvl3MultiLink` request builder.
@@ -43,13 +32,8 @@
    * @param fieldName Name of the custom field to select
    * @returns A builder that constructs instances of entity type `TestEntityLvl3MultiLink`.
    */
-<<<<<<< HEAD
   static customField(fieldName) {
-    return core_1.EntityV4.customFieldSelector(
-=======
-  TestEntityLvl3MultiLink.customField = function (fieldName) {
     return odata_v4_1.Entity.customFieldSelector(
->>>>>>> 52cb1c8d
       fieldName,
       TestEntityLvl3MultiLink
     );
@@ -58,27 +42,10 @@
    * Overwrites the default toJSON method so that all instance variables as well as all custom fields of the entity are returned.
    * @returns An object containing all instance variables + custom fields.
    */
-<<<<<<< HEAD
   toJSON() {
     return { ...this, ...this._customFields };
   }
 }
-=======
-  TestEntityLvl3MultiLink.prototype.toJSON = function () {
-    return __assign(__assign({}, this), this._customFields);
-  };
-  /**
-   * Technical entity name for TestEntityLvl3MultiLink.
-   */
-  TestEntityLvl3MultiLink._entityName = 'A_TestEntityLvl3MultiLink';
-  /**
-   * Default url path for the according service.
-   */
-  TestEntityLvl3MultiLink._defaultServicePath =
-    '/sap/opu/odata/sap/API_TEST_SRV';
-  return TestEntityLvl3MultiLink;
-})(odata_v4_1.Entity);
->>>>>>> 52cb1c8d
 exports.TestEntityLvl3MultiLink = TestEntityLvl3MultiLink;
 /**
  * Technical entity name for TestEntityLvl3MultiLink.
@@ -89,11 +56,9 @@
  */
 TestEntityLvl3MultiLink._defaultServicePath = '/sap/opu/odata/sap/API_TEST_SRV';
 (function (TestEntityLvl3MultiLink) {
-<<<<<<< HEAD
-  const _fieldBuilder = new core_1.FieldBuilder(TestEntityLvl3MultiLink);
-=======
-  var _fieldBuilder = new odata_common_1.FieldBuilder(TestEntityLvl3MultiLink);
->>>>>>> 52cb1c8d
+  const _fieldBuilder = new odata_common_1.FieldBuilder(
+    TestEntityLvl3MultiLink
+  );
   /**
    * Static representation of the [[stringProperty]] property for query construction.
    * Use to reference this property in query operations such as 'select' in the fluent request API.
