/*
 * Copyright (c) 2022 SAP SE or an SAP affiliate company. All rights reserved.
 *
 * This is a generated file powered by the SAP Cloud SDK for JavaScript.
 */
<<<<<<< HEAD
import { Entity, DefaultDeSerializers, DeSerializers } from '@sap-cloud-sdk/odata-v4';
import { DeserializedType } from '@sap-cloud-sdk/odata-common/internal';
=======
import {
  Entity,
  DefaultDeSerializers,
  DeSerializers,
  DeserializedType
} from '@sap-cloud-sdk/odata-v4';
>>>>>>> e8ad5cf8

/**
 * This class represents the entity "A_TestEntityLvl3MultiLink" of service "API_TEST_SRV".
 */
export class TestEntityLvl3MultiLink<T extends DeSerializers = DefaultDeSerializers> extends Entity implements TestEntityLvl3MultiLinkType<T> {
  /**
   * Technical entity name for TestEntityLvl3MultiLink.
   */
  static _entityName = 'A_TestEntityLvl3MultiLink';
  /**
   * Default url path for the according service.
   */
  static _defaultServicePath = '/sap/opu/odata/sap/API_TEST_SRV';
  /**
   * All key fields of the TestEntityLvl3MultiLink entity
   */
  static _keys = ['KeyProperty'];
  /**
   * String Property.
   * Maximum length: 10.
   * @nullable
   */
  stringProperty?: DeserializedType<T, 'Edm.String'> | null;
  /**
   * Guid Property.
   * @nullable
   */
  guidProperty?: DeserializedType<T, 'Edm.Guid'> | null;
  /**
   * Key Property.
   * Maximum length: 10.
   */
  keyProperty!: DeserializedType<T, 'Edm.String'>;
}

export interface TestEntityLvl3MultiLinkType<T extends DeSerializers = DefaultDeSerializers> {
  stringProperty?: DeserializedType<T, 'Edm.String'> | null;
  guidProperty?: DeserializedType<T, 'Edm.Guid'> | null;
  keyProperty: DeserializedType<T, 'Edm.String'>;
}<|MERGE_RESOLUTION|>--- conflicted
+++ resolved
@@ -3,22 +3,22 @@
  *
  * This is a generated file powered by the SAP Cloud SDK for JavaScript.
  */
-<<<<<<< HEAD
-import { Entity, DefaultDeSerializers, DeSerializers } from '@sap-cloud-sdk/odata-v4';
-import { DeserializedType } from '@sap-cloud-sdk/odata-common/internal';
-=======
 import {
   Entity,
   DefaultDeSerializers,
   DeSerializers,
   DeserializedType
 } from '@sap-cloud-sdk/odata-v4';
->>>>>>> e8ad5cf8
 
 /**
  * This class represents the entity "A_TestEntityLvl3MultiLink" of service "API_TEST_SRV".
  */
-export class TestEntityLvl3MultiLink<T extends DeSerializers = DefaultDeSerializers> extends Entity implements TestEntityLvl3MultiLinkType<T> {
+export class TestEntityLvl3MultiLink<
+    T extends DeSerializers = DefaultDeSerializers
+  >
+  extends Entity
+  implements TestEntityLvl3MultiLinkType<T>
+{
   /**
    * Technical entity name for TestEntityLvl3MultiLink.
    */
@@ -49,7 +49,9 @@
   keyProperty!: DeserializedType<T, 'Edm.String'>;
 }
 
-export interface TestEntityLvl3MultiLinkType<T extends DeSerializers = DefaultDeSerializers> {
+export interface TestEntityLvl3MultiLinkType<
+  T extends DeSerializers = DefaultDeSerializers
+> {
   stringProperty?: DeserializedType<T, 'Edm.String'> | null;
   guidProperty?: DeserializedType<T, 'Edm.Guid'> | null;
   keyProperty: DeserializedType<T, 'Edm.String'>;
