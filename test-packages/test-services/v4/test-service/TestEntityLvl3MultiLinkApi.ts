/*
 * Copyright (c) 2022 SAP SE or an SAP affiliate company. All rights reserved.
 *
 * This is a generated file powered by the SAP Cloud SDK for JavaScript.
 */
import { TestEntityLvl3MultiLink } from './TestEntityLvl3MultiLink';
import { TestEntityLvl3MultiLinkRequestBuilder } from './TestEntityLvl3MultiLinkRequestBuilder';
<<<<<<< HEAD
import { CustomField, defaultDeSerializers, DefaultDeSerializers, DeSerializers, mergeDefaultDeSerializersWith } from '@sap-cloud-sdk/odata-v4';
import { EdmTypeField, AllFields, entityBuilder, EntityBuilderType, EntityApi, FieldBuilder, Time } from '@sap-cloud-sdk/odata-common/internal';
=======
import {
  CustomField,
  defaultDeSerializers,
  DefaultDeSerializers,
  DeSerializers,
  mergeDefaultDeSerializersWith,
  AllFields,
  entityBuilder,
  EntityBuilderType,
  EntityApi,
  FieldBuilder,
  Time,
  EdmTypeField
} from '@sap-cloud-sdk/odata-v4';
>>>>>>> e8ad5cf8
import { BigNumber } from 'bignumber.js';
import { Moment, Duration } from 'moment';
export class TestEntityLvl3MultiLinkApi<DeSerializersT extends DeSerializers = DefaultDeSerializers> implements 
    EntityApi<
      TestEntityLvl3MultiLink<
        DeSerializersT
      >, 
      DeSerializersT
    > {
  public deSerializers: DeSerializersT;

  constructor(
    deSerializers: DeSerializersT = defaultDeSerializers as any) {
    this.deSerializers = deSerializers;
  }

  private navigationPropertyFields!: {
      
    };

  _addNavigationProperties(
      linkedApis: [
        
      ]): this {
        this.navigationPropertyFields = {
          
        };
        return this;
      }
  
  entityConstructor = TestEntityLvl3MultiLink;
  
  requestBuilder(): TestEntityLvl3MultiLinkRequestBuilder<
    DeSerializersT
  > {
    return new TestEntityLvl3MultiLinkRequestBuilder<DeSerializersT>(this);
  }
  
  entityBuilder(): EntityBuilderType<
    TestEntityLvl3MultiLink<
      DeSerializersT
    >,
    DeSerializersT
  > {
    return entityBuilder(this);
  }

  customField<NullableT extends boolean = false>(
    fieldName: string,
    isNullable: NullableT = false as NullableT
  ): CustomField<
  TestEntityLvl3MultiLink<
      DeSerializersT>,
    DeSerializersT,
    NullableT
  > {
    return new CustomField(
      fieldName,
      this.entityConstructor,
      this.deSerializers,
      isNullable
    ) as any;
  }

  get schema() {
    const fieldBuilder = new FieldBuilder(TestEntityLvl3MultiLink, this.deSerializers);
    return { 
    /**
 * Static representation of the [[stringProperty]] property for query construction.
 * Use to reference this property in query operations such as 'select' in the fluent request API.
 */
STRING_PROPERTY: fieldBuilder.buildEdmTypeField('StringProperty', 'Edm.String', true),
/**
 * Static representation of the [[guidProperty]] property for query construction.
 * Use to reference this property in query operations such as 'select' in the fluent request API.
 */
GUID_PROPERTY: fieldBuilder.buildEdmTypeField('GuidProperty', 'Edm.Guid', true),
/**
 * Static representation of the [[keyProperty]] property for query construction.
 * Use to reference this property in query operations such as 'select' in the fluent request API.
 */
KEY_PROPERTY: fieldBuilder.buildEdmTypeField('KeyProperty', 'Edm.String', false),
...this.navigationPropertyFields,
/**
 * 
 * All fields selector.
 */
ALL_FIELDS: new AllFields('*', TestEntityLvl3MultiLink) 
  };
  }
}<|MERGE_RESOLUTION|>--- conflicted
+++ resolved
@@ -5,10 +5,6 @@
  */
 import { TestEntityLvl3MultiLink } from './TestEntityLvl3MultiLink';
 import { TestEntityLvl3MultiLinkRequestBuilder } from './TestEntityLvl3MultiLinkRequestBuilder';
-<<<<<<< HEAD
-import { CustomField, defaultDeSerializers, DefaultDeSerializers, DeSerializers, mergeDefaultDeSerializersWith } from '@sap-cloud-sdk/odata-v4';
-import { EdmTypeField, AllFields, entityBuilder, EntityBuilderType, EntityApi, FieldBuilder, Time } from '@sap-cloud-sdk/odata-common/internal';
-=======
 import {
   CustomField,
   defaultDeSerializers,
@@ -23,49 +19,33 @@
   Time,
   EdmTypeField
 } from '@sap-cloud-sdk/odata-v4';
->>>>>>> e8ad5cf8
 import { BigNumber } from 'bignumber.js';
 import { Moment, Duration } from 'moment';
-export class TestEntityLvl3MultiLinkApi<DeSerializersT extends DeSerializers = DefaultDeSerializers> implements 
-    EntityApi<
-      TestEntityLvl3MultiLink<
-        DeSerializersT
-      >, 
-      DeSerializersT
-    > {
+export class TestEntityLvl3MultiLinkApi<
+  DeSerializersT extends DeSerializers = DefaultDeSerializers
+> implements EntityApi<TestEntityLvl3MultiLink<DeSerializersT>, DeSerializersT>
+{
   public deSerializers: DeSerializersT;
 
-  constructor(
-    deSerializers: DeSerializersT = defaultDeSerializers as any) {
+  constructor(deSerializers: DeSerializersT = defaultDeSerializers as any) {
     this.deSerializers = deSerializers;
   }
 
-  private navigationPropertyFields!: {
-      
-    };
+  private navigationPropertyFields!: {};
 
-  _addNavigationProperties(
-      linkedApis: [
-        
-      ]): this {
-        this.navigationPropertyFields = {
-          
-        };
-        return this;
-      }
-  
+  _addNavigationProperties(linkedApis: []): this {
+    this.navigationPropertyFields = {};
+    return this;
+  }
+
   entityConstructor = TestEntityLvl3MultiLink;
-  
-  requestBuilder(): TestEntityLvl3MultiLinkRequestBuilder<
-    DeSerializersT
-  > {
+
+  requestBuilder(): TestEntityLvl3MultiLinkRequestBuilder<DeSerializersT> {
     return new TestEntityLvl3MultiLinkRequestBuilder<DeSerializersT>(this);
   }
-  
+
   entityBuilder(): EntityBuilderType<
-    TestEntityLvl3MultiLink<
-      DeSerializersT
-    >,
+    TestEntityLvl3MultiLink<DeSerializersT>,
     DeSerializersT
   > {
     return entityBuilder(this);
@@ -75,8 +55,7 @@
     fieldName: string,
     isNullable: NullableT = false as NullableT
   ): CustomField<
-  TestEntityLvl3MultiLink<
-      DeSerializersT>,
+    TestEntityLvl3MultiLink<DeSerializersT>,
     DeSerializersT,
     NullableT
   > {
@@ -89,29 +68,44 @@
   }
 
   get schema() {
-    const fieldBuilder = new FieldBuilder(TestEntityLvl3MultiLink, this.deSerializers);
-    return { 
-    /**
- * Static representation of the [[stringProperty]] property for query construction.
- * Use to reference this property in query operations such as 'select' in the fluent request API.
- */
-STRING_PROPERTY: fieldBuilder.buildEdmTypeField('StringProperty', 'Edm.String', true),
-/**
- * Static representation of the [[guidProperty]] property for query construction.
- * Use to reference this property in query operations such as 'select' in the fluent request API.
- */
-GUID_PROPERTY: fieldBuilder.buildEdmTypeField('GuidProperty', 'Edm.Guid', true),
-/**
- * Static representation of the [[keyProperty]] property for query construction.
- * Use to reference this property in query operations such as 'select' in the fluent request API.
- */
-KEY_PROPERTY: fieldBuilder.buildEdmTypeField('KeyProperty', 'Edm.String', false),
-...this.navigationPropertyFields,
-/**
- * 
- * All fields selector.
- */
-ALL_FIELDS: new AllFields('*', TestEntityLvl3MultiLink) 
-  };
+    const fieldBuilder = new FieldBuilder(
+      TestEntityLvl3MultiLink,
+      this.deSerializers
+    );
+    return {
+      /**
+       * Static representation of the [[stringProperty]] property for query construction.
+       * Use to reference this property in query operations such as 'select' in the fluent request API.
+       */
+      STRING_PROPERTY: fieldBuilder.buildEdmTypeField(
+        'StringProperty',
+        'Edm.String',
+        true
+      ),
+      /**
+       * Static representation of the [[guidProperty]] property for query construction.
+       * Use to reference this property in query operations such as 'select' in the fluent request API.
+       */
+      GUID_PROPERTY: fieldBuilder.buildEdmTypeField(
+        'GuidProperty',
+        'Edm.Guid',
+        true
+      ),
+      /**
+       * Static representation of the [[keyProperty]] property for query construction.
+       * Use to reference this property in query operations such as 'select' in the fluent request API.
+       */
+      KEY_PROPERTY: fieldBuilder.buildEdmTypeField(
+        'KeyProperty',
+        'Edm.String',
+        false
+      ),
+      ...this.navigationPropertyFields,
+      /**
+       *
+       * All fields selector.
+       */
+      ALL_FIELDS: new AllFields('*', TestEntityLvl3MultiLink)
+    };
   }
 }