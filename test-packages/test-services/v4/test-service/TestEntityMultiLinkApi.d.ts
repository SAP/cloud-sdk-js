--- conflicted
+++ resolved
@@ -4,39 +4,6 @@
 import { TestEntityLvl2MultiLinkApi } from './TestEntityLvl2MultiLinkApi';
 import { TestEntityLvl2SingleLink } from './TestEntityLvl2SingleLink';
 import { TestEntityLvl2SingleLinkApi } from './TestEntityLvl2SingleLinkApi';
-<<<<<<< HEAD
-import { CustomField, DefaultDeSerializers, DeSerializers } from '@sap-cloud-sdk/odata-v4';
-import { EdmTypeField, OrderableEdmTypeField, OneToManyLink, OneToOneLink, AllFields, EntityBuilderType, EntityApi } from '@sap-cloud-sdk/odata-common/internal';
-export declare class TestEntityMultiLinkApi<DeSerializersT extends DeSerializers = DefaultDeSerializers> implements EntityApi<TestEntityMultiLink<DeSerializersT>, DeSerializersT> {
-    deSerializers: DeSerializersT;
-    constructor(deSerializers?: DeSerializersT);
-    private navigationPropertyFields;
-    _addNavigationProperties(linkedApis: [
-        TestEntityLvl2MultiLinkApi<DeSerializersT>,
-        TestEntityLvl2SingleLinkApi<DeSerializersT>
-    ]): this;
-    entityConstructor: typeof TestEntityMultiLink;
-    requestBuilder(): TestEntityMultiLinkRequestBuilder<DeSerializersT>;
-    entityBuilder(): EntityBuilderType<TestEntityMultiLink<DeSerializersT>, DeSerializersT>;
-    customField<NullableT extends boolean = false>(fieldName: string, isNullable?: NullableT): CustomField<TestEntityMultiLink<DeSerializersT>, DeSerializersT, NullableT>;
-    get schema(): {
-        /**
-         *
-         * All fields selector.
-         */
-        ALL_FIELDS: AllFields<TestEntityMultiLink<DeSerializers<any, any, any, any, any, any, any, any, any, any, any, any, any, any, any, any, any, any, any>>>;
-        /**
-         * Static representation of the one-to-many navigation property [[toMultiLink1]] for query construction.
-         * Use to reference this property in query operations such as 'select' in the fluent request API.
-         */
-        TO_MULTI_LINK_1: OneToManyLink<TestEntityMultiLink<DeSerializersT>, DeSerializersT, TestEntityLvl2MultiLink<DeSerializersT>>;
-        /**
-         * Static representation of the one-to-one navigation property [[toSingleLink]] for query construction.
-         * Use to reference this property in query operations such as 'select' in the fluent request API.
-         */
-        TO_SINGLE_LINK: OneToOneLink<TestEntityMultiLink<DeSerializersT>, DeSerializersT, TestEntityLvl2SingleLink<DeSerializersT>>;
-        /**
-=======
 import {
   CustomField,
   DefaultDeSerializers,
@@ -125,31 +92,170 @@
       TestEntityLvl2SingleLink<DeSerializersT>
     >;
     /**
->>>>>>> e8ad5cf8
      * Static representation of the [[stringProperty]] property for query construction.
      * Use to reference this property in query operations such as 'select' in the fluent request API.
      */
-        STRING_PROPERTY: EdmTypeField<TestEntityMultiLink<DeSerializers<any, any, any, any, any, any, any, any, any, any, any, any, any, any, any, any, any, any, any>>, DeSerializersT, "Edm.String", true, true>;
-        /**
-         * Static representation of the [[booleanProperty]] property for query construction.
-         * Use to reference this property in query operations such as 'select' in the fluent request API.
-         */
-        BOOLEAN_PROPERTY: EdmTypeField<TestEntityMultiLink<DeSerializers<any, any, any, any, any, any, any, any, any, any, any, any, any, any, any, any, any, any, any>>, DeSerializersT, "Edm.Boolean", true, true>;
-        /**
-         * Static representation of the [[guidProperty]] property for query construction.
-         * Use to reference this property in query operations such as 'select' in the fluent request API.
-         */
-        GUID_PROPERTY: EdmTypeField<TestEntityMultiLink<DeSerializers<any, any, any, any, any, any, any, any, any, any, any, any, any, any, any, any, any, any, any>>, DeSerializersT, "Edm.Guid", true, true>;
-        /**
-         * Static representation of the [[int16Property]] property for query construction.
-         * Use to reference this property in query operations such as 'select' in the fluent request API.
-         */
-        INT_16_PROPERTY: OrderableEdmTypeField<TestEntityMultiLink<DeSerializers<any, any, any, any, any, any, any, any, any, any, any, any, any, any, any, any, any, any, any>>, DeSerializersT, "Edm.Int16", true, true>;
-        /**
-         * Static representation of the [[keyProperty]] property for query construction.
-         * Use to reference this property in query operations such as 'select' in the fluent request API.
-         */
-        KEY_PROPERTY: EdmTypeField<TestEntityMultiLink<DeSerializers<any, any, any, any, any, any, any, any, any, any, any, any, any, any, any, any, any, any, any>>, DeSerializersT, "Edm.String", false, true>;
-    };
+    STRING_PROPERTY: EdmTypeField<
+      TestEntityMultiLink<
+        DeSerializers<
+          any,
+          any,
+          any,
+          any,
+          any,
+          any,
+          any,
+          any,
+          any,
+          any,
+          any,
+          any,
+          any,
+          any,
+          any,
+          any,
+          any,
+          any,
+          any
+        >
+      >,
+      DeSerializersT,
+      'Edm.String',
+      true,
+      true
+    >;
+    /**
+     * Static representation of the [[booleanProperty]] property for query construction.
+     * Use to reference this property in query operations such as 'select' in the fluent request API.
+     */
+    BOOLEAN_PROPERTY: EdmTypeField<
+      TestEntityMultiLink<
+        DeSerializers<
+          any,
+          any,
+          any,
+          any,
+          any,
+          any,
+          any,
+          any,
+          any,
+          any,
+          any,
+          any,
+          any,
+          any,
+          any,
+          any,
+          any,
+          any,
+          any
+        >
+      >,
+      DeSerializersT,
+      'Edm.Boolean',
+      true,
+      true
+    >;
+    /**
+     * Static representation of the [[guidProperty]] property for query construction.
+     * Use to reference this property in query operations such as 'select' in the fluent request API.
+     */
+    GUID_PROPERTY: EdmTypeField<
+      TestEntityMultiLink<
+        DeSerializers<
+          any,
+          any,
+          any,
+          any,
+          any,
+          any,
+          any,
+          any,
+          any,
+          any,
+          any,
+          any,
+          any,
+          any,
+          any,
+          any,
+          any,
+          any,
+          any
+        >
+      >,
+      DeSerializersT,
+      'Edm.Guid',
+      true,
+      true
+    >;
+    /**
+     * Static representation of the [[int16Property]] property for query construction.
+     * Use to reference this property in query operations such as 'select' in the fluent request API.
+     */
+    INT_16_PROPERTY: OrderableEdmTypeField<
+      TestEntityMultiLink<
+        DeSerializers<
+          any,
+          any,
+          any,
+          any,
+          any,
+          any,
+          any,
+          any,
+          any,
+          any,
+          any,
+          any,
+          any,
+          any,
+          any,
+          any,
+          any,
+          any,
+          any
+        >
+      >,
+      DeSerializersT,
+      'Edm.Int16',
+      true,
+      true
+    >;
+    /**
+     * Static representation of the [[keyProperty]] property for query construction.
+     * Use to reference this property in query operations such as 'select' in the fluent request API.
+     */
+    KEY_PROPERTY: EdmTypeField<
+      TestEntityMultiLink<
+        DeSerializers<
+          any,
+          any,
+          any,
+          any,
+          any,
+          any,
+          any,
+          any,
+          any,
+          any,
+          any,
+          any,
+          any,
+          any,
+          any,
+          any,
+          any,
+          any,
+          any
+        >
+      >,
+      DeSerializersT,
+      'Edm.String',
+      false,
+      true
+    >;
+  };
 }
 //# sourceMappingURL=TestEntityMultiLinkApi.d.ts.map