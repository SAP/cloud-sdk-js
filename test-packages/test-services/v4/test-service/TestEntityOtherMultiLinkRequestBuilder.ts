--- conflicted
+++ resolved
@@ -3,10 +3,6 @@
  *
  * This is a generated file powered by the SAP Cloud SDK for JavaScript.
  */
-<<<<<<< HEAD
-import { DeserializedType, RequestBuilder } from '@sap-cloud-sdk/odata-common/internal';
-import { DefaultDeSerializers, DeSerializers, GetAllRequestBuilder, GetByKeyRequestBuilder, CreateRequestBuilder, UpdateRequestBuilder, DeleteRequestBuilder } from '@sap-cloud-sdk/odata-v4';
-=======
 import {
   DefaultDeSerializers,
   DeSerializers,
@@ -18,20 +14,26 @@
   DeserializedType,
   RequestBuilder
 } from '@sap-cloud-sdk/odata-v4';
->>>>>>> e8ad5cf8
 import { TestEntityOtherMultiLink } from './TestEntityOtherMultiLink';
 
 /**
  * Request builder class for operations supported on the [[TestEntityOtherMultiLink]] entity.
  */
-export class TestEntityOtherMultiLinkRequestBuilder<T extends DeSerializers = DefaultDeSerializers> extends RequestBuilder<TestEntityOtherMultiLink<T>, T> {
+export class TestEntityOtherMultiLinkRequestBuilder<
+  T extends DeSerializers = DefaultDeSerializers
+> extends RequestBuilder<TestEntityOtherMultiLink<T>, T> {
   /**
    * Returns a request builder for retrieving one `TestEntityOtherMultiLink` entity based on its keys.
    * @param keyProperty Key property. See [[TestEntityOtherMultiLink.keyProperty]].
    * @returns A request builder for creating requests to retrieve one `TestEntityOtherMultiLink` entity based on its keys.
    */
-  getByKey(keyProperty: DeserializedType<T, 'Edm.String'>): GetByKeyRequestBuilder<TestEntityOtherMultiLink<T>, T> {
-    return new GetByKeyRequestBuilder<TestEntityOtherMultiLink<T>, T>(this.entityApi, { KeyProperty: keyProperty });
+  getByKey(
+    keyProperty: DeserializedType<T, 'Edm.String'>
+  ): GetByKeyRequestBuilder<TestEntityOtherMultiLink<T>, T> {
+    return new GetByKeyRequestBuilder<TestEntityOtherMultiLink<T>, T>(
+      this.entityApi,
+      { KeyProperty: keyProperty }
+    );
   }
 
   /**
@@ -39,7 +41,9 @@
    * @returns A request builder for creating requests to retrieve all `TestEntityOtherMultiLink` entities.
    */
   getAll(): GetAllRequestBuilder<TestEntityOtherMultiLink<T>, T> {
-    return new GetAllRequestBuilder<TestEntityOtherMultiLink<T>, T>(this.entityApi);
+    return new GetAllRequestBuilder<TestEntityOtherMultiLink<T>, T>(
+      this.entityApi
+    );
   }
 
   /**
@@ -47,8 +51,13 @@
    * @param entity The entity to be created
    * @returns A request builder for creating requests that create an entity of type `TestEntityOtherMultiLink`.
    */
-  create(entity: TestEntityOtherMultiLink<T>): CreateRequestBuilder<TestEntityOtherMultiLink<T>, T> {
-    return new CreateRequestBuilder<TestEntityOtherMultiLink<T>, T>(this.entityApi, entity);
+  create(
+    entity: TestEntityOtherMultiLink<T>
+  ): CreateRequestBuilder<TestEntityOtherMultiLink<T>, T> {
+    return new CreateRequestBuilder<TestEntityOtherMultiLink<T>, T>(
+      this.entityApi,
+      entity
+    );
   }
 
   /**
@@ -56,8 +65,13 @@
    * @param entity The entity to be updated
    * @returns A request builder for creating requests that update an entity of type `TestEntityOtherMultiLink`.
    */
-  update(entity: TestEntityOtherMultiLink<T>): UpdateRequestBuilder<TestEntityOtherMultiLink<T>, T> {
-    return new UpdateRequestBuilder<TestEntityOtherMultiLink<T>, T>(this.entityApi, entity);
+  update(
+    entity: TestEntityOtherMultiLink<T>
+  ): UpdateRequestBuilder<TestEntityOtherMultiLink<T>, T> {
+    return new UpdateRequestBuilder<TestEntityOtherMultiLink<T>, T>(
+      this.entityApi,
+      entity
+    );
   }
 
   /**
@@ -65,14 +79,25 @@
    * @param keyProperty Key property. See [[TestEntityOtherMultiLink.keyProperty]].
    * @returns A request builder for creating requests that delete an entity of type `TestEntityOtherMultiLink`.
    */
-  delete(keyProperty: string): DeleteRequestBuilder<TestEntityOtherMultiLink<T>, T>;
+  delete(
+    keyProperty: string
+  ): DeleteRequestBuilder<TestEntityOtherMultiLink<T>, T>;
   /**
    * Returns a request builder for deleting an entity of type `TestEntityOtherMultiLink`.
    * @param entity Pass the entity to be deleted.
    * @returns A request builder for creating requests that delete an entity of type `TestEntityOtherMultiLink` by taking the entity as a parameter.
    */
-  delete(entity: TestEntityOtherMultiLink<T>): DeleteRequestBuilder<TestEntityOtherMultiLink<T>, T>;
-  delete(keyPropertyOrEntity: any): DeleteRequestBuilder<TestEntityOtherMultiLink<T>, T> {
-    return new DeleteRequestBuilder<TestEntityOtherMultiLink<T>, T>(this.entityApi, keyPropertyOrEntity instanceof TestEntityOtherMultiLink ? keyPropertyOrEntity : { KeyProperty: keyPropertyOrEntity! });
+  delete(
+    entity: TestEntityOtherMultiLink<T>
+  ): DeleteRequestBuilder<TestEntityOtherMultiLink<T>, T>;
+  delete(
+    keyPropertyOrEntity: any
+  ): DeleteRequestBuilder<TestEntityOtherMultiLink<T>, T> {
+    return new DeleteRequestBuilder<TestEntityOtherMultiLink<T>, T>(
+      this.entityApi,
+      keyPropertyOrEntity instanceof TestEntityOtherMultiLink
+        ? keyPropertyOrEntity
+        : { KeyProperty: keyPropertyOrEntity! }
+    );
   }
 }