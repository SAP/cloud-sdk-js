/*
 * Copyright (c) 2022 SAP SE or an SAP affiliate company. All rights reserved.
 *
 * This is a generated file powered by the SAP Cloud SDK for JavaScript.
 */
<<<<<<< HEAD
import { DeserializedType, RequestBuilder } from '@sap-cloud-sdk/odata-common/internal';
import { DefaultDeSerializers, DeSerializers, GetAllRequestBuilder, GetByKeyRequestBuilder, CreateRequestBuilder, UpdateRequestBuilder, DeleteRequestBuilder } from '@sap-cloud-sdk/odata-v4';
=======
import {
  DefaultDeSerializers,
  DeSerializers,
  GetAllRequestBuilder,
  GetByKeyRequestBuilder,
  CreateRequestBuilder,
  UpdateRequestBuilder,
  DeleteRequestBuilder,
  DeserializedType,
  RequestBuilder
} from '@sap-cloud-sdk/odata-v4';
>>>>>>> e8ad5cf8
import { TestEntity } from './TestEntity';

/**
 * Request builder class for operations supported on the [[TestEntity]] entity.
 */
export class TestEntityRequestBuilder<T extends DeSerializers = DefaultDeSerializers> extends RequestBuilder<TestEntity<T>, T> {
  /**
   * Returns a request builder for retrieving one `TestEntity` entity based on its keys.
   * @param keyPropertyGuid Key property. See [[TestEntity.keyPropertyGuid]].
   * @param keyPropertyString Key property. See [[TestEntity.keyPropertyString]].
   * @returns A request builder for creating requests to retrieve one `TestEntity` entity based on its keys.
   */
  getByKey(keyPropertyGuid: DeserializedType<T, 'Edm.Guid'>, keyPropertyString: DeserializedType<T, 'Edm.String'>): GetByKeyRequestBuilder<TestEntity<T>, T> {
    return new GetByKeyRequestBuilder<TestEntity<T>, T>(this.entityApi, {
      KeyPropertyGuid: keyPropertyGuid,
      KeyPropertyString: keyPropertyString
    });
  }

  /**
   * Returns a request builder for querying all `TestEntity` entities.
   * @returns A request builder for creating requests to retrieve all `TestEntity` entities.
   */
  getAll(): GetAllRequestBuilder<TestEntity<T>, T> {
    return new GetAllRequestBuilder<TestEntity<T>, T>(this.entityApi);
  }

  /**
   * Returns a request builder for creating a `TestEntity` entity.
   * @param entity The entity to be created
   * @returns A request builder for creating requests that create an entity of type `TestEntity`.
   */
  create(entity: TestEntity<T>): CreateRequestBuilder<TestEntity<T>, T> {
    return new CreateRequestBuilder<TestEntity<T>, T>(this.entityApi, entity);
  }

  /**
   * Returns a request builder for updating an entity of type `TestEntity`.
   * @param entity The entity to be updated
   * @returns A request builder for creating requests that update an entity of type `TestEntity`.
   */
  update(entity: TestEntity<T>): UpdateRequestBuilder<TestEntity<T>, T> {
    return new UpdateRequestBuilder<TestEntity<T>, T>(this.entityApi, entity);
  }

  /**
   * Returns a request builder for deleting an entity of type `TestEntity`.
   * @param keyPropertyGuid Key property. See [[TestEntity.keyPropertyGuid]].
   * @param keyPropertyString Key property. See [[TestEntity.keyPropertyString]].
   * @returns A request builder for creating requests that delete an entity of type `TestEntity`.
   */
  delete(keyPropertyGuid: string, keyPropertyString: string): DeleteRequestBuilder<TestEntity<T>, T>;
  /**
   * Returns a request builder for deleting an entity of type `TestEntity`.
   * @param entity Pass the entity to be deleted.
   * @returns A request builder for creating requests that delete an entity of type `TestEntity` by taking the entity as a parameter.
   */
  delete(entity: TestEntity<T>): DeleteRequestBuilder<TestEntity<T>, T>;
  delete(keyPropertyGuidOrEntity: any, keyPropertyString?: string): DeleteRequestBuilder<TestEntity<T>, T> {
    return new DeleteRequestBuilder<TestEntity<T>, T>(this.entityApi, keyPropertyGuidOrEntity instanceof TestEntity ? keyPropertyGuidOrEntity : {
      KeyPropertyGuid: keyPropertyGuidOrEntity!,
      KeyPropertyString: keyPropertyString!
    });
  }
}<|MERGE_RESOLUTION|>--- conflicted
+++ resolved
@@ -3,10 +3,6 @@
  *
  * This is a generated file powered by the SAP Cloud SDK for JavaScript.
  */
-<<<<<<< HEAD
-import { DeserializedType, RequestBuilder } from '@sap-cloud-sdk/odata-common/internal';
-import { DefaultDeSerializers, DeSerializers, GetAllRequestBuilder, GetByKeyRequestBuilder, CreateRequestBuilder, UpdateRequestBuilder, DeleteRequestBuilder } from '@sap-cloud-sdk/odata-v4';
-=======
 import {
   DefaultDeSerializers,
   DeSerializers,
@@ -18,20 +14,24 @@
   DeserializedType,
   RequestBuilder
 } from '@sap-cloud-sdk/odata-v4';
->>>>>>> e8ad5cf8
 import { TestEntity } from './TestEntity';
 
 /**
  * Request builder class for operations supported on the [[TestEntity]] entity.
  */
-export class TestEntityRequestBuilder<T extends DeSerializers = DefaultDeSerializers> extends RequestBuilder<TestEntity<T>, T> {
+export class TestEntityRequestBuilder<
+  T extends DeSerializers = DefaultDeSerializers
+> extends RequestBuilder<TestEntity<T>, T> {
   /**
    * Returns a request builder for retrieving one `TestEntity` entity based on its keys.
    * @param keyPropertyGuid Key property. See [[TestEntity.keyPropertyGuid]].
    * @param keyPropertyString Key property. See [[TestEntity.keyPropertyString]].
    * @returns A request builder for creating requests to retrieve one `TestEntity` entity based on its keys.
    */
-  getByKey(keyPropertyGuid: DeserializedType<T, 'Edm.Guid'>, keyPropertyString: DeserializedType<T, 'Edm.String'>): GetByKeyRequestBuilder<TestEntity<T>, T> {
+  getByKey(
+    keyPropertyGuid: DeserializedType<T, 'Edm.Guid'>,
+    keyPropertyString: DeserializedType<T, 'Edm.String'>
+  ): GetByKeyRequestBuilder<TestEntity<T>, T> {
     return new GetByKeyRequestBuilder<TestEntity<T>, T>(this.entityApi, {
       KeyPropertyGuid: keyPropertyGuid,
       KeyPropertyString: keyPropertyString
@@ -70,17 +70,28 @@
    * @param keyPropertyString Key property. See [[TestEntity.keyPropertyString]].
    * @returns A request builder for creating requests that delete an entity of type `TestEntity`.
    */
-  delete(keyPropertyGuid: string, keyPropertyString: string): DeleteRequestBuilder<TestEntity<T>, T>;
+  delete(
+    keyPropertyGuid: string,
+    keyPropertyString: string
+  ): DeleteRequestBuilder<TestEntity<T>, T>;
   /**
    * Returns a request builder for deleting an entity of type `TestEntity`.
    * @param entity Pass the entity to be deleted.
    * @returns A request builder for creating requests that delete an entity of type `TestEntity` by taking the entity as a parameter.
    */
   delete(entity: TestEntity<T>): DeleteRequestBuilder<TestEntity<T>, T>;
-  delete(keyPropertyGuidOrEntity: any, keyPropertyString?: string): DeleteRequestBuilder<TestEntity<T>, T> {
-    return new DeleteRequestBuilder<TestEntity<T>, T>(this.entityApi, keyPropertyGuidOrEntity instanceof TestEntity ? keyPropertyGuidOrEntity : {
-      KeyPropertyGuid: keyPropertyGuidOrEntity!,
-      KeyPropertyString: keyPropertyString!
-    });
+  delete(
+    keyPropertyGuidOrEntity: any,
+    keyPropertyString?: string
+  ): DeleteRequestBuilder<TestEntity<T>, T> {
+    return new DeleteRequestBuilder<TestEntity<T>, T>(
+      this.entityApi,
+      keyPropertyGuidOrEntity instanceof TestEntity
+        ? keyPropertyGuidOrEntity
+        : {
+            KeyPropertyGuid: keyPropertyGuidOrEntity!,
+            KeyPropertyString: keyPropertyString!
+          }
+    );
   }
 }