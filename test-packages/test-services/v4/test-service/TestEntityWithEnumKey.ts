--- conflicted
+++ resolved
@@ -3,23 +3,23 @@
  *
  * This is a generated file powered by the SAP Cloud SDK for JavaScript.
  */
-<<<<<<< HEAD
-import { Entity, DefaultDeSerializers, DeSerializers } from '@sap-cloud-sdk/odata-v4';
-import { DeserializedType } from '@sap-cloud-sdk/odata-common/internal';
-=======
 import {
   Entity,
   DefaultDeSerializers,
   DeSerializers,
   DeserializedType
 } from '@sap-cloud-sdk/odata-v4';
->>>>>>> e8ad5cf8
 import { TestEnumType } from './TestEnumType';
 
 /**
  * This class represents the entity "A_TestEntityWithEnumKey" of service "API_TEST_SRV".
  */
-export class TestEntityWithEnumKey<T extends DeSerializers = DefaultDeSerializers> extends Entity implements TestEntityWithEnumKeyType<T> {
+export class TestEntityWithEnumKey<
+    T extends DeSerializers = DefaultDeSerializers
+  >
+  extends Entity
+  implements TestEntityWithEnumKeyType<T>
+{
   /**
    * Technical entity name for TestEntityWithEnumKey.
    */
@@ -38,6 +38,8 @@
   keyPropertyEnum1!: TestEnumType;
 }
 
-export interface TestEntityWithEnumKeyType<T extends DeSerializers = DefaultDeSerializers> {
+export interface TestEntityWithEnumKeyType<
+  T extends DeSerializers = DefaultDeSerializers
+> {
   keyPropertyEnum1: TestEnumType;
 }