import { TestEntityWithEnumKey } from './TestEntityWithEnumKey';
import { TestEntityWithEnumKeyRequestBuilder } from './TestEntityWithEnumKeyRequestBuilder';
import { TestEnumType } from './TestEnumType';
<<<<<<< HEAD
import { CustomField, DefaultDeSerializers, DeSerializers } from '@sap-cloud-sdk/odata-v4';
import { EnumField, AllFields, EntityBuilderType, EntityApi } from '@sap-cloud-sdk/odata-common/internal';
export declare class TestEntityWithEnumKeyApi<DeSerializersT extends DeSerializers = DefaultDeSerializers> implements EntityApi<TestEntityWithEnumKey<DeSerializersT>, DeSerializersT> {
    deSerializers: DeSerializersT;
    constructor(deSerializers?: DeSerializersT);
    private navigationPropertyFields;
    _addNavigationProperties(linkedApis: [
    ]): this;
    entityConstructor: typeof TestEntityWithEnumKey;
    requestBuilder(): TestEntityWithEnumKeyRequestBuilder<DeSerializersT>;
    entityBuilder(): EntityBuilderType<TestEntityWithEnumKey<DeSerializersT>, DeSerializersT>;
    customField<NullableT extends boolean = false>(fieldName: string, isNullable?: NullableT): CustomField<TestEntityWithEnumKey<DeSerializersT>, DeSerializersT, NullableT>;
    get schema(): {
        /**
         *
         * All fields selector.
         */
        ALL_FIELDS: AllFields<TestEntityWithEnumKey<DeSerializers<any, any, any, any, any, any, any, any, any, any, any, any, any, any, any, any, any, any, any>>>;
        /**
=======
import {
  CustomField,
  DefaultDeSerializers,
  DeSerializers,
  AllFields,
  EntityBuilderType,
  EntityApi,
  EnumField
} from '@sap-cloud-sdk/odata-v4';
export declare class TestEntityWithEnumKeyApi<
  DeSerializersT extends DeSerializers = DefaultDeSerializers
> implements EntityApi<TestEntityWithEnumKey<DeSerializersT>, DeSerializersT>
{
  deSerializers: DeSerializersT;
  constructor(deSerializers?: DeSerializersT);
  private navigationPropertyFields;
  _addNavigationProperties(linkedApis: []): this;
  entityConstructor: typeof TestEntityWithEnumKey;
  requestBuilder(): TestEntityWithEnumKeyRequestBuilder<DeSerializersT>;
  entityBuilder(): EntityBuilderType<
    TestEntityWithEnumKey<DeSerializersT>,
    DeSerializersT
  >;
  customField<NullableT extends boolean = false>(
    fieldName: string,
    isNullable?: NullableT
  ): CustomField<
    TestEntityWithEnumKey<DeSerializersT>,
    DeSerializersT,
    NullableT
  >;
  get schema(): {
    /**
     *
     * All fields selector.
     */
    ALL_FIELDS: AllFields<
      TestEntityWithEnumKey<
        DeSerializers<
          any,
          any,
          any,
          any,
          any,
          any,
          any,
          any,
          any,
          any,
          any,
          any,
          any,
          any,
          any,
          any,
          any,
          any,
          any
        >
      >
    >;
    /**
>>>>>>> e8ad5cf8
     * Static representation of the [[keyPropertyEnum1]] property for query construction.
     * Use to reference this property in query operations such as 'select' in the fluent request API.
     */
        KEY_PROPERTY_ENUM_1: EnumField<TestEntityWithEnumKey<DeSerializers<any, any, any, any, any, any, any, any, any, any, any, any, any, any, any, any, any, any, any>>, DeSerializersT, TestEnumType, false, true>;
    };
}
//# sourceMappingURL=TestEntityWithEnumKeyApi.d.ts.map<|MERGE_RESOLUTION|>--- conflicted
+++ resolved
@@ -1,27 +1,6 @@
 import { TestEntityWithEnumKey } from './TestEntityWithEnumKey';
 import { TestEntityWithEnumKeyRequestBuilder } from './TestEntityWithEnumKeyRequestBuilder';
 import { TestEnumType } from './TestEnumType';
-<<<<<<< HEAD
-import { CustomField, DefaultDeSerializers, DeSerializers } from '@sap-cloud-sdk/odata-v4';
-import { EnumField, AllFields, EntityBuilderType, EntityApi } from '@sap-cloud-sdk/odata-common/internal';
-export declare class TestEntityWithEnumKeyApi<DeSerializersT extends DeSerializers = DefaultDeSerializers> implements EntityApi<TestEntityWithEnumKey<DeSerializersT>, DeSerializersT> {
-    deSerializers: DeSerializersT;
-    constructor(deSerializers?: DeSerializersT);
-    private navigationPropertyFields;
-    _addNavigationProperties(linkedApis: [
-    ]): this;
-    entityConstructor: typeof TestEntityWithEnumKey;
-    requestBuilder(): TestEntityWithEnumKeyRequestBuilder<DeSerializersT>;
-    entityBuilder(): EntityBuilderType<TestEntityWithEnumKey<DeSerializersT>, DeSerializersT>;
-    customField<NullableT extends boolean = false>(fieldName: string, isNullable?: NullableT): CustomField<TestEntityWithEnumKey<DeSerializersT>, DeSerializersT, NullableT>;
-    get schema(): {
-        /**
-         *
-         * All fields selector.
-         */
-        ALL_FIELDS: AllFields<TestEntityWithEnumKey<DeSerializers<any, any, any, any, any, any, any, any, any, any, any, any, any, any, any, any, any, any, any>>>;
-        /**
-=======
 import {
   CustomField,
   DefaultDeSerializers,
@@ -84,11 +63,38 @@
       >
     >;
     /**
->>>>>>> e8ad5cf8
      * Static representation of the [[keyPropertyEnum1]] property for query construction.
      * Use to reference this property in query operations such as 'select' in the fluent request API.
      */
-        KEY_PROPERTY_ENUM_1: EnumField<TestEntityWithEnumKey<DeSerializers<any, any, any, any, any, any, any, any, any, any, any, any, any, any, any, any, any, any, any>>, DeSerializersT, TestEnumType, false, true>;
-    };
+    KEY_PROPERTY_ENUM_1: EnumField<
+      TestEntityWithEnumKey<
+        DeSerializers<
+          any,
+          any,
+          any,
+          any,
+          any,
+          any,
+          any,
+          any,
+          any,
+          any,
+          any,
+          any,
+          any,
+          any,
+          any,
+          any,
+          any,
+          any,
+          any
+        >
+      >,
+      DeSerializersT,
+      TestEnumType,
+      false,
+      true
+    >;
+  };
 }
 //# sourceMappingURL=TestEntityWithEnumKeyApi.d.ts.map