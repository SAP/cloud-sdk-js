--- conflicted
+++ resolved
@@ -1,7 +1,3 @@
-<<<<<<< HEAD
-import { DeserializedType, RequestBuilder } from '@sap-cloud-sdk/odata-common/internal';
-import { DefaultDeSerializers, DeSerializers, GetAllRequestBuilder, GetByKeyRequestBuilder, CreateRequestBuilder, UpdateRequestBuilder, DeleteRequestBuilder } from '@sap-cloud-sdk/odata-v4';
-=======
 import {
   DefaultDeSerializers,
   DeSerializers,
@@ -13,47 +9,58 @@
   DeserializedType,
   RequestBuilder
 } from '@sap-cloud-sdk/odata-v4';
->>>>>>> e8ad5cf8
 import { TestEntityWithEnumKey } from './TestEntityWithEnumKey';
 import { TestEnumType } from './TestEnumType';
 /**
  * Request builder class for operations supported on the [[TestEntityWithEnumKey]] entity.
  */
-export declare class TestEntityWithEnumKeyRequestBuilder<T extends DeSerializers = DefaultDeSerializers> extends RequestBuilder<TestEntityWithEnumKey<T>, T> {
-    /**
-     * Returns a request builder for retrieving one `TestEntityWithEnumKey` entity based on its keys.
-     * @param keyPropertyEnum1 Key property. See [[TestEntityWithEnumKey.keyPropertyEnum1]].
-     * @returns A request builder for creating requests to retrieve one `TestEntityWithEnumKey` entity based on its keys.
-     */
-    getByKey(keyPropertyEnum1: DeserializedType<T, 'API_TEST_SRV.A_TestEnumType'>): GetByKeyRequestBuilder<TestEntityWithEnumKey<T>, T>;
-    /**
-     * Returns a request builder for querying all `TestEntityWithEnumKey` entities.
-     * @returns A request builder for creating requests to retrieve all `TestEntityWithEnumKey` entities.
-     */
-    getAll(): GetAllRequestBuilder<TestEntityWithEnumKey<T>, T>;
-    /**
-     * Returns a request builder for creating a `TestEntityWithEnumKey` entity.
-     * @param entity The entity to be created
-     * @returns A request builder for creating requests that create an entity of type `TestEntityWithEnumKey`.
-     */
-    create(entity: TestEntityWithEnumKey<T>): CreateRequestBuilder<TestEntityWithEnumKey<T>, T>;
-    /**
-     * Returns a request builder for updating an entity of type `TestEntityWithEnumKey`.
-     * @param entity The entity to be updated
-     * @returns A request builder for creating requests that update an entity of type `TestEntityWithEnumKey`.
-     */
-    update(entity: TestEntityWithEnumKey<T>): UpdateRequestBuilder<TestEntityWithEnumKey<T>, T>;
-    /**
-     * Returns a request builder for deleting an entity of type `TestEntityWithEnumKey`.
-     * @param keyPropertyEnum1 Key property. See [[TestEntityWithEnumKey.keyPropertyEnum1]].
-     * @returns A request builder for creating requests that delete an entity of type `TestEntityWithEnumKey`.
-     */
-    delete(keyPropertyEnum1: TestEnumType): DeleteRequestBuilder<TestEntityWithEnumKey<T>, T>;
-    /**
-     * Returns a request builder for deleting an entity of type `TestEntityWithEnumKey`.
-     * @param entity Pass the entity to be deleted.
-     * @returns A request builder for creating requests that delete an entity of type `TestEntityWithEnumKey` by taking the entity as a parameter.
-     */
-    delete(entity: TestEntityWithEnumKey<T>): DeleteRequestBuilder<TestEntityWithEnumKey<T>, T>;
+export declare class TestEntityWithEnumKeyRequestBuilder<
+  T extends DeSerializers = DefaultDeSerializers
+> extends RequestBuilder<TestEntityWithEnumKey<T>, T> {
+  /**
+   * Returns a request builder for retrieving one `TestEntityWithEnumKey` entity based on its keys.
+   * @param keyPropertyEnum1 Key property. See [[TestEntityWithEnumKey.keyPropertyEnum1]].
+   * @returns A request builder for creating requests to retrieve one `TestEntityWithEnumKey` entity based on its keys.
+   */
+  getByKey(
+    keyPropertyEnum1: DeserializedType<T, 'API_TEST_SRV.A_TestEnumType'>
+  ): GetByKeyRequestBuilder<TestEntityWithEnumKey<T>, T>;
+  /**
+   * Returns a request builder for querying all `TestEntityWithEnumKey` entities.
+   * @returns A request builder for creating requests to retrieve all `TestEntityWithEnumKey` entities.
+   */
+  getAll(): GetAllRequestBuilder<TestEntityWithEnumKey<T>, T>;
+  /**
+   * Returns a request builder for creating a `TestEntityWithEnumKey` entity.
+   * @param entity The entity to be created
+   * @returns A request builder for creating requests that create an entity of type `TestEntityWithEnumKey`.
+   */
+  create(
+    entity: TestEntityWithEnumKey<T>
+  ): CreateRequestBuilder<TestEntityWithEnumKey<T>, T>;
+  /**
+   * Returns a request builder for updating an entity of type `TestEntityWithEnumKey`.
+   * @param entity The entity to be updated
+   * @returns A request builder for creating requests that update an entity of type `TestEntityWithEnumKey`.
+   */
+  update(
+    entity: TestEntityWithEnumKey<T>
+  ): UpdateRequestBuilder<TestEntityWithEnumKey<T>, T>;
+  /**
+   * Returns a request builder for deleting an entity of type `TestEntityWithEnumKey`.
+   * @param keyPropertyEnum1 Key property. See [[TestEntityWithEnumKey.keyPropertyEnum1]].
+   * @returns A request builder for creating requests that delete an entity of type `TestEntityWithEnumKey`.
+   */
+  delete(
+    keyPropertyEnum1: TestEnumType
+  ): DeleteRequestBuilder<TestEntityWithEnumKey<T>, T>;
+  /**
+   * Returns a request builder for deleting an entity of type `TestEntityWithEnumKey`.
+   * @param entity Pass the entity to be deleted.
+   * @returns A request builder for creating requests that delete an entity of type `TestEntityWithEnumKey` by taking the entity as a parameter.
+   */
+  delete(
+    entity: TestEntityWithEnumKey<T>
+  ): DeleteRequestBuilder<TestEntityWithEnumKey<T>, T>;
 }
 //# sourceMappingURL=TestEntityWithEnumKeyRequestBuilder.d.ts.map