"use strict";
Object.defineProperty(exports, "__esModule", { value: true });
exports.TestEntityWithEnumKeyRequestBuilder = void 0;
/*
 * Copyright (c) 2022 SAP SE or an SAP affiliate company. All rights reserved.
 *
 * This is a generated file powered by the SAP Cloud SDK for JavaScript.
 */
<<<<<<< HEAD
const internal_1 = require("@sap-cloud-sdk/odata-common/internal");
const odata_v4_1 = require("@sap-cloud-sdk/odata-v4");
const TestEntityWithEnumKey_1 = require("./TestEntityWithEnumKey");
/**
 * Request builder class for operations supported on the [[TestEntityWithEnumKey]] entity.
 */
class TestEntityWithEnumKeyRequestBuilder extends internal_1.RequestBuilder {
    /**
     * Returns a request builder for retrieving one `TestEntityWithEnumKey` entity based on its keys.
     * @param keyPropertyEnum1 Key property. See [[TestEntityWithEnumKey.keyPropertyEnum1]].
     * @returns A request builder for creating requests to retrieve one `TestEntityWithEnumKey` entity based on its keys.
     */
    getByKey(keyPropertyEnum1) {
        return new odata_v4_1.GetByKeyRequestBuilder(this.entityApi, { KeyPropertyEnum1: keyPropertyEnum1 });
    }
    /**
     * Returns a request builder for querying all `TestEntityWithEnumKey` entities.
     * @returns A request builder for creating requests to retrieve all `TestEntityWithEnumKey` entities.
     */
    getAll() {
        return new odata_v4_1.GetAllRequestBuilder(this.entityApi);
    }
    /**
     * Returns a request builder for creating a `TestEntityWithEnumKey` entity.
     * @param entity The entity to be created
     * @returns A request builder for creating requests that create an entity of type `TestEntityWithEnumKey`.
     */
    create(entity) {
        return new odata_v4_1.CreateRequestBuilder(this.entityApi, entity);
    }
    /**
     * Returns a request builder for updating an entity of type `TestEntityWithEnumKey`.
     * @param entity The entity to be updated
     * @returns A request builder for creating requests that update an entity of type `TestEntityWithEnumKey`.
     */
    update(entity) {
        return new odata_v4_1.UpdateRequestBuilder(this.entityApi, entity);
    }
    delete(keyPropertyEnum1OrEntity) {
        return new odata_v4_1.DeleteRequestBuilder(this.entityApi, keyPropertyEnum1OrEntity instanceof TestEntityWithEnumKey_1.TestEntityWithEnumKey ? keyPropertyEnum1OrEntity : { KeyPropertyEnum1: keyPropertyEnum1OrEntity });
    }
=======
const odata_v4_1 = require('@sap-cloud-sdk/odata-v4');
const TestEntityWithEnumKey_1 = require('./TestEntityWithEnumKey');
/**
 * Request builder class for operations supported on the [[TestEntityWithEnumKey]] entity.
 */
class TestEntityWithEnumKeyRequestBuilder extends odata_v4_1.RequestBuilder {
  /**
   * Returns a request builder for retrieving one `TestEntityWithEnumKey` entity based on its keys.
   * @param keyPropertyEnum1 Key property. See [[TestEntityWithEnumKey.keyPropertyEnum1]].
   * @returns A request builder for creating requests to retrieve one `TestEntityWithEnumKey` entity based on its keys.
   */
  getByKey(keyPropertyEnum1) {
    return new odata_v4_1.GetByKeyRequestBuilder(this.entityApi, {
      KeyPropertyEnum1: keyPropertyEnum1
    });
  }
  /**
   * Returns a request builder for querying all `TestEntityWithEnumKey` entities.
   * @returns A request builder for creating requests to retrieve all `TestEntityWithEnumKey` entities.
   */
  getAll() {
    return new odata_v4_1.GetAllRequestBuilder(this.entityApi);
  }
  /**
   * Returns a request builder for creating a `TestEntityWithEnumKey` entity.
   * @param entity The entity to be created
   * @returns A request builder for creating requests that create an entity of type `TestEntityWithEnumKey`.
   */
  create(entity) {
    return new odata_v4_1.CreateRequestBuilder(this.entityApi, entity);
  }
  /**
   * Returns a request builder for updating an entity of type `TestEntityWithEnumKey`.
   * @param entity The entity to be updated
   * @returns A request builder for creating requests that update an entity of type `TestEntityWithEnumKey`.
   */
  update(entity) {
    return new odata_v4_1.UpdateRequestBuilder(this.entityApi, entity);
  }
  delete(keyPropertyEnum1OrEntity) {
    return new odata_v4_1.DeleteRequestBuilder(
      this.entityApi,
      keyPropertyEnum1OrEntity instanceof
      TestEntityWithEnumKey_1.TestEntityWithEnumKey
        ? keyPropertyEnum1OrEntity
        : { KeyPropertyEnum1: keyPropertyEnum1OrEntity }
    );
  }
>>>>>>> e8ad5cf8
}
exports.TestEntityWithEnumKeyRequestBuilder = TestEntityWithEnumKeyRequestBuilder;
//# sourceMappingURL=TestEntityWithEnumKeyRequestBuilder.js.map<|MERGE_RESOLUTION|>--- conflicted
+++ resolved
@@ -1,54 +1,11 @@
-"use strict";
-Object.defineProperty(exports, "__esModule", { value: true });
+'use strict';
+Object.defineProperty(exports, '__esModule', { value: true });
 exports.TestEntityWithEnumKeyRequestBuilder = void 0;
 /*
  * Copyright (c) 2022 SAP SE or an SAP affiliate company. All rights reserved.
  *
  * This is a generated file powered by the SAP Cloud SDK for JavaScript.
  */
-<<<<<<< HEAD
-const internal_1 = require("@sap-cloud-sdk/odata-common/internal");
-const odata_v4_1 = require("@sap-cloud-sdk/odata-v4");
-const TestEntityWithEnumKey_1 = require("./TestEntityWithEnumKey");
-/**
- * Request builder class for operations supported on the [[TestEntityWithEnumKey]] entity.
- */
-class TestEntityWithEnumKeyRequestBuilder extends internal_1.RequestBuilder {
-    /**
-     * Returns a request builder for retrieving one `TestEntityWithEnumKey` entity based on its keys.
-     * @param keyPropertyEnum1 Key property. See [[TestEntityWithEnumKey.keyPropertyEnum1]].
-     * @returns A request builder for creating requests to retrieve one `TestEntityWithEnumKey` entity based on its keys.
-     */
-    getByKey(keyPropertyEnum1) {
-        return new odata_v4_1.GetByKeyRequestBuilder(this.entityApi, { KeyPropertyEnum1: keyPropertyEnum1 });
-    }
-    /**
-     * Returns a request builder for querying all `TestEntityWithEnumKey` entities.
-     * @returns A request builder for creating requests to retrieve all `TestEntityWithEnumKey` entities.
-     */
-    getAll() {
-        return new odata_v4_1.GetAllRequestBuilder(this.entityApi);
-    }
-    /**
-     * Returns a request builder for creating a `TestEntityWithEnumKey` entity.
-     * @param entity The entity to be created
-     * @returns A request builder for creating requests that create an entity of type `TestEntityWithEnumKey`.
-     */
-    create(entity) {
-        return new odata_v4_1.CreateRequestBuilder(this.entityApi, entity);
-    }
-    /**
-     * Returns a request builder for updating an entity of type `TestEntityWithEnumKey`.
-     * @param entity The entity to be updated
-     * @returns A request builder for creating requests that update an entity of type `TestEntityWithEnumKey`.
-     */
-    update(entity) {
-        return new odata_v4_1.UpdateRequestBuilder(this.entityApi, entity);
-    }
-    delete(keyPropertyEnum1OrEntity) {
-        return new odata_v4_1.DeleteRequestBuilder(this.entityApi, keyPropertyEnum1OrEntity instanceof TestEntityWithEnumKey_1.TestEntityWithEnumKey ? keyPropertyEnum1OrEntity : { KeyPropertyEnum1: keyPropertyEnum1OrEntity });
-    }
-=======
 const odata_v4_1 = require('@sap-cloud-sdk/odata-v4');
 const TestEntityWithEnumKey_1 = require('./TestEntityWithEnumKey');
 /**
@@ -97,7 +54,7 @@
         : { KeyPropertyEnum1: keyPropertyEnum1OrEntity }
     );
   }
->>>>>>> e8ad5cf8
 }
-exports.TestEntityWithEnumKeyRequestBuilder = TestEntityWithEnumKeyRequestBuilder;
+exports.TestEntityWithEnumKeyRequestBuilder =
+  TestEntityWithEnumKeyRequestBuilder;
 //# sourceMappingURL=TestEntityWithEnumKeyRequestBuilder.js.map