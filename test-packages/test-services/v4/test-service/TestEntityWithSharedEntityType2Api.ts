--- conflicted
+++ resolved
@@ -5,10 +5,6 @@
  */
 import { TestEntityWithSharedEntityType2 } from './TestEntityWithSharedEntityType2';
 import { TestEntityWithSharedEntityType2RequestBuilder } from './TestEntityWithSharedEntityType2RequestBuilder';
-<<<<<<< HEAD
-import { CustomField, defaultDeSerializers, DefaultDeSerializers, DeSerializers, mergeDefaultDeSerializersWith } from '@sap-cloud-sdk/odata-v4';
-import { EdmTypeField, AllFields, entityBuilder, EntityBuilderType, EntityApi, FieldBuilder, Time } from '@sap-cloud-sdk/odata-common/internal';
-=======
 import {
   CustomField,
   defaultDeSerializers,
@@ -23,49 +19,36 @@
   Time,
   EdmTypeField
 } from '@sap-cloud-sdk/odata-v4';
->>>>>>> e8ad5cf8
 import { BigNumber } from 'bignumber.js';
 import { Moment, Duration } from 'moment';
-export class TestEntityWithSharedEntityType2Api<DeSerializersT extends DeSerializers = DefaultDeSerializers> implements 
-    EntityApi<
-      TestEntityWithSharedEntityType2<
-        DeSerializersT
-      >, 
-      DeSerializersT
-    > {
+export class TestEntityWithSharedEntityType2Api<
+  DeSerializersT extends DeSerializers = DefaultDeSerializers
+> implements
+    EntityApi<TestEntityWithSharedEntityType2<DeSerializersT>, DeSerializersT>
+{
   public deSerializers: DeSerializersT;
 
-  constructor(
-    deSerializers: DeSerializersT = defaultDeSerializers as any) {
+  constructor(deSerializers: DeSerializersT = defaultDeSerializers as any) {
     this.deSerializers = deSerializers;
   }
 
-  private navigationPropertyFields!: {
-      
-    };
+  private navigationPropertyFields!: {};
 
-  _addNavigationProperties(
-      linkedApis: [
-        
-      ]): this {
-        this.navigationPropertyFields = {
-          
-        };
-        return this;
-      }
-  
+  _addNavigationProperties(linkedApis: []): this {
+    this.navigationPropertyFields = {};
+    return this;
+  }
+
   entityConstructor = TestEntityWithSharedEntityType2;
-  
-  requestBuilder(): TestEntityWithSharedEntityType2RequestBuilder<
-    DeSerializersT
-  > {
-    return new TestEntityWithSharedEntityType2RequestBuilder<DeSerializersT>(this);
+
+  requestBuilder(): TestEntityWithSharedEntityType2RequestBuilder<DeSerializersT> {
+    return new TestEntityWithSharedEntityType2RequestBuilder<DeSerializersT>(
+      this
+    );
   }
-  
+
   entityBuilder(): EntityBuilderType<
-    TestEntityWithSharedEntityType2<
-      DeSerializersT
-    >,
+    TestEntityWithSharedEntityType2<DeSerializersT>,
     DeSerializersT
   > {
     return entityBuilder(this);
@@ -75,8 +58,7 @@
     fieldName: string,
     isNullable: NullableT = false as NullableT
   ): CustomField<
-  TestEntityWithSharedEntityType2<
-      DeSerializersT>,
+    TestEntityWithSharedEntityType2<DeSerializersT>,
     DeSerializersT,
     NullableT
   > {
@@ -89,19 +71,26 @@
   }
 
   get schema() {
-    const fieldBuilder = new FieldBuilder(TestEntityWithSharedEntityType2, this.deSerializers);
-    return { 
-    /**
- * Static representation of the [[keyProperty]] property for query construction.
- * Use to reference this property in query operations such as 'select' in the fluent request API.
- */
-KEY_PROPERTY: fieldBuilder.buildEdmTypeField('KeyProperty', 'Edm.String', false),
-...this.navigationPropertyFields,
-/**
- * 
- * All fields selector.
- */
-ALL_FIELDS: new AllFields('*', TestEntityWithSharedEntityType2) 
-  };
+    const fieldBuilder = new FieldBuilder(
+      TestEntityWithSharedEntityType2,
+      this.deSerializers
+    );
+    return {
+      /**
+       * Static representation of the [[keyProperty]] property for query construction.
+       * Use to reference this property in query operations such as 'select' in the fluent request API.
+       */
+      KEY_PROPERTY: fieldBuilder.buildEdmTypeField(
+        'KeyProperty',
+        'Edm.String',
+        false
+      ),
+      ...this.navigationPropertyFields,
+      /**
+       *
+       * All fields selector.
+       */
+      ALL_FIELDS: new AllFields('*', TestEntityWithSharedEntityType2)
+    };
   }
 }