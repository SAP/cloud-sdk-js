"use strict";
Object.defineProperty(exports, "__esModule", { value: true });
exports.TestEntityWithSharedEntityType2RequestBuilder = void 0;
/*
 * Copyright (c) 2022 SAP SE or an SAP affiliate company. All rights reserved.
 *
 * This is a generated file powered by the SAP Cloud SDK for JavaScript.
 */
<<<<<<< HEAD
const internal_1 = require("@sap-cloud-sdk/odata-common/internal");
const odata_v4_1 = require("@sap-cloud-sdk/odata-v4");
const TestEntityWithSharedEntityType2_1 = require("./TestEntityWithSharedEntityType2");
/**
 * Request builder class for operations supported on the [[TestEntityWithSharedEntityType2]] entity.
 */
class TestEntityWithSharedEntityType2RequestBuilder extends internal_1.RequestBuilder {
    /**
     * Returns a request builder for retrieving one `TestEntityWithSharedEntityType2` entity based on its keys.
     * @param keyProperty Key property. See [[TestEntityWithSharedEntityType2.keyProperty]].
     * @returns A request builder for creating requests to retrieve one `TestEntityWithSharedEntityType2` entity based on its keys.
     */
    getByKey(keyProperty) {
        return new odata_v4_1.GetByKeyRequestBuilder(this.entityApi, { KeyProperty: keyProperty });
    }
    /**
     * Returns a request builder for querying all `TestEntityWithSharedEntityType2` entities.
     * @returns A request builder for creating requests to retrieve all `TestEntityWithSharedEntityType2` entities.
     */
    getAll() {
        return new odata_v4_1.GetAllRequestBuilder(this.entityApi);
    }
    /**
     * Returns a request builder for creating a `TestEntityWithSharedEntityType2` entity.
     * @param entity The entity to be created
     * @returns A request builder for creating requests that create an entity of type `TestEntityWithSharedEntityType2`.
     */
    create(entity) {
        return new odata_v4_1.CreateRequestBuilder(this.entityApi, entity);
    }
    /**
     * Returns a request builder for updating an entity of type `TestEntityWithSharedEntityType2`.
     * @param entity The entity to be updated
     * @returns A request builder for creating requests that update an entity of type `TestEntityWithSharedEntityType2`.
     */
    update(entity) {
        return new odata_v4_1.UpdateRequestBuilder(this.entityApi, entity);
    }
    delete(keyPropertyOrEntity) {
        return new odata_v4_1.DeleteRequestBuilder(this.entityApi, keyPropertyOrEntity instanceof TestEntityWithSharedEntityType2_1.TestEntityWithSharedEntityType2 ? keyPropertyOrEntity : { KeyProperty: keyPropertyOrEntity });
    }
=======
const odata_v4_1 = require('@sap-cloud-sdk/odata-v4');
const TestEntityWithSharedEntityType2_1 = require('./TestEntityWithSharedEntityType2');
/**
 * Request builder class for operations supported on the [[TestEntityWithSharedEntityType2]] entity.
 */
class TestEntityWithSharedEntityType2RequestBuilder extends odata_v4_1.RequestBuilder {
  /**
   * Returns a request builder for retrieving one `TestEntityWithSharedEntityType2` entity based on its keys.
   * @param keyProperty Key property. See [[TestEntityWithSharedEntityType2.keyProperty]].
   * @returns A request builder for creating requests to retrieve one `TestEntityWithSharedEntityType2` entity based on its keys.
   */
  getByKey(keyProperty) {
    return new odata_v4_1.GetByKeyRequestBuilder(this.entityApi, {
      KeyProperty: keyProperty
    });
  }
  /**
   * Returns a request builder for querying all `TestEntityWithSharedEntityType2` entities.
   * @returns A request builder for creating requests to retrieve all `TestEntityWithSharedEntityType2` entities.
   */
  getAll() {
    return new odata_v4_1.GetAllRequestBuilder(this.entityApi);
  }
  /**
   * Returns a request builder for creating a `TestEntityWithSharedEntityType2` entity.
   * @param entity The entity to be created
   * @returns A request builder for creating requests that create an entity of type `TestEntityWithSharedEntityType2`.
   */
  create(entity) {
    return new odata_v4_1.CreateRequestBuilder(this.entityApi, entity);
  }
  /**
   * Returns a request builder for updating an entity of type `TestEntityWithSharedEntityType2`.
   * @param entity The entity to be updated
   * @returns A request builder for creating requests that update an entity of type `TestEntityWithSharedEntityType2`.
   */
  update(entity) {
    return new odata_v4_1.UpdateRequestBuilder(this.entityApi, entity);
  }
  delete(keyPropertyOrEntity) {
    return new odata_v4_1.DeleteRequestBuilder(
      this.entityApi,
      keyPropertyOrEntity instanceof
      TestEntityWithSharedEntityType2_1.TestEntityWithSharedEntityType2
        ? keyPropertyOrEntity
        : { KeyProperty: keyPropertyOrEntity }
    );
  }
>>>>>>> e8ad5cf8
}
exports.TestEntityWithSharedEntityType2RequestBuilder = TestEntityWithSharedEntityType2RequestBuilder;
//# sourceMappingURL=TestEntityWithSharedEntityType2RequestBuilder.js.map<|MERGE_RESOLUTION|>--- conflicted
+++ resolved
@@ -1,54 +1,11 @@
-"use strict";
-Object.defineProperty(exports, "__esModule", { value: true });
+'use strict';
+Object.defineProperty(exports, '__esModule', { value: true });
 exports.TestEntityWithSharedEntityType2RequestBuilder = void 0;
 /*
  * Copyright (c) 2022 SAP SE or an SAP affiliate company. All rights reserved.
  *
  * This is a generated file powered by the SAP Cloud SDK for JavaScript.
  */
-<<<<<<< HEAD
-const internal_1 = require("@sap-cloud-sdk/odata-common/internal");
-const odata_v4_1 = require("@sap-cloud-sdk/odata-v4");
-const TestEntityWithSharedEntityType2_1 = require("./TestEntityWithSharedEntityType2");
-/**
- * Request builder class for operations supported on the [[TestEntityWithSharedEntityType2]] entity.
- */
-class TestEntityWithSharedEntityType2RequestBuilder extends internal_1.RequestBuilder {
-    /**
-     * Returns a request builder for retrieving one `TestEntityWithSharedEntityType2` entity based on its keys.
-     * @param keyProperty Key property. See [[TestEntityWithSharedEntityType2.keyProperty]].
-     * @returns A request builder for creating requests to retrieve one `TestEntityWithSharedEntityType2` entity based on its keys.
-     */
-    getByKey(keyProperty) {
-        return new odata_v4_1.GetByKeyRequestBuilder(this.entityApi, { KeyProperty: keyProperty });
-    }
-    /**
-     * Returns a request builder for querying all `TestEntityWithSharedEntityType2` entities.
-     * @returns A request builder for creating requests to retrieve all `TestEntityWithSharedEntityType2` entities.
-     */
-    getAll() {
-        return new odata_v4_1.GetAllRequestBuilder(this.entityApi);
-    }
-    /**
-     * Returns a request builder for creating a `TestEntityWithSharedEntityType2` entity.
-     * @param entity The entity to be created
-     * @returns A request builder for creating requests that create an entity of type `TestEntityWithSharedEntityType2`.
-     */
-    create(entity) {
-        return new odata_v4_1.CreateRequestBuilder(this.entityApi, entity);
-    }
-    /**
-     * Returns a request builder for updating an entity of type `TestEntityWithSharedEntityType2`.
-     * @param entity The entity to be updated
-     * @returns A request builder for creating requests that update an entity of type `TestEntityWithSharedEntityType2`.
-     */
-    update(entity) {
-        return new odata_v4_1.UpdateRequestBuilder(this.entityApi, entity);
-    }
-    delete(keyPropertyOrEntity) {
-        return new odata_v4_1.DeleteRequestBuilder(this.entityApi, keyPropertyOrEntity instanceof TestEntityWithSharedEntityType2_1.TestEntityWithSharedEntityType2 ? keyPropertyOrEntity : { KeyProperty: keyPropertyOrEntity });
-    }
-=======
 const odata_v4_1 = require('@sap-cloud-sdk/odata-v4');
 const TestEntityWithSharedEntityType2_1 = require('./TestEntityWithSharedEntityType2');
 /**
@@ -97,7 +54,7 @@
         : { KeyProperty: keyPropertyOrEntity }
     );
   }
->>>>>>> e8ad5cf8
 }
-exports.TestEntityWithSharedEntityType2RequestBuilder = TestEntityWithSharedEntityType2RequestBuilder;
+exports.TestEntityWithSharedEntityType2RequestBuilder =
+  TestEntityWithSharedEntityType2RequestBuilder;
 //# sourceMappingURL=TestEntityWithSharedEntityType2RequestBuilder.js.map