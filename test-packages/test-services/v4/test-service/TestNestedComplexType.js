--- conflicted
+++ resolved
@@ -9,14 +9,9 @@
  *
  * This is a generated file powered by the SAP Cloud SDK for JavaScript.
  */
-<<<<<<< HEAD
 const TestLvl2NestedComplexType_1 = require('./TestLvl2NestedComplexType');
-const core_1 = require('@sap-cloud-sdk/core');
-=======
-var TestLvl2NestedComplexType_1 = require('./TestLvl2NestedComplexType');
-var odata_v4_1 = require('@sap-cloud-sdk/odata-v4');
-var odata_common_1 = require('@sap-cloud-sdk/odata-common');
->>>>>>> 52cb1c8d
+const odata_v4_1 = require('@sap-cloud-sdk/odata-v4');
+const odata_common_1 = require('@sap-cloud-sdk/odata-common');
 /**
  * @deprecated Since v1.6.0. Use [[TestNestedComplexType.build]] instead.
  */
@@ -28,28 +23,15 @@
  * TestNestedComplexTypeField
  * @typeparam EntityT - Type of the entity the complex type field belongs to.
  */
-class TestNestedComplexTypeField extends core_1.ComplexTypeField {
+class TestNestedComplexTypeField extends odata_common_1.ComplexTypeField {
   /**
    * Creates an instance of TestNestedComplexTypeField.
    * @param fieldName - Actual name of the field as used in the OData request.
    * @param fieldOf - Either the parent entity constructor of the parent complex type this field belongs to.
    */
-<<<<<<< HEAD
   constructor(fieldName, fieldOf, fieldOptions) {
     super(fieldName, fieldOf, TestNestedComplexType, fieldOptions);
-    this._fieldBuilder = new core_1.FieldBuilder(this);
-=======
-  function TestNestedComplexTypeField(fieldName, fieldOf, fieldOptions) {
-    var _this =
-      _super.call(
-        this,
-        fieldName,
-        fieldOf,
-        TestNestedComplexType,
-        fieldOptions
-      ) || this;
-    _this._fieldBuilder = new odata_common_1.FieldBuilder(_this);
->>>>>>> 52cb1c8d
+    this._fieldBuilder = new odata_common_1.FieldBuilder(this);
     /**
      * Representation of the [[TestNestedComplexType.stringProperty]] property for query construction.
      * Use to reference this property in query operations such as 'filter' in the fluent request API.
@@ -69,12 +51,7 @@
       true
     );
   }
-<<<<<<< HEAD
 }
-=======
-  return TestNestedComplexTypeField;
-})(odata_common_1.ComplexTypeField);
->>>>>>> 52cb1c8d
 exports.TestNestedComplexTypeField = TestNestedComplexTypeField;
 var TestNestedComplexType;
 (function (TestNestedComplexType) {
