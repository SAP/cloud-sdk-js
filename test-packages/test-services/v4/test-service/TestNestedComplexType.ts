/*
 * Copyright (c) 2022 SAP SE or an SAP affiliate company. All rights reserved.
 *
 * This is a generated file powered by the SAP Cloud SDK for JavaScript.
 */
<<<<<<< HEAD
import { TestLvl2NestedComplexType, TestLvl2NestedComplexTypeField } from './TestLvl2NestedComplexType';
import { DefaultDeSerializers, DeSerializers, Entity } from '@sap-cloud-sdk/odata-v4';
import { CollectionField, ComplexTypeField, ConstructorOrField, DeserializedType, EdmTypeField, EnumField, FieldBuilder, FieldOptions, OrderableEdmTypeField, PropertyMetadata } from '@sap-cloud-sdk/odata-common/internal';
=======
import {
  TestLvl2NestedComplexType,
  TestLvl2NestedComplexTypeField
} from './TestLvl2NestedComplexType';
import {
  CollectionField,
  ComplexTypeField,
  ConstructorOrField,
  DeSerializers,
  DefaultDeSerializers,
  DeserializedType,
  EdmTypeField,
  Entity,
  EnumField,
  FieldBuilder,
  FieldOptions,
  OrderableEdmTypeField,
  PropertyMetadata
} from '@sap-cloud-sdk/odata-v4';
>>>>>>> e8ad5cf8

/**
 * TestNestedComplexType
 */
export interface TestNestedComplexType<DeSerializersT extends DeSerializers = DefaultDeSerializers> {
  /**
   * String Property.
   * @nullable
   */
  stringProperty?: DeserializedType<DeSerializersT, 'Edm.String'>;
  /**
   * Complex Type Property.
   * @nullable
   */
  complexTypeProperty?: DeserializedType<DeSerializersT, 'API_TEST_SRV.A_TestLvl2NestedComplexType'>;
}

/**
 * TestNestedComplexTypeField
 * @typeparam EntityT - Type of the entity the complex type field belongs to.
 */
export class TestNestedComplexTypeField<EntityT extends Entity, DeSerializersT extends DeSerializers = DefaultDeSerializers, NullableT extends boolean = false, SelectableT extends boolean = false> extends ComplexTypeField<EntityT, DeSerializersT, TestNestedComplexType, NullableT, SelectableT> {
  private _fieldBuilder: FieldBuilder<this, DeSerializersT> = new FieldBuilder(this, this.deSerializers);
  /**
   * Representation of the [[TestNestedComplexType.stringProperty]] property for query construction.
   * Use to reference this property in query operations such as 'filter' in the fluent request API.
   */
  stringProperty: EdmTypeField<EntityT, DeSerializersT, 'Edm.String', true, false> = this._fieldBuilder.buildEdmTypeField('StringProperty', 'Edm.String', true);
  /**
   * Representation of the [[TestNestedComplexType.complexTypeProperty]] property for query construction.
   * Use to reference this property in query operations such as 'filter' in the fluent request API.
   */
  complexTypeProperty: TestLvl2NestedComplexTypeField<EntityT, DeSerializersT, true, false> = this._fieldBuilder.buildComplexTypeField('ComplexTypeProperty', TestLvl2NestedComplexTypeField, true);

  /**
   * Creates an instance of TestNestedComplexTypeField.
   * @param fieldName - Actual name of the field as used in the OData request.
   * @param fieldOf - Either the parent entity constructor of the parent complex type this field belongs to.
   */
  constructor(fieldName: string, fieldOf: ConstructorOrField<EntityT>, deSerializers: DeSerializersT, fieldOptions?: FieldOptions<NullableT, SelectableT>) {
    super(fieldName, fieldOf, deSerializers, TestNestedComplexType, fieldOptions);
  }
}

export namespace TestNestedComplexType {
  /**
   * Metadata information on all properties of the `TestNestedComplexType` complex type.
   */
  export const _propertyMetadata: PropertyMetadata<TestNestedComplexType>[] = [{
    originalName: 'StringProperty',
    name: 'stringProperty',
    type: 'Edm.String',
    isCollection: false
  }, {
    originalName: 'ComplexTypeProperty',
    name: 'complexTypeProperty',
    type: TestLvl2NestedComplexType,
    isCollection: false
  }];
}<|MERGE_RESOLUTION|>--- conflicted
+++ resolved
@@ -3,11 +3,6 @@
  *
  * This is a generated file powered by the SAP Cloud SDK for JavaScript.
  */
-<<<<<<< HEAD
-import { TestLvl2NestedComplexType, TestLvl2NestedComplexTypeField } from './TestLvl2NestedComplexType';
-import { DefaultDeSerializers, DeSerializers, Entity } from '@sap-cloud-sdk/odata-v4';
-import { CollectionField, ComplexTypeField, ConstructorOrField, DeserializedType, EdmTypeField, EnumField, FieldBuilder, FieldOptions, OrderableEdmTypeField, PropertyMetadata } from '@sap-cloud-sdk/odata-common/internal';
-=======
 import {
   TestLvl2NestedComplexType,
   TestLvl2NestedComplexTypeField
@@ -27,12 +22,13 @@
   OrderableEdmTypeField,
   PropertyMetadata
 } from '@sap-cloud-sdk/odata-v4';
->>>>>>> e8ad5cf8
 
 /**
  * TestNestedComplexType
  */
-export interface TestNestedComplexType<DeSerializersT extends DeSerializers = DefaultDeSerializers> {
+export interface TestNestedComplexType<
+  DeSerializersT extends DeSerializers = DefaultDeSerializers
+> {
   /**
    * String Property.
    * @nullable
@@ -42,33 +38,80 @@
    * Complex Type Property.
    * @nullable
    */
-  complexTypeProperty?: DeserializedType<DeSerializersT, 'API_TEST_SRV.A_TestLvl2NestedComplexType'>;
+  complexTypeProperty?: DeserializedType<
+    DeSerializersT,
+    'API_TEST_SRV.A_TestLvl2NestedComplexType'
+  >;
 }
 
 /**
  * TestNestedComplexTypeField
  * @typeparam EntityT - Type of the entity the complex type field belongs to.
  */
-export class TestNestedComplexTypeField<EntityT extends Entity, DeSerializersT extends DeSerializers = DefaultDeSerializers, NullableT extends boolean = false, SelectableT extends boolean = false> extends ComplexTypeField<EntityT, DeSerializersT, TestNestedComplexType, NullableT, SelectableT> {
-  private _fieldBuilder: FieldBuilder<this, DeSerializersT> = new FieldBuilder(this, this.deSerializers);
+export class TestNestedComplexTypeField<
+  EntityT extends Entity,
+  DeSerializersT extends DeSerializers = DefaultDeSerializers,
+  NullableT extends boolean = false,
+  SelectableT extends boolean = false
+> extends ComplexTypeField<
+  EntityT,
+  DeSerializersT,
+  TestNestedComplexType,
+  NullableT,
+  SelectableT
+> {
+  private _fieldBuilder: FieldBuilder<this, DeSerializersT> = new FieldBuilder(
+    this,
+    this.deSerializers
+  );
   /**
    * Representation of the [[TestNestedComplexType.stringProperty]] property for query construction.
    * Use to reference this property in query operations such as 'filter' in the fluent request API.
    */
-  stringProperty: EdmTypeField<EntityT, DeSerializersT, 'Edm.String', true, false> = this._fieldBuilder.buildEdmTypeField('StringProperty', 'Edm.String', true);
+  stringProperty: EdmTypeField<
+    EntityT,
+    DeSerializersT,
+    'Edm.String',
+    true,
+    false
+  > = this._fieldBuilder.buildEdmTypeField(
+    'StringProperty',
+    'Edm.String',
+    true
+  );
   /**
    * Representation of the [[TestNestedComplexType.complexTypeProperty]] property for query construction.
    * Use to reference this property in query operations such as 'filter' in the fluent request API.
    */
-  complexTypeProperty: TestLvl2NestedComplexTypeField<EntityT, DeSerializersT, true, false> = this._fieldBuilder.buildComplexTypeField('ComplexTypeProperty', TestLvl2NestedComplexTypeField, true);
+  complexTypeProperty: TestLvl2NestedComplexTypeField<
+    EntityT,
+    DeSerializersT,
+    true,
+    false
+  > = this._fieldBuilder.buildComplexTypeField(
+    'ComplexTypeProperty',
+    TestLvl2NestedComplexTypeField,
+    true
+  );
 
   /**
    * Creates an instance of TestNestedComplexTypeField.
    * @param fieldName - Actual name of the field as used in the OData request.
    * @param fieldOf - Either the parent entity constructor of the parent complex type this field belongs to.
    */
-  constructor(fieldName: string, fieldOf: ConstructorOrField<EntityT>, deSerializers: DeSerializersT, fieldOptions?: FieldOptions<NullableT, SelectableT>) {
-    super(fieldName, fieldOf, deSerializers, TestNestedComplexType, fieldOptions);
+  constructor(
+    fieldName: string,
+    fieldOf: ConstructorOrField<EntityT>,
+    deSerializers: DeSerializersT,
+    fieldOptions?: FieldOptions<NullableT, SelectableT>
+  ) {
+    super(
+      fieldName,
+      fieldOf,
+      deSerializers,
+      TestNestedComplexType,
+      fieldOptions
+    );
   }
 }
 
@@ -76,15 +119,18 @@
   /**
    * Metadata information on all properties of the `TestNestedComplexType` complex type.
    */
-  export const _propertyMetadata: PropertyMetadata<TestNestedComplexType>[] = [{
-    originalName: 'StringProperty',
-    name: 'stringProperty',
-    type: 'Edm.String',
-    isCollection: false
-  }, {
-    originalName: 'ComplexTypeProperty',
-    name: 'complexTypeProperty',
-    type: TestLvl2NestedComplexType,
-    isCollection: false
-  }];
+  export const _propertyMetadata: PropertyMetadata<TestNestedComplexType>[] = [
+    {
+      originalName: 'StringProperty',
+      name: 'stringProperty',
+      type: 'Edm.String',
+      isCollection: false
+    },
+    {
+      originalName: 'ComplexTypeProperty',
+      name: 'complexTypeProperty',
+      type: TestLvl2NestedComplexType,
+      isCollection: false
+    }
+  ];
 }