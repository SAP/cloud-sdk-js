--- conflicted
+++ resolved
@@ -1,83 +1,152 @@
-"use strict";
-Object.defineProperty(exports, "__esModule", { value: true });
-exports.actionImports = exports.testActionImportNullableTest = exports.testActionImportSharedEntityReturnTypeCollection = exports.testActionImportSharedEntityReturnType = exports.testActionImportNoParameterEntityReturnType = exports.testActionImportUnsupportedEdmTypes = exports.testActionImportMultipleParameterComplexReturnType = exports.testActionImportNoParameterNoReturnType = void 0;
+'use strict';
+Object.defineProperty(exports, '__esModule', { value: true });
+exports.actionImports =
+  exports.testActionImportNullableTest =
+  exports.testActionImportSharedEntityReturnTypeCollection =
+  exports.testActionImportSharedEntityReturnType =
+  exports.testActionImportNoParameterEntityReturnType =
+  exports.testActionImportUnsupportedEdmTypes =
+  exports.testActionImportMultipleParameterComplexReturnType =
+  exports.testActionImportNoParameterNoReturnType =
+    void 0;
 /*
  * Copyright (c) 2022 SAP SE or an SAP affiliate company. All rights reserved.
  *
  * This is a generated file powered by the SAP Cloud SDK for JavaScript.
  */
-<<<<<<< HEAD
-const internal_1 = require("@sap-cloud-sdk/odata-common/internal");
-const odata_v4_1 = require("@sap-cloud-sdk/odata-v4");
-const service_1 = require("./service");
-const TestComplexType_1 = require("./TestComplexType");
-=======
 const odata_v4_1 = require('@sap-cloud-sdk/odata-v4');
 const service_1 = require('./service');
 const TestComplexType_1 = require('./TestComplexType');
->>>>>>> e8ad5cf8
 /**
  * Test Action Import No Parameter No Return Type.
  *
  * @param parameters - Object containing all parameters for the action import.
  * @returns A request builder that allows to overwrite some of the values and execute the resulting request.
  */
-function testActionImportNoParameterNoReturnType(parameters, deSerializers = odata_v4_1.defaultDeSerializers) {
-    const params = {};
-    return new odata_v4_1.ActionImportRequestBuilder('/sap/opu/odata/sap/API_TEST_SRV', 'TestActionImportNoParameterNoReturnType', (data) => (0, odata_v4_1.transformReturnValueForUndefined)(data, (val) => undefined), params, deSerializers);
-}
-exports.testActionImportNoParameterNoReturnType = testActionImportNoParameterNoReturnType;
+function testActionImportNoParameterNoReturnType(
+  parameters,
+  deSerializers = odata_v4_1.defaultDeSerializers
+) {
+  const params = {};
+  return new odata_v4_1.ActionImportRequestBuilder(
+    '/sap/opu/odata/sap/API_TEST_SRV',
+    'TestActionImportNoParameterNoReturnType',
+    data =>
+      (0, odata_v4_1.transformReturnValueForUndefined)(data, val => undefined),
+    params,
+    deSerializers
+  );
+}
+exports.testActionImportNoParameterNoReturnType =
+  testActionImportNoParameterNoReturnType;
 /**
  * Test Action Import Multiple Parameter Complex Return Type.
  *
  * @param parameters - Object containing all parameters for the action import.
  * @returns A request builder that allows to overwrite some of the values and execute the resulting request.
  */
-function testActionImportMultipleParameterComplexReturnType(parameters, deSerializers = odata_v4_1.defaultDeSerializers) {
-    const params = {
-        stringParam: new odata_v4_1.ActionImportParameter('StringParam', 'Edm.String', parameters.stringParam),
-        nonNullableStringParam: new odata_v4_1.ActionImportParameter('NonNullableStringParam', 'Edm.String', parameters.nonNullableStringParam),
-        nullableBooleanParam: new odata_v4_1.ActionImportParameter('NullableBooleanParam', 'Edm.Boolean', parameters.nullableBooleanParam),
-        nullableGeographyPointParam: new odata_v4_1.ActionImportParameter('NullableGeographyPointParam', 'Edm.Any', parameters.nullableGeographyPointParam)
-    };
-    return new odata_v4_1.ActionImportRequestBuilder('/sap/opu/odata/sap/API_TEST_SRV', 'TestActionImportMultipleParameterComplexReturnType', (data) => (0, odata_v4_1.transformReturnValueForComplexType)(data, (data) => (0, odata_v4_1.entityDeserializer)(deSerializers).deserializeComplexType(data, TestComplexType_1.TestComplexType)), params, deSerializers);
-}
-exports.testActionImportMultipleParameterComplexReturnType = testActionImportMultipleParameterComplexReturnType;
+function testActionImportMultipleParameterComplexReturnType(
+  parameters,
+  deSerializers = odata_v4_1.defaultDeSerializers
+) {
+  const params = {
+    stringParam: new odata_v4_1.ActionImportParameter(
+      'StringParam',
+      'Edm.String',
+      parameters.stringParam
+    ),
+    nonNullableStringParam: new odata_v4_1.ActionImportParameter(
+      'NonNullableStringParam',
+      'Edm.String',
+      parameters.nonNullableStringParam
+    ),
+    nullableBooleanParam: new odata_v4_1.ActionImportParameter(
+      'NullableBooleanParam',
+      'Edm.Boolean',
+      parameters.nullableBooleanParam
+    ),
+    nullableGeographyPointParam: new odata_v4_1.ActionImportParameter(
+      'NullableGeographyPointParam',
+      'Edm.Any',
+      parameters.nullableGeographyPointParam
+    )
+  };
+  return new odata_v4_1.ActionImportRequestBuilder(
+    '/sap/opu/odata/sap/API_TEST_SRV',
+    'TestActionImportMultipleParameterComplexReturnType',
+    data =>
+      (0, odata_v4_1.transformReturnValueForComplexType)(data, data =>
+        (0, odata_v4_1.entityDeserializer)(
+          deSerializers
+        ).deserializeComplexType(data, TestComplexType_1.TestComplexType)
+      ),
+    params,
+    deSerializers
+  );
+}
+exports.testActionImportMultipleParameterComplexReturnType =
+  testActionImportMultipleParameterComplexReturnType;
 /**
  * Test Action Import Unsupported Edm Types.
  *
  * @param parameters - Object containing all parameters for the action import.
  * @returns A request builder that allows to overwrite some of the values and execute the resulting request.
  */
-function testActionImportUnsupportedEdmTypes(parameters, deSerializers = odata_v4_1.defaultDeSerializers) {
-    const params = {
-        simpleParam: new odata_v4_1.ActionImportParameter('SimpleParam', 'Edm.Any', parameters.simpleParam)
-    };
-    return new odata_v4_1.ActionImportRequestBuilder('/sap/opu/odata/sap/API_TEST_SRV', 'TestActionImportUnsupportedEdmTypes', (data) => (0, odata_v4_1.transformReturnValueForEdmType)(data, (val) => (0, odata_v4_1.edmToTs)(val.value, 'Edm.Any', deSerializers)), params, deSerializers);
-}
-exports.testActionImportUnsupportedEdmTypes = testActionImportUnsupportedEdmTypes;
+function testActionImportUnsupportedEdmTypes(
+  parameters,
+  deSerializers = odata_v4_1.defaultDeSerializers
+) {
+  const params = {
+    simpleParam: new odata_v4_1.ActionImportParameter(
+      'SimpleParam',
+      'Edm.Any',
+      parameters.simpleParam
+    )
+  };
+  return new odata_v4_1.ActionImportRequestBuilder(
+    '/sap/opu/odata/sap/API_TEST_SRV',
+    'TestActionImportUnsupportedEdmTypes',
+    data =>
+      (0, odata_v4_1.transformReturnValueForEdmType)(data, val =>
+        (0, odata_v4_1.edmToTs)(val.value, 'Edm.Any', deSerializers)
+      ),
+    params,
+    deSerializers
+  );
+}
+exports.testActionImportUnsupportedEdmTypes =
+  testActionImportUnsupportedEdmTypes;
 /**
  * Test Action Import No Parameter Entity Return Type.
  *
  * @param parameters - Object containing all parameters for the action import.
  * @returns A request builder that allows to overwrite some of the values and execute the resulting request.
  */
-function testActionImportNoParameterEntityReturnType(parameters, deSerializers = odata_v4_1.defaultDeSerializers) {
-    const params = {};
-    return new odata_v4_1.ActionImportRequestBuilder('/sap/opu/odata/sap/API_TEST_SRV', 'TestActionImportNoParameterEntityReturnType', (data) => (0, odata_v4_1.transformReturnValueForEntity)(data, (0, service_1.testService)(deSerializers).testEntityApi), params, deSerializers);
-}
-exports.testActionImportNoParameterEntityReturnType = testActionImportNoParameterEntityReturnType;
+function testActionImportNoParameterEntityReturnType(
+  parameters,
+  deSerializers = odata_v4_1.defaultDeSerializers
+) {
+  const params = {};
+  return new odata_v4_1.ActionImportRequestBuilder(
+    '/sap/opu/odata/sap/API_TEST_SRV',
+    'TestActionImportNoParameterEntityReturnType',
+    data =>
+      (0, odata_v4_1.transformReturnValueForEntity)(
+        data,
+        (0, service_1.testService)(deSerializers).testEntityApi
+      ),
+    params,
+    deSerializers
+  );
+}
+exports.testActionImportNoParameterEntityReturnType =
+  testActionImportNoParameterEntityReturnType;
 /**
  * Test Action Import Shared Entity Return Type. The 'execute' method does not exist when using this function/action import. Please use the 'executeRaw' for getting the raw response.
  *
  * @param parameters - Object containing all parameters for the action import.
  * @returns A request builder that allows to overwrite some of the values and execute the resulting request.
  */
-<<<<<<< HEAD
-function testActionImportSharedEntityReturnType(parameters, deSerializers = odata_v4_1.defaultDeSerializers) {
-    const params = {};
-    return new odata_v4_1.ActionImportRequestBuilder('/sap/opu/odata/sap/API_TEST_SRV', 'TestActionImportSharedEntityReturnType', (data) => (0, internal_1.throwErrorWhenReturnTypeIsUnionType)(data, 'TestActionImportSharedEntityReturnType'), params, deSerializers);
-=======
 function testActionImportSharedEntityReturnType(
   parameters,
   deSerializers = odata_v4_1.defaultDeSerializers
@@ -94,20 +163,15 @@
     params,
     deSerializers
   );
->>>>>>> e8ad5cf8
-}
-exports.testActionImportSharedEntityReturnType = testActionImportSharedEntityReturnType;
+}
+exports.testActionImportSharedEntityReturnType =
+  testActionImportSharedEntityReturnType;
 /**
  * Test Action Import Shared Entity Return Type Collection. The 'execute' method does not exist when using this function/action import. Please use the 'executeRaw' for getting the raw response.
  *
  * @param parameters - Object containing all parameters for the action import.
  * @returns A request builder that allows to overwrite some of the values and execute the resulting request.
  */
-<<<<<<< HEAD
-function testActionImportSharedEntityReturnTypeCollection(parameters, deSerializers = odata_v4_1.defaultDeSerializers) {
-    const params = {};
-    return new odata_v4_1.ActionImportRequestBuilder('/sap/opu/odata/sap/API_TEST_SRV', 'TestActionImportSharedEntityReturnTypeCollection', (data) => (0, internal_1.throwErrorWhenReturnTypeIsUnionType)(data, 'TestActionImportSharedEntityReturnTypeCollection'), params, deSerializers);
-=======
 function testActionImportSharedEntityReturnTypeCollection(
   parameters,
   deSerializers = odata_v4_1.defaultDeSerializers
@@ -124,31 +188,57 @@
     params,
     deSerializers
   );
->>>>>>> e8ad5cf8
-}
-exports.testActionImportSharedEntityReturnTypeCollection = testActionImportSharedEntityReturnTypeCollection;
+}
+exports.testActionImportSharedEntityReturnTypeCollection =
+  testActionImportSharedEntityReturnTypeCollection;
 /**
  * Test Action Import Nullable Test.
  *
  * @param parameters - Object containing all parameters for the action import.
  * @returns A request builder that allows to overwrite some of the values and execute the resulting request.
  */
-function testActionImportNullableTest(parameters, deSerializers = odata_v4_1.defaultDeSerializers) {
-    const params = {
-        nullablePerDefault: new odata_v4_1.ActionImportParameter('NullablePerDefault', 'Edm.String', parameters.nullablePerDefault),
-        nullableExplicit: new odata_v4_1.ActionImportParameter('NullableExplicit', 'Edm.String', parameters.nullableExplicit),
-        nonNullable: new odata_v4_1.ActionImportParameter('NonNullable', 'Edm.String', parameters.nonNullable)
-    };
-    return new odata_v4_1.ActionImportRequestBuilder('/sap/opu/odata/sap/API_TEST_SRV', 'TestActionImportNullableTest', (data) => (0, odata_v4_1.transformReturnValueForComplexType)(data, (data) => (0, odata_v4_1.entityDeserializer)(deSerializers).deserializeComplexType(data, TestComplexType_1.TestComplexType)), params, deSerializers);
+function testActionImportNullableTest(
+  parameters,
+  deSerializers = odata_v4_1.defaultDeSerializers
+) {
+  const params = {
+    nullablePerDefault: new odata_v4_1.ActionImportParameter(
+      'NullablePerDefault',
+      'Edm.String',
+      parameters.nullablePerDefault
+    ),
+    nullableExplicit: new odata_v4_1.ActionImportParameter(
+      'NullableExplicit',
+      'Edm.String',
+      parameters.nullableExplicit
+    ),
+    nonNullable: new odata_v4_1.ActionImportParameter(
+      'NonNullable',
+      'Edm.String',
+      parameters.nonNullable
+    )
+  };
+  return new odata_v4_1.ActionImportRequestBuilder(
+    '/sap/opu/odata/sap/API_TEST_SRV',
+    'TestActionImportNullableTest',
+    data =>
+      (0, odata_v4_1.transformReturnValueForComplexType)(data, data =>
+        (0, odata_v4_1.entityDeserializer)(
+          deSerializers
+        ).deserializeComplexType(data, TestComplexType_1.TestComplexType)
+      ),
+    params,
+    deSerializers
+  );
 }
 exports.testActionImportNullableTest = testActionImportNullableTest;
 exports.actionImports = {
-    testActionImportNoParameterNoReturnType,
-    testActionImportMultipleParameterComplexReturnType,
-    testActionImportUnsupportedEdmTypes,
-    testActionImportNoParameterEntityReturnType,
-    testActionImportSharedEntityReturnType,
-    testActionImportSharedEntityReturnTypeCollection,
-    testActionImportNullableTest
+  testActionImportNoParameterNoReturnType,
+  testActionImportMultipleParameterComplexReturnType,
+  testActionImportUnsupportedEdmTypes,
+  testActionImportNoParameterEntityReturnType,
+  testActionImportSharedEntityReturnType,
+  testActionImportSharedEntityReturnTypeCollection,
+  testActionImportNullableTest
 };
 //# sourceMappingURL=action-imports.js.map