'use strict';
Object.defineProperty(exports, '__esModule', { value: true });
exports.actionImports =
  exports.testActionImportNullableTest =
  exports.testActionImportSharedEntityReturnTypeCollection =
  exports.testActionImportSharedEntityReturnType =
  exports.testActionImportNoParameterEntityReturnType =
  exports.testActionImportUnsupportedEdmTypes =
  exports.testActionImportMultipleParameterComplexReturnType =
  exports.testActionImportNoParameterNoReturnType =
    void 0;
/*
 * Copyright (c) 2021 SAP SE or an SAP affiliate company. All rights reserved.
 *
 * This is a generated file powered by the SAP Cloud SDK for JavaScript.
 */
<<<<<<< HEAD
const core_1 = require('@sap-cloud-sdk/core');
const TestComplexType_1 = require('./TestComplexType');
const TestEntity_1 = require('./TestEntity');
=======
var odata_common_1 = require('@sap-cloud-sdk/odata-common');
var odata_v4_1 = require('@sap-cloud-sdk/odata-v4');
var TestComplexType_1 = require('./TestComplexType');
var TestEntity_1 = require('./TestEntity');
>>>>>>> 52cb1c8d
/**
 * Test Action Import No Parameter No Return Type.
 *
 * @param parameters - Object containing all parameters for the action import.
 * @returns A request builder that allows to overwrite some of the values and execute the resulting request.
 */
function testActionImportNoParameterNoReturnType(parameters) {
<<<<<<< HEAD
  const params = {};
  return new core_1.ActionImportRequestBuilder(
    '/sap/opu/odata/sap/API_TEST_SRV',
    'TestActionImportNoParameterNoReturnType',
    data =>
      (0, core_1.transformReturnValueForUndefinedV4)(data, val => undefined),
=======
  var params = {};
  return new odata_v4_1.ActionImportRequestBuilder(
    '/sap/opu/odata/sap/API_TEST_SRV',
    'TestActionImportNoParameterNoReturnType',
    function (data) {
      return (0, odata_v4_1.transformReturnValueForUndefined)(
        data,
        function (val) {
          return undefined;
        }
      );
    },
>>>>>>> 52cb1c8d
    params
  );
}
exports.testActionImportNoParameterNoReturnType =
  testActionImportNoParameterNoReturnType;
/**
 * Test Action Import Multiple Parameter Complex Return Type.
 *
 * @param parameters - Object containing all parameters for the action import.
 * @returns A request builder that allows to overwrite some of the values and execute the resulting request.
 */
function testActionImportMultipleParameterComplexReturnType(parameters) {
<<<<<<< HEAD
  const params = {
    stringParam: new core_1.ActionImportParameter(
=======
  var params = {
    stringParam: new odata_v4_1.ActionImportParameter(
>>>>>>> 52cb1c8d
      'StringParam',
      'Edm.String',
      parameters.stringParam
    ),
    nonNullableStringParam: new odata_v4_1.ActionImportParameter(
      'NonNullableStringParam',
      'Edm.String',
      parameters.nonNullableStringParam
    ),
    nullableBooleanParam: new odata_v4_1.ActionImportParameter(
      'NullableBooleanParam',
      'Edm.Boolean',
      parameters.nullableBooleanParam
    ),
    nullableGeographyPointParam: new odata_v4_1.ActionImportParameter(
      'NullableGeographyPointParam',
      'Edm.Any',
      parameters.nullableGeographyPointParam
    )
  };
  return new odata_v4_1.ActionImportRequestBuilder(
    '/sap/opu/odata/sap/API_TEST_SRV',
    'TestActionImportMultipleParameterComplexReturnType',
<<<<<<< HEAD
    data =>
      (0, core_1.transformReturnValueForComplexTypeV4)(data, data =>
        (0, core_1.deserializeComplexTypeV4)(
          data,
          TestComplexType_1.TestComplexType
        )
      ),
=======
    function (data) {
      return (0, odata_v4_1.transformReturnValueForComplexType)(
        data,
        function (data) {
          return (0, odata_v4_1.deserializeComplexType)(
            data,
            TestComplexType_1.TestComplexType
          );
        }
      );
    },
>>>>>>> 52cb1c8d
    params
  );
}
exports.testActionImportMultipleParameterComplexReturnType =
  testActionImportMultipleParameterComplexReturnType;
/**
 * Test Action Import Unsupported Edm Types.
 *
 * @param parameters - Object containing all parameters for the action import.
 * @returns A request builder that allows to overwrite some of the values and execute the resulting request.
 */
function testActionImportUnsupportedEdmTypes(parameters) {
<<<<<<< HEAD
  const params = {
    simpleParam: new core_1.ActionImportParameter(
=======
  var params = {
    simpleParam: new odata_v4_1.ActionImportParameter(
>>>>>>> 52cb1c8d
      'SimpleParam',
      'Edm.Any',
      parameters.simpleParam
    )
  };
  return new odata_v4_1.ActionImportRequestBuilder(
    '/sap/opu/odata/sap/API_TEST_SRV',
    'TestActionImportUnsupportedEdmTypes',
<<<<<<< HEAD
    data =>
      (0, core_1.transformReturnValueForEdmTypeV4)(data, val =>
        (0, core_1.edmToTsV4)(val.value, 'Edm.Any')
      ),
=======
    function (data) {
      return (0, odata_v4_1.transformReturnValueForEdmType)(
        data,
        function (val) {
          return (0, odata_v4_1.edmToTs)(val.value, 'Edm.Any');
        }
      );
    },
>>>>>>> 52cb1c8d
    params
  );
}
exports.testActionImportUnsupportedEdmTypes =
  testActionImportUnsupportedEdmTypes;
/**
 * Test Action Import No Parameter Entity Return Type.
 *
 * @param parameters - Object containing all parameters for the action import.
 * @returns A request builder that allows to overwrite some of the values and execute the resulting request.
 */
function testActionImportNoParameterEntityReturnType(parameters) {
<<<<<<< HEAD
  const params = {};
  return new core_1.ActionImportRequestBuilder(
    '/sap/opu/odata/sap/API_TEST_SRV',
    'TestActionImportNoParameterEntityReturnType',
    data =>
      (0, core_1.transformReturnValueForEntityV4)(
=======
  var params = {};
  return new odata_v4_1.ActionImportRequestBuilder(
    '/sap/opu/odata/sap/API_TEST_SRV',
    'TestActionImportNoParameterEntityReturnType',
    function (data) {
      return (0, odata_v4_1.transformReturnValueForEntity)(
>>>>>>> 52cb1c8d
        data,
        TestEntity_1.TestEntity
      ),
    params
  );
}
exports.testActionImportNoParameterEntityReturnType =
  testActionImportNoParameterEntityReturnType;
/**
 * Test Action Import Shared Entity Return Type. The 'execute' method does not exist when using this function/action import. Please use the 'executeRaw' for getting the raw response.
 *
 * @param parameters - Object containing all parameters for the action import.
 * @returns A request builder that allows to overwrite some of the values and execute the resulting request.
 */
function testActionImportSharedEntityReturnType(parameters) {
<<<<<<< HEAD
  const params = {};
  return new core_1.ActionImportRequestBuilder(
    '/sap/opu/odata/sap/API_TEST_SRV',
    'TestActionImportSharedEntityReturnType',
    data =>
      (0, core_1.throwErrorWhenReturnTypeIsUnionType)(
=======
  var params = {};
  return new odata_v4_1.ActionImportRequestBuilder(
    '/sap/opu/odata/sap/API_TEST_SRV',
    'TestActionImportSharedEntityReturnType',
    function (data) {
      return (0, odata_common_1.throwErrorWhenReturnTypeIsUnionType)(
>>>>>>> 52cb1c8d
        data,
        'TestActionImportSharedEntityReturnType'
      ),
    params
  );
}
exports.testActionImportSharedEntityReturnType =
  testActionImportSharedEntityReturnType;
/**
 * Test Action Import Shared Entity Return Type Collection. The 'execute' method does not exist when using this function/action import. Please use the 'executeRaw' for getting the raw response.
 *
 * @param parameters - Object containing all parameters for the action import.
 * @returns A request builder that allows to overwrite some of the values and execute the resulting request.
 */
function testActionImportSharedEntityReturnTypeCollection(parameters) {
<<<<<<< HEAD
  const params = {};
  return new core_1.ActionImportRequestBuilder(
    '/sap/opu/odata/sap/API_TEST_SRV',
    'TestActionImportSharedEntityReturnTypeCollection',
    data =>
      (0, core_1.throwErrorWhenReturnTypeIsUnionType)(
=======
  var params = {};
  return new odata_v4_1.ActionImportRequestBuilder(
    '/sap/opu/odata/sap/API_TEST_SRV',
    'TestActionImportSharedEntityReturnTypeCollection',
    function (data) {
      return (0, odata_common_1.throwErrorWhenReturnTypeIsUnionType)(
>>>>>>> 52cb1c8d
        data,
        'TestActionImportSharedEntityReturnTypeCollection'
      ),
    params
  );
}
exports.testActionImportSharedEntityReturnTypeCollection =
  testActionImportSharedEntityReturnTypeCollection;
/**
 * Test Action Import Nullable Test.
 *
 * @param parameters - Object containing all parameters for the action import.
 * @returns A request builder that allows to overwrite some of the values and execute the resulting request.
 */
function testActionImportNullableTest(parameters) {
<<<<<<< HEAD
  const params = {
    nullablePerDefault: new core_1.ActionImportParameter(
=======
  var params = {
    nullablePerDefault: new odata_v4_1.ActionImportParameter(
>>>>>>> 52cb1c8d
      'NullablePerDefault',
      'Edm.String',
      parameters.nullablePerDefault
    ),
    nullableExplicit: new odata_v4_1.ActionImportParameter(
      'NullableExplicit',
      'Edm.String',
      parameters.nullableExplicit
    ),
    nonNullable: new odata_v4_1.ActionImportParameter(
      'NonNullable',
      'Edm.String',
      parameters.nonNullable
    )
  };
  return new odata_v4_1.ActionImportRequestBuilder(
    '/sap/opu/odata/sap/API_TEST_SRV',
    'TestActionImportNullableTest',
<<<<<<< HEAD
    data =>
      (0, core_1.transformReturnValueForComplexTypeV4)(data, data =>
        (0, core_1.deserializeComplexTypeV4)(
          data,
          TestComplexType_1.TestComplexType
        )
      ),
=======
    function (data) {
      return (0, odata_v4_1.transformReturnValueForComplexType)(
        data,
        function (data) {
          return (0, odata_v4_1.deserializeComplexType)(
            data,
            TestComplexType_1.TestComplexType
          );
        }
      );
    },
>>>>>>> 52cb1c8d
    params
  );
}
exports.testActionImportNullableTest = testActionImportNullableTest;
exports.actionImports = {
  testActionImportNoParameterNoReturnType,
  testActionImportMultipleParameterComplexReturnType,
  testActionImportUnsupportedEdmTypes,
  testActionImportNoParameterEntityReturnType,
  testActionImportSharedEntityReturnType,
  testActionImportSharedEntityReturnTypeCollection,
  testActionImportNullableTest
};
//# sourceMappingURL=action-imports.js.map<|MERGE_RESOLUTION|>--- conflicted
+++ resolved
@@ -14,16 +14,10 @@
  *
  * This is a generated file powered by the SAP Cloud SDK for JavaScript.
  */
-<<<<<<< HEAD
-const core_1 = require('@sap-cloud-sdk/core');
+const odata_common_1 = require('@sap-cloud-sdk/odata-common');
+const odata_v4_1 = require('@sap-cloud-sdk/odata-v4');
 const TestComplexType_1 = require('./TestComplexType');
 const TestEntity_1 = require('./TestEntity');
-=======
-var odata_common_1 = require('@sap-cloud-sdk/odata-common');
-var odata_v4_1 = require('@sap-cloud-sdk/odata-v4');
-var TestComplexType_1 = require('./TestComplexType');
-var TestEntity_1 = require('./TestEntity');
->>>>>>> 52cb1c8d
 /**
  * Test Action Import No Parameter No Return Type.
  *
@@ -31,27 +25,12 @@
  * @returns A request builder that allows to overwrite some of the values and execute the resulting request.
  */
 function testActionImportNoParameterNoReturnType(parameters) {
-<<<<<<< HEAD
-  const params = {};
-  return new core_1.ActionImportRequestBuilder(
+  const params = {};
+  return new odata_v4_1.ActionImportRequestBuilder(
     '/sap/opu/odata/sap/API_TEST_SRV',
     'TestActionImportNoParameterNoReturnType',
     data =>
-      (0, core_1.transformReturnValueForUndefinedV4)(data, val => undefined),
-=======
-  var params = {};
-  return new odata_v4_1.ActionImportRequestBuilder(
-    '/sap/opu/odata/sap/API_TEST_SRV',
-    'TestActionImportNoParameterNoReturnType',
-    function (data) {
-      return (0, odata_v4_1.transformReturnValueForUndefined)(
-        data,
-        function (val) {
-          return undefined;
-        }
-      );
-    },
->>>>>>> 52cb1c8d
+      (0, odata_v4_1.transformReturnValueForUndefined)(data, val => undefined),
     params
   );
 }
@@ -64,13 +43,8 @@
  * @returns A request builder that allows to overwrite some of the values and execute the resulting request.
  */
 function testActionImportMultipleParameterComplexReturnType(parameters) {
-<<<<<<< HEAD
   const params = {
-    stringParam: new core_1.ActionImportParameter(
-=======
-  var params = {
     stringParam: new odata_v4_1.ActionImportParameter(
->>>>>>> 52cb1c8d
       'StringParam',
       'Edm.String',
       parameters.stringParam
@@ -94,27 +68,13 @@
   return new odata_v4_1.ActionImportRequestBuilder(
     '/sap/opu/odata/sap/API_TEST_SRV',
     'TestActionImportMultipleParameterComplexReturnType',
-<<<<<<< HEAD
-    data =>
-      (0, core_1.transformReturnValueForComplexTypeV4)(data, data =>
-        (0, core_1.deserializeComplexTypeV4)(
+    data =>
+      (0, odata_v4_1.transformReturnValueForComplexType)(data, data =>
+        (0, odata_v4_1.deserializeComplexType)(
           data,
           TestComplexType_1.TestComplexType
         )
       ),
-=======
-    function (data) {
-      return (0, odata_v4_1.transformReturnValueForComplexType)(
-        data,
-        function (data) {
-          return (0, odata_v4_1.deserializeComplexType)(
-            data,
-            TestComplexType_1.TestComplexType
-          );
-        }
-      );
-    },
->>>>>>> 52cb1c8d
     params
   );
 }
@@ -127,13 +87,8 @@
  * @returns A request builder that allows to overwrite some of the values and execute the resulting request.
  */
 function testActionImportUnsupportedEdmTypes(parameters) {
-<<<<<<< HEAD
   const params = {
-    simpleParam: new core_1.ActionImportParameter(
-=======
-  var params = {
     simpleParam: new odata_v4_1.ActionImportParameter(
->>>>>>> 52cb1c8d
       'SimpleParam',
       'Edm.Any',
       parameters.simpleParam
@@ -142,21 +97,10 @@
   return new odata_v4_1.ActionImportRequestBuilder(
     '/sap/opu/odata/sap/API_TEST_SRV',
     'TestActionImportUnsupportedEdmTypes',
-<<<<<<< HEAD
-    data =>
-      (0, core_1.transformReturnValueForEdmTypeV4)(data, val =>
-        (0, core_1.edmToTsV4)(val.value, 'Edm.Any')
-      ),
-=======
-    function (data) {
-      return (0, odata_v4_1.transformReturnValueForEdmType)(
-        data,
-        function (val) {
-          return (0, odata_v4_1.edmToTs)(val.value, 'Edm.Any');
-        }
-      );
-    },
->>>>>>> 52cb1c8d
+    data =>
+      (0, odata_v4_1.transformReturnValueForEdmType)(data, val =>
+        (0, odata_v4_1.edmToTs)(val.value, 'Edm.Any')
+      ),
     params
   );
 }
@@ -169,21 +113,12 @@
  * @returns A request builder that allows to overwrite some of the values and execute the resulting request.
  */
 function testActionImportNoParameterEntityReturnType(parameters) {
-<<<<<<< HEAD
-  const params = {};
-  return new core_1.ActionImportRequestBuilder(
+  const params = {};
+  return new odata_v4_1.ActionImportRequestBuilder(
     '/sap/opu/odata/sap/API_TEST_SRV',
     'TestActionImportNoParameterEntityReturnType',
     data =>
-      (0, core_1.transformReturnValueForEntityV4)(
-=======
-  var params = {};
-  return new odata_v4_1.ActionImportRequestBuilder(
-    '/sap/opu/odata/sap/API_TEST_SRV',
-    'TestActionImportNoParameterEntityReturnType',
-    function (data) {
-      return (0, odata_v4_1.transformReturnValueForEntity)(
->>>>>>> 52cb1c8d
+      (0, odata_v4_1.transformReturnValueForEntity)(
         data,
         TestEntity_1.TestEntity
       ),
@@ -199,21 +134,12 @@
  * @returns A request builder that allows to overwrite some of the values and execute the resulting request.
  */
 function testActionImportSharedEntityReturnType(parameters) {
-<<<<<<< HEAD
-  const params = {};
-  return new core_1.ActionImportRequestBuilder(
+  const params = {};
+  return new odata_v4_1.ActionImportRequestBuilder(
     '/sap/opu/odata/sap/API_TEST_SRV',
     'TestActionImportSharedEntityReturnType',
     data =>
-      (0, core_1.throwErrorWhenReturnTypeIsUnionType)(
-=======
-  var params = {};
-  return new odata_v4_1.ActionImportRequestBuilder(
-    '/sap/opu/odata/sap/API_TEST_SRV',
-    'TestActionImportSharedEntityReturnType',
-    function (data) {
-      return (0, odata_common_1.throwErrorWhenReturnTypeIsUnionType)(
->>>>>>> 52cb1c8d
+      (0, odata_common_1.throwErrorWhenReturnTypeIsUnionType)(
         data,
         'TestActionImportSharedEntityReturnType'
       ),
@@ -229,21 +155,12 @@
  * @returns A request builder that allows to overwrite some of the values and execute the resulting request.
  */
 function testActionImportSharedEntityReturnTypeCollection(parameters) {
-<<<<<<< HEAD
-  const params = {};
-  return new core_1.ActionImportRequestBuilder(
+  const params = {};
+  return new odata_v4_1.ActionImportRequestBuilder(
     '/sap/opu/odata/sap/API_TEST_SRV',
     'TestActionImportSharedEntityReturnTypeCollection',
     data =>
-      (0, core_1.throwErrorWhenReturnTypeIsUnionType)(
-=======
-  var params = {};
-  return new odata_v4_1.ActionImportRequestBuilder(
-    '/sap/opu/odata/sap/API_TEST_SRV',
-    'TestActionImportSharedEntityReturnTypeCollection',
-    function (data) {
-      return (0, odata_common_1.throwErrorWhenReturnTypeIsUnionType)(
->>>>>>> 52cb1c8d
+      (0, odata_common_1.throwErrorWhenReturnTypeIsUnionType)(
         data,
         'TestActionImportSharedEntityReturnTypeCollection'
       ),
@@ -259,13 +176,8 @@
  * @returns A request builder that allows to overwrite some of the values and execute the resulting request.
  */
 function testActionImportNullableTest(parameters) {
-<<<<<<< HEAD
   const params = {
-    nullablePerDefault: new core_1.ActionImportParameter(
-=======
-  var params = {
     nullablePerDefault: new odata_v4_1.ActionImportParameter(
->>>>>>> 52cb1c8d
       'NullablePerDefault',
       'Edm.String',
       parameters.nullablePerDefault
@@ -284,27 +196,13 @@
   return new odata_v4_1.ActionImportRequestBuilder(
     '/sap/opu/odata/sap/API_TEST_SRV',
     'TestActionImportNullableTest',
-<<<<<<< HEAD
-    data =>
-      (0, core_1.transformReturnValueForComplexTypeV4)(data, data =>
-        (0, core_1.deserializeComplexTypeV4)(
+    data =>
+      (0, odata_v4_1.transformReturnValueForComplexType)(data, data =>
+        (0, odata_v4_1.deserializeComplexType)(
           data,
           TestComplexType_1.TestComplexType
         )
       ),
-=======
-    function (data) {
-      return (0, odata_v4_1.transformReturnValueForComplexType)(
-        data,
-        function (data) {
-          return (0, odata_v4_1.deserializeComplexType)(
-            data,
-            TestComplexType_1.TestComplexType
-          );
-        }
-      );
-    },
->>>>>>> 52cb1c8d
     params
   );
 }
