"use strict";
Object.defineProperty(exports, "__esModule", { value: true });
exports.functionImports = exports.testFunctionImportWithDifferentName = exports.testFunctionImportMultipleParams = exports.testFunctionImportComplexReturnTypeCollection = exports.testFunctionImportComplexReturnType = exports.testFunctionImportSharedEntityReturnTypeCollection = exports.testFunctionImportSharedEntityReturnType = exports.testFunctionImportEntityReturnTypeCollection = exports.testFunctionImportEntityReturnType = exports.testFunctionImportNullableTest = exports.testFunctionImportEdmReturnTypeCollection = exports.testFunctionImportEdmReturnType = void 0;
/*
 * Copyright (c) 2022 SAP SE or an SAP affiliate company. All rights reserved.
 *
 * This is a generated file powered by the SAP Cloud SDK for JavaScript.
 */
<<<<<<< HEAD
const internal_1 = require("@sap-cloud-sdk/odata-common/internal");
const odata_v4_1 = require("@sap-cloud-sdk/odata-v4");
const service_1 = require("./service");
const TestComplexType_1 = require("./TestComplexType");
=======
const odata_v4_1 = require('@sap-cloud-sdk/odata-v4');
const service_1 = require('./service');
const TestComplexType_1 = require('./TestComplexType');
>>>>>>> e8ad5cf8
/**
 * Test Function Import Edm Return Type.
 * @param parameters - Object containing all parameters for the function import.
 * @returns A request builder that allows to overwrite some of the values and execute the resulting request.
 */
function testFunctionImportEdmReturnType(parameters, deSerializers = odata_v4_1.defaultDeSerializers) {
    const params = {};
    return new odata_v4_1.FunctionImportRequestBuilder('/sap/opu/odata/sap/API_TEST_SRV', 'TestFunctionImportEdmReturnType', (data) => (0, odata_v4_1.transformReturnValueForEdmType)(data, (val) => (0, odata_v4_1.edmToTs)(val.value, 'Edm.Boolean', deSerializers)), params, deSerializers);
}
exports.testFunctionImportEdmReturnType = testFunctionImportEdmReturnType;
/**
 * Test Function Import Edm Return Type Collection.
 * @param parameters - Object containing all parameters for the function import.
 * @returns A request builder that allows to overwrite some of the values and execute the resulting request.
 */
function testFunctionImportEdmReturnTypeCollection(parameters, deSerializers = odata_v4_1.defaultDeSerializers) {
    const params = {};
    return new odata_v4_1.FunctionImportRequestBuilder('/sap/opu/odata/sap/API_TEST_SRV', 'TestFunctionImportEdmReturnTypeCollection', (data) => (0, odata_v4_1.transformReturnValueForEdmTypeList)(data, (val) => (0, odata_v4_1.edmToTs)(val, 'Edm.String', deSerializers)), params, deSerializers);
}
exports.testFunctionImportEdmReturnTypeCollection = testFunctionImportEdmReturnTypeCollection;
/**
 * Test Function Import Nullable Test.
 * @param parameters - Object containing all parameters for the function import.
 * @returns A request builder that allows to overwrite some of the values and execute the resulting request.
 */
<<<<<<< HEAD
function testFunctionImportNullableTest(parameters, deSerializers = odata_v4_1.defaultDeSerializers) {
    const params = {
        nullablePerDefault: new internal_1.FunctionImportParameter('NullablePerDefault', 'Edm.String', parameters.nullablePerDefault),
        nullableExplicit: new internal_1.FunctionImportParameter('NullableExplicit', 'Edm.String', parameters.nullableExplicit),
        nonNullable: new internal_1.FunctionImportParameter('NonNullable', 'Edm.String', parameters.nonNullable)
    };
    return new odata_v4_1.FunctionImportRequestBuilder('/sap/opu/odata/sap/API_TEST_SRV', 'TestFunctionImportNullableTest', (data) => (0, odata_v4_1.transformReturnValueForEdmTypeList)(data, (val) => (0, odata_v4_1.edmToTs)(val, 'Edm.String', deSerializers)), params, deSerializers);
=======
function testFunctionImportNullableTest(
  parameters,
  deSerializers = odata_v4_1.defaultDeSerializers
) {
  const params = {
    nullablePerDefault: new odata_v4_1.FunctionImportParameter(
      'NullablePerDefault',
      'Edm.String',
      parameters.nullablePerDefault
    ),
    nullableExplicit: new odata_v4_1.FunctionImportParameter(
      'NullableExplicit',
      'Edm.String',
      parameters.nullableExplicit
    ),
    nonNullable: new odata_v4_1.FunctionImportParameter(
      'NonNullable',
      'Edm.String',
      parameters.nonNullable
    )
  };
  return new odata_v4_1.FunctionImportRequestBuilder(
    '/sap/opu/odata/sap/API_TEST_SRV',
    'TestFunctionImportNullableTest',
    data =>
      (0, odata_v4_1.transformReturnValueForEdmTypeList)(data, val =>
        (0, odata_v4_1.edmToTs)(val, 'Edm.String', deSerializers)
      ),
    params,
    deSerializers
  );
>>>>>>> e8ad5cf8
}
exports.testFunctionImportNullableTest = testFunctionImportNullableTest;
/**
 * Test Function Import Entity Return Type.
 * @param parameters - Object containing all parameters for the function import.
 * @returns A request builder that allows to overwrite some of the values and execute the resulting request.
 */
function testFunctionImportEntityReturnType(parameters, deSerializers = odata_v4_1.defaultDeSerializers) {
    const params = {};
    return new odata_v4_1.FunctionImportRequestBuilder('/sap/opu/odata/sap/API_TEST_SRV', 'TestFunctionImportEntityReturnType', (data) => (0, odata_v4_1.transformReturnValueForEntity)(data, (0, service_1.testService)(deSerializers).testEntityApi), params, deSerializers);
}
exports.testFunctionImportEntityReturnType = testFunctionImportEntityReturnType;
/**
 * Test Function Import Entity Return Type Collection.
 * @param parameters - Object containing all parameters for the function import.
 * @returns A request builder that allows to overwrite some of the values and execute the resulting request.
 */
function testFunctionImportEntityReturnTypeCollection(parameters, deSerializers = odata_v4_1.defaultDeSerializers) {
    const params = {};
    return new odata_v4_1.FunctionImportRequestBuilder('/sap/opu/odata/sap/API_TEST_SRV', 'TestFunctionImportEntityReturnTypeCollection', (data) => (0, odata_v4_1.transformReturnValueForEntityList)(data, (0, service_1.testService)(deSerializers).testEntityApi), params, deSerializers);
}
exports.testFunctionImportEntityReturnTypeCollection = testFunctionImportEntityReturnTypeCollection;
/**
 * Test Function Import Shared Entity Return Type. The 'execute' method does not exist when using this function/action import. Please use the 'executeRaw' for getting the raw response.
 * @param parameters - Object containing all parameters for the function import.
 * @returns A request builder that allows to overwrite some of the values and execute the resulting request.
 */
<<<<<<< HEAD
function testFunctionImportSharedEntityReturnType(parameters, deSerializers = odata_v4_1.defaultDeSerializers) {
    const params = {};
    return new odata_v4_1.FunctionImportRequestBuilder('/sap/opu/odata/sap/API_TEST_SRV', 'TestFunctionImportSharedEntityReturnType', (data) => (0, internal_1.throwErrorWhenReturnTypeIsUnionType)(data, 'TestFunctionImportSharedEntityReturnType'), params, deSerializers);
=======
function testFunctionImportSharedEntityReturnType(
  parameters,
  deSerializers = odata_v4_1.defaultDeSerializers
) {
  const params = {};
  return new odata_v4_1.FunctionImportRequestBuilder(
    '/sap/opu/odata/sap/API_TEST_SRV',
    'TestFunctionImportSharedEntityReturnType',
    data =>
      (0, odata_v4_1.throwErrorWhenReturnTypeIsUnionType)(
        data,
        'TestFunctionImportSharedEntityReturnType'
      ),
    params,
    deSerializers
  );
>>>>>>> e8ad5cf8
}
exports.testFunctionImportSharedEntityReturnType = testFunctionImportSharedEntityReturnType;
/**
 * Test Function Import Shared Entity Return Type Collection. The 'execute' method does not exist when using this function/action import. Please use the 'executeRaw' for getting the raw response.
 * @param parameters - Object containing all parameters for the function import.
 * @returns A request builder that allows to overwrite some of the values and execute the resulting request.
 */
<<<<<<< HEAD
function testFunctionImportSharedEntityReturnTypeCollection(parameters, deSerializers = odata_v4_1.defaultDeSerializers) {
    const params = {};
    return new odata_v4_1.FunctionImportRequestBuilder('/sap/opu/odata/sap/API_TEST_SRV', 'TestFunctionImportSharedEntityReturnTypeCollection', (data) => (0, internal_1.throwErrorWhenReturnTypeIsUnionType)(data, 'TestFunctionImportSharedEntityReturnTypeCollection'), params, deSerializers);
=======
function testFunctionImportSharedEntityReturnTypeCollection(
  parameters,
  deSerializers = odata_v4_1.defaultDeSerializers
) {
  const params = {};
  return new odata_v4_1.FunctionImportRequestBuilder(
    '/sap/opu/odata/sap/API_TEST_SRV',
    'TestFunctionImportSharedEntityReturnTypeCollection',
    data =>
      (0, odata_v4_1.throwErrorWhenReturnTypeIsUnionType)(
        data,
        'TestFunctionImportSharedEntityReturnTypeCollection'
      ),
    params,
    deSerializers
  );
>>>>>>> e8ad5cf8
}
exports.testFunctionImportSharedEntityReturnTypeCollection = testFunctionImportSharedEntityReturnTypeCollection;
/**
 * Test Function Import Complex Return Type.
 * @param parameters - Object containing all parameters for the function import.
 * @returns A request builder that allows to overwrite some of the values and execute the resulting request.
 */
function testFunctionImportComplexReturnType(parameters, deSerializers = odata_v4_1.defaultDeSerializers) {
    const params = {};
    return new odata_v4_1.FunctionImportRequestBuilder('/sap/opu/odata/sap/API_TEST_SRV', 'TestFunctionImportComplexReturnType', (data) => (0, odata_v4_1.transformReturnValueForComplexType)(data, (data) => (0, odata_v4_1.entityDeserializer)(deSerializers).deserializeComplexType(data, TestComplexType_1.TestComplexType)), params, deSerializers);
}
exports.testFunctionImportComplexReturnType = testFunctionImportComplexReturnType;
/**
 * Test Function Import Complex Return Type Collection.
 * @param parameters - Object containing all parameters for the function import.
 * @returns A request builder that allows to overwrite some of the values and execute the resulting request.
 */
function testFunctionImportComplexReturnTypeCollection(parameters, deSerializers = odata_v4_1.defaultDeSerializers) {
    const params = {};
    return new odata_v4_1.FunctionImportRequestBuilder('/sap/opu/odata/sap/API_TEST_SRV', 'TestFunctionImportComplexReturnTypeCollection', (data) => (0, odata_v4_1.transformReturnValueForComplexTypeList)(data, (data) => (0, odata_v4_1.entityDeserializer)(deSerializers).deserializeComplexType(data, TestComplexType_1.TestComplexType)), params, deSerializers);
}
exports.testFunctionImportComplexReturnTypeCollection = testFunctionImportComplexReturnTypeCollection;
/**
 * Test Function Import Multiple Params.
 * @param parameters - Object containing all parameters for the function import.
 * @returns A request builder that allows to overwrite some of the values and execute the resulting request.
 */
<<<<<<< HEAD
function testFunctionImportMultipleParams(parameters, deSerializers = odata_v4_1.defaultDeSerializers) {
    const params = {
        stringParam: new internal_1.FunctionImportParameter('StringParam', 'Edm.String', parameters.stringParam),
        nonNullableStringParam: new internal_1.FunctionImportParameter('NonNullableStringParam', 'Edm.String', parameters.nonNullableStringParam),
        nullableBooleanParam: new internal_1.FunctionImportParameter('NullableBooleanParam', 'Edm.Boolean', parameters.nullableBooleanParam),
        nullableGeographyPointParam: new internal_1.FunctionImportParameter('NullableGeographyPointParam', 'Edm.Any', parameters.nullableGeographyPointParam)
    };
    return new odata_v4_1.FunctionImportRequestBuilder('/sap/opu/odata/sap/API_TEST_SRV', 'TestFunctionImportMultipleParams', (data) => (0, odata_v4_1.transformReturnValueForEdmType)(data, (val) => (0, odata_v4_1.edmToTs)(val.value, 'Edm.Boolean', deSerializers)), params, deSerializers);
=======
function testFunctionImportMultipleParams(
  parameters,
  deSerializers = odata_v4_1.defaultDeSerializers
) {
  const params = {
    stringParam: new odata_v4_1.FunctionImportParameter(
      'StringParam',
      'Edm.String',
      parameters.stringParam
    ),
    nonNullableStringParam: new odata_v4_1.FunctionImportParameter(
      'NonNullableStringParam',
      'Edm.String',
      parameters.nonNullableStringParam
    ),
    nullableBooleanParam: new odata_v4_1.FunctionImportParameter(
      'NullableBooleanParam',
      'Edm.Boolean',
      parameters.nullableBooleanParam
    ),
    nullableGeographyPointParam: new odata_v4_1.FunctionImportParameter(
      'NullableGeographyPointParam',
      'Edm.Any',
      parameters.nullableGeographyPointParam
    )
  };
  return new odata_v4_1.FunctionImportRequestBuilder(
    '/sap/opu/odata/sap/API_TEST_SRV',
    'TestFunctionImportMultipleParams',
    data =>
      (0, odata_v4_1.transformReturnValueForEdmType)(data, val =>
        (0, odata_v4_1.edmToTs)(val.value, 'Edm.Boolean', deSerializers)
      ),
    params,
    deSerializers
  );
>>>>>>> e8ad5cf8
}
exports.testFunctionImportMultipleParams = testFunctionImportMultipleParams;
/**
 * Test Function Import With Different Name.
 * @param parameters - Object containing all parameters for the function import.
 * @returns A request builder that allows to overwrite some of the values and execute the resulting request.
 */
function testFunctionImportWithDifferentName(parameters, deSerializers = odata_v4_1.defaultDeSerializers) {
    const params = {};
    return new odata_v4_1.FunctionImportRequestBuilder('/sap/opu/odata/sap/API_TEST_SRV', 'TestFunctionImportWithDifferentName', (data) => (0, odata_v4_1.transformReturnValueForUndefined)(data, (val) => undefined), params, deSerializers);
}
exports.testFunctionImportWithDifferentName = testFunctionImportWithDifferentName;
exports.functionImports = {
    testFunctionImportEdmReturnType,
    testFunctionImportEdmReturnTypeCollection,
    testFunctionImportNullableTest,
    testFunctionImportEntityReturnType,
    testFunctionImportEntityReturnTypeCollection,
    testFunctionImportSharedEntityReturnType,
    testFunctionImportSharedEntityReturnTypeCollection,
    testFunctionImportComplexReturnType,
    testFunctionImportComplexReturnTypeCollection,
    testFunctionImportMultipleParams,
    testFunctionImportWithDifferentName
};
//# sourceMappingURL=function-imports.js.map<|MERGE_RESOLUTION|>--- conflicted
+++ resolved
@@ -1,29 +1,46 @@
-"use strict";
-Object.defineProperty(exports, "__esModule", { value: true });
-exports.functionImports = exports.testFunctionImportWithDifferentName = exports.testFunctionImportMultipleParams = exports.testFunctionImportComplexReturnTypeCollection = exports.testFunctionImportComplexReturnType = exports.testFunctionImportSharedEntityReturnTypeCollection = exports.testFunctionImportSharedEntityReturnType = exports.testFunctionImportEntityReturnTypeCollection = exports.testFunctionImportEntityReturnType = exports.testFunctionImportNullableTest = exports.testFunctionImportEdmReturnTypeCollection = exports.testFunctionImportEdmReturnType = void 0;
+'use strict';
+Object.defineProperty(exports, '__esModule', { value: true });
+exports.functionImports =
+  exports.testFunctionImportWithDifferentName =
+  exports.testFunctionImportMultipleParams =
+  exports.testFunctionImportComplexReturnTypeCollection =
+  exports.testFunctionImportComplexReturnType =
+  exports.testFunctionImportSharedEntityReturnTypeCollection =
+  exports.testFunctionImportSharedEntityReturnType =
+  exports.testFunctionImportEntityReturnTypeCollection =
+  exports.testFunctionImportEntityReturnType =
+  exports.testFunctionImportNullableTest =
+  exports.testFunctionImportEdmReturnTypeCollection =
+  exports.testFunctionImportEdmReturnType =
+    void 0;
 /*
  * Copyright (c) 2022 SAP SE or an SAP affiliate company. All rights reserved.
  *
  * This is a generated file powered by the SAP Cloud SDK for JavaScript.
  */
-<<<<<<< HEAD
-const internal_1 = require("@sap-cloud-sdk/odata-common/internal");
-const odata_v4_1 = require("@sap-cloud-sdk/odata-v4");
-const service_1 = require("./service");
-const TestComplexType_1 = require("./TestComplexType");
-=======
 const odata_v4_1 = require('@sap-cloud-sdk/odata-v4');
 const service_1 = require('./service');
 const TestComplexType_1 = require('./TestComplexType');
->>>>>>> e8ad5cf8
 /**
  * Test Function Import Edm Return Type.
  * @param parameters - Object containing all parameters for the function import.
  * @returns A request builder that allows to overwrite some of the values and execute the resulting request.
  */
-function testFunctionImportEdmReturnType(parameters, deSerializers = odata_v4_1.defaultDeSerializers) {
-    const params = {};
-    return new odata_v4_1.FunctionImportRequestBuilder('/sap/opu/odata/sap/API_TEST_SRV', 'TestFunctionImportEdmReturnType', (data) => (0, odata_v4_1.transformReturnValueForEdmType)(data, (val) => (0, odata_v4_1.edmToTs)(val.value, 'Edm.Boolean', deSerializers)), params, deSerializers);
+function testFunctionImportEdmReturnType(
+  parameters,
+  deSerializers = odata_v4_1.defaultDeSerializers
+) {
+  const params = {};
+  return new odata_v4_1.FunctionImportRequestBuilder(
+    '/sap/opu/odata/sap/API_TEST_SRV',
+    'TestFunctionImportEdmReturnType',
+    data =>
+      (0, odata_v4_1.transformReturnValueForEdmType)(data, val =>
+        (0, odata_v4_1.edmToTs)(val.value, 'Edm.Boolean', deSerializers)
+      ),
+    params,
+    deSerializers
+  );
 }
 exports.testFunctionImportEdmReturnType = testFunctionImportEdmReturnType;
 /**
@@ -31,25 +48,29 @@
  * @param parameters - Object containing all parameters for the function import.
  * @returns A request builder that allows to overwrite some of the values and execute the resulting request.
  */
-function testFunctionImportEdmReturnTypeCollection(parameters, deSerializers = odata_v4_1.defaultDeSerializers) {
-    const params = {};
-    return new odata_v4_1.FunctionImportRequestBuilder('/sap/opu/odata/sap/API_TEST_SRV', 'TestFunctionImportEdmReturnTypeCollection', (data) => (0, odata_v4_1.transformReturnValueForEdmTypeList)(data, (val) => (0, odata_v4_1.edmToTs)(val, 'Edm.String', deSerializers)), params, deSerializers);
-}
-exports.testFunctionImportEdmReturnTypeCollection = testFunctionImportEdmReturnTypeCollection;
+function testFunctionImportEdmReturnTypeCollection(
+  parameters,
+  deSerializers = odata_v4_1.defaultDeSerializers
+) {
+  const params = {};
+  return new odata_v4_1.FunctionImportRequestBuilder(
+    '/sap/opu/odata/sap/API_TEST_SRV',
+    'TestFunctionImportEdmReturnTypeCollection',
+    data =>
+      (0, odata_v4_1.transformReturnValueForEdmTypeList)(data, val =>
+        (0, odata_v4_1.edmToTs)(val, 'Edm.String', deSerializers)
+      ),
+    params,
+    deSerializers
+  );
+}
+exports.testFunctionImportEdmReturnTypeCollection =
+  testFunctionImportEdmReturnTypeCollection;
 /**
  * Test Function Import Nullable Test.
  * @param parameters - Object containing all parameters for the function import.
  * @returns A request builder that allows to overwrite some of the values and execute the resulting request.
  */
-<<<<<<< HEAD
-function testFunctionImportNullableTest(parameters, deSerializers = odata_v4_1.defaultDeSerializers) {
-    const params = {
-        nullablePerDefault: new internal_1.FunctionImportParameter('NullablePerDefault', 'Edm.String', parameters.nullablePerDefault),
-        nullableExplicit: new internal_1.FunctionImportParameter('NullableExplicit', 'Edm.String', parameters.nullableExplicit),
-        nonNullable: new internal_1.FunctionImportParameter('NonNullable', 'Edm.String', parameters.nonNullable)
-    };
-    return new odata_v4_1.FunctionImportRequestBuilder('/sap/opu/odata/sap/API_TEST_SRV', 'TestFunctionImportNullableTest', (data) => (0, odata_v4_1.transformReturnValueForEdmTypeList)(data, (val) => (0, odata_v4_1.edmToTs)(val, 'Edm.String', deSerializers)), params, deSerializers);
-=======
 function testFunctionImportNullableTest(
   parameters,
   deSerializers = odata_v4_1.defaultDeSerializers
@@ -81,7 +102,6 @@
     params,
     deSerializers
   );
->>>>>>> e8ad5cf8
 }
 exports.testFunctionImportNullableTest = testFunctionImportNullableTest;
 /**
@@ -89,9 +109,22 @@
  * @param parameters - Object containing all parameters for the function import.
  * @returns A request builder that allows to overwrite some of the values and execute the resulting request.
  */
-function testFunctionImportEntityReturnType(parameters, deSerializers = odata_v4_1.defaultDeSerializers) {
-    const params = {};
-    return new odata_v4_1.FunctionImportRequestBuilder('/sap/opu/odata/sap/API_TEST_SRV', 'TestFunctionImportEntityReturnType', (data) => (0, odata_v4_1.transformReturnValueForEntity)(data, (0, service_1.testService)(deSerializers).testEntityApi), params, deSerializers);
+function testFunctionImportEntityReturnType(
+  parameters,
+  deSerializers = odata_v4_1.defaultDeSerializers
+) {
+  const params = {};
+  return new odata_v4_1.FunctionImportRequestBuilder(
+    '/sap/opu/odata/sap/API_TEST_SRV',
+    'TestFunctionImportEntityReturnType',
+    data =>
+      (0, odata_v4_1.transformReturnValueForEntity)(
+        data,
+        (0, service_1.testService)(deSerializers).testEntityApi
+      ),
+    params,
+    deSerializers
+  );
 }
 exports.testFunctionImportEntityReturnType = testFunctionImportEntityReturnType;
 /**
@@ -99,21 +132,30 @@
  * @param parameters - Object containing all parameters for the function import.
  * @returns A request builder that allows to overwrite some of the values and execute the resulting request.
  */
-function testFunctionImportEntityReturnTypeCollection(parameters, deSerializers = odata_v4_1.defaultDeSerializers) {
-    const params = {};
-    return new odata_v4_1.FunctionImportRequestBuilder('/sap/opu/odata/sap/API_TEST_SRV', 'TestFunctionImportEntityReturnTypeCollection', (data) => (0, odata_v4_1.transformReturnValueForEntityList)(data, (0, service_1.testService)(deSerializers).testEntityApi), params, deSerializers);
-}
-exports.testFunctionImportEntityReturnTypeCollection = testFunctionImportEntityReturnTypeCollection;
+function testFunctionImportEntityReturnTypeCollection(
+  parameters,
+  deSerializers = odata_v4_1.defaultDeSerializers
+) {
+  const params = {};
+  return new odata_v4_1.FunctionImportRequestBuilder(
+    '/sap/opu/odata/sap/API_TEST_SRV',
+    'TestFunctionImportEntityReturnTypeCollection',
+    data =>
+      (0, odata_v4_1.transformReturnValueForEntityList)(
+        data,
+        (0, service_1.testService)(deSerializers).testEntityApi
+      ),
+    params,
+    deSerializers
+  );
+}
+exports.testFunctionImportEntityReturnTypeCollection =
+  testFunctionImportEntityReturnTypeCollection;
 /**
  * Test Function Import Shared Entity Return Type. The 'execute' method does not exist when using this function/action import. Please use the 'executeRaw' for getting the raw response.
  * @param parameters - Object containing all parameters for the function import.
  * @returns A request builder that allows to overwrite some of the values and execute the resulting request.
  */
-<<<<<<< HEAD
-function testFunctionImportSharedEntityReturnType(parameters, deSerializers = odata_v4_1.defaultDeSerializers) {
-    const params = {};
-    return new odata_v4_1.FunctionImportRequestBuilder('/sap/opu/odata/sap/API_TEST_SRV', 'TestFunctionImportSharedEntityReturnType', (data) => (0, internal_1.throwErrorWhenReturnTypeIsUnionType)(data, 'TestFunctionImportSharedEntityReturnType'), params, deSerializers);
-=======
 function testFunctionImportSharedEntityReturnType(
   parameters,
   deSerializers = odata_v4_1.defaultDeSerializers
@@ -130,19 +172,14 @@
     params,
     deSerializers
   );
->>>>>>> e8ad5cf8
-}
-exports.testFunctionImportSharedEntityReturnType = testFunctionImportSharedEntityReturnType;
+}
+exports.testFunctionImportSharedEntityReturnType =
+  testFunctionImportSharedEntityReturnType;
 /**
  * Test Function Import Shared Entity Return Type Collection. The 'execute' method does not exist when using this function/action import. Please use the 'executeRaw' for getting the raw response.
  * @param parameters - Object containing all parameters for the function import.
  * @returns A request builder that allows to overwrite some of the values and execute the resulting request.
  */
-<<<<<<< HEAD
-function testFunctionImportSharedEntityReturnTypeCollection(parameters, deSerializers = odata_v4_1.defaultDeSerializers) {
-    const params = {};
-    return new odata_v4_1.FunctionImportRequestBuilder('/sap/opu/odata/sap/API_TEST_SRV', 'TestFunctionImportSharedEntityReturnTypeCollection', (data) => (0, internal_1.throwErrorWhenReturnTypeIsUnionType)(data, 'TestFunctionImportSharedEntityReturnTypeCollection'), params, deSerializers);
-=======
 function testFunctionImportSharedEntityReturnTypeCollection(
   parameters,
   deSerializers = odata_v4_1.defaultDeSerializers
@@ -159,44 +196,64 @@
     params,
     deSerializers
   );
->>>>>>> e8ad5cf8
-}
-exports.testFunctionImportSharedEntityReturnTypeCollection = testFunctionImportSharedEntityReturnTypeCollection;
+}
+exports.testFunctionImportSharedEntityReturnTypeCollection =
+  testFunctionImportSharedEntityReturnTypeCollection;
 /**
  * Test Function Import Complex Return Type.
  * @param parameters - Object containing all parameters for the function import.
  * @returns A request builder that allows to overwrite some of the values and execute the resulting request.
  */
-function testFunctionImportComplexReturnType(parameters, deSerializers = odata_v4_1.defaultDeSerializers) {
-    const params = {};
-    return new odata_v4_1.FunctionImportRequestBuilder('/sap/opu/odata/sap/API_TEST_SRV', 'TestFunctionImportComplexReturnType', (data) => (0, odata_v4_1.transformReturnValueForComplexType)(data, (data) => (0, odata_v4_1.entityDeserializer)(deSerializers).deserializeComplexType(data, TestComplexType_1.TestComplexType)), params, deSerializers);
-}
-exports.testFunctionImportComplexReturnType = testFunctionImportComplexReturnType;
+function testFunctionImportComplexReturnType(
+  parameters,
+  deSerializers = odata_v4_1.defaultDeSerializers
+) {
+  const params = {};
+  return new odata_v4_1.FunctionImportRequestBuilder(
+    '/sap/opu/odata/sap/API_TEST_SRV',
+    'TestFunctionImportComplexReturnType',
+    data =>
+      (0, odata_v4_1.transformReturnValueForComplexType)(data, data =>
+        (0, odata_v4_1.entityDeserializer)(
+          deSerializers
+        ).deserializeComplexType(data, TestComplexType_1.TestComplexType)
+      ),
+    params,
+    deSerializers
+  );
+}
+exports.testFunctionImportComplexReturnType =
+  testFunctionImportComplexReturnType;
 /**
  * Test Function Import Complex Return Type Collection.
  * @param parameters - Object containing all parameters for the function import.
  * @returns A request builder that allows to overwrite some of the values and execute the resulting request.
  */
-function testFunctionImportComplexReturnTypeCollection(parameters, deSerializers = odata_v4_1.defaultDeSerializers) {
-    const params = {};
-    return new odata_v4_1.FunctionImportRequestBuilder('/sap/opu/odata/sap/API_TEST_SRV', 'TestFunctionImportComplexReturnTypeCollection', (data) => (0, odata_v4_1.transformReturnValueForComplexTypeList)(data, (data) => (0, odata_v4_1.entityDeserializer)(deSerializers).deserializeComplexType(data, TestComplexType_1.TestComplexType)), params, deSerializers);
-}
-exports.testFunctionImportComplexReturnTypeCollection = testFunctionImportComplexReturnTypeCollection;
+function testFunctionImportComplexReturnTypeCollection(
+  parameters,
+  deSerializers = odata_v4_1.defaultDeSerializers
+) {
+  const params = {};
+  return new odata_v4_1.FunctionImportRequestBuilder(
+    '/sap/opu/odata/sap/API_TEST_SRV',
+    'TestFunctionImportComplexReturnTypeCollection',
+    data =>
+      (0, odata_v4_1.transformReturnValueForComplexTypeList)(data, data =>
+        (0, odata_v4_1.entityDeserializer)(
+          deSerializers
+        ).deserializeComplexType(data, TestComplexType_1.TestComplexType)
+      ),
+    params,
+    deSerializers
+  );
+}
+exports.testFunctionImportComplexReturnTypeCollection =
+  testFunctionImportComplexReturnTypeCollection;
 /**
  * Test Function Import Multiple Params.
  * @param parameters - Object containing all parameters for the function import.
  * @returns A request builder that allows to overwrite some of the values and execute the resulting request.
  */
-<<<<<<< HEAD
-function testFunctionImportMultipleParams(parameters, deSerializers = odata_v4_1.defaultDeSerializers) {
-    const params = {
-        stringParam: new internal_1.FunctionImportParameter('StringParam', 'Edm.String', parameters.stringParam),
-        nonNullableStringParam: new internal_1.FunctionImportParameter('NonNullableStringParam', 'Edm.String', parameters.nonNullableStringParam),
-        nullableBooleanParam: new internal_1.FunctionImportParameter('NullableBooleanParam', 'Edm.Boolean', parameters.nullableBooleanParam),
-        nullableGeographyPointParam: new internal_1.FunctionImportParameter('NullableGeographyPointParam', 'Edm.Any', parameters.nullableGeographyPointParam)
-    };
-    return new odata_v4_1.FunctionImportRequestBuilder('/sap/opu/odata/sap/API_TEST_SRV', 'TestFunctionImportMultipleParams', (data) => (0, odata_v4_1.transformReturnValueForEdmType)(data, (val) => (0, odata_v4_1.edmToTs)(val.value, 'Edm.Boolean', deSerializers)), params, deSerializers);
-=======
 function testFunctionImportMultipleParams(
   parameters,
   deSerializers = odata_v4_1.defaultDeSerializers
@@ -233,7 +290,6 @@
     params,
     deSerializers
   );
->>>>>>> e8ad5cf8
 }
 exports.testFunctionImportMultipleParams = testFunctionImportMultipleParams;
 /**
@@ -241,22 +297,33 @@
  * @param parameters - Object containing all parameters for the function import.
  * @returns A request builder that allows to overwrite some of the values and execute the resulting request.
  */
-function testFunctionImportWithDifferentName(parameters, deSerializers = odata_v4_1.defaultDeSerializers) {
-    const params = {};
-    return new odata_v4_1.FunctionImportRequestBuilder('/sap/opu/odata/sap/API_TEST_SRV', 'TestFunctionImportWithDifferentName', (data) => (0, odata_v4_1.transformReturnValueForUndefined)(data, (val) => undefined), params, deSerializers);
-}
-exports.testFunctionImportWithDifferentName = testFunctionImportWithDifferentName;
+function testFunctionImportWithDifferentName(
+  parameters,
+  deSerializers = odata_v4_1.defaultDeSerializers
+) {
+  const params = {};
+  return new odata_v4_1.FunctionImportRequestBuilder(
+    '/sap/opu/odata/sap/API_TEST_SRV',
+    'TestFunctionImportWithDifferentName',
+    data =>
+      (0, odata_v4_1.transformReturnValueForUndefined)(data, val => undefined),
+    params,
+    deSerializers
+  );
+}
+exports.testFunctionImportWithDifferentName =
+  testFunctionImportWithDifferentName;
 exports.functionImports = {
-    testFunctionImportEdmReturnType,
-    testFunctionImportEdmReturnTypeCollection,
-    testFunctionImportNullableTest,
-    testFunctionImportEntityReturnType,
-    testFunctionImportEntityReturnTypeCollection,
-    testFunctionImportSharedEntityReturnType,
-    testFunctionImportSharedEntityReturnTypeCollection,
-    testFunctionImportComplexReturnType,
-    testFunctionImportComplexReturnTypeCollection,
-    testFunctionImportMultipleParams,
-    testFunctionImportWithDifferentName
+  testFunctionImportEdmReturnType,
+  testFunctionImportEdmReturnTypeCollection,
+  testFunctionImportNullableTest,
+  testFunctionImportEntityReturnType,
+  testFunctionImportEntityReturnTypeCollection,
+  testFunctionImportSharedEntityReturnType,
+  testFunctionImportSharedEntityReturnTypeCollection,
+  testFunctionImportComplexReturnType,
+  testFunctionImportComplexReturnTypeCollection,
+  testFunctionImportMultipleParams,
+  testFunctionImportWithDifferentName
 };
 //# sourceMappingURL=function-imports.js.map