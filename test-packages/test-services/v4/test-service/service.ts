--- conflicted
+++ resolved
@@ -17,11 +17,6 @@
 import { TestEntityCircularLinkChildApi } from './TestEntityCircularLinkChildApi';
 import { TestEntityEndsWithApi } from './TestEntityEndsWithApi';
 import { TestEntityEndsWithSomethingElseApi } from './TestEntityEndsWithSomethingElseApi';
-<<<<<<< HEAD
-import { testFunctionImportEdmReturnType, testFunctionImportEdmReturnTypeCollection, testFunctionImportNullableTest, testFunctionImportEntityReturnType, testFunctionImportEntityReturnTypeCollection, testFunctionImportSharedEntityReturnType, testFunctionImportSharedEntityReturnTypeCollection, testFunctionImportComplexReturnType, testFunctionImportComplexReturnTypeCollection, testFunctionImportMultipleParams, testFunctionImportWithDifferentName, TestFunctionImportEdmReturnTypeParameters, TestFunctionImportEdmReturnTypeCollectionParameters, TestFunctionImportNullableTestParameters, TestFunctionImportEntityReturnTypeParameters, TestFunctionImportEntityReturnTypeCollectionParameters, TestFunctionImportSharedEntityReturnTypeParameters, TestFunctionImportSharedEntityReturnTypeCollectionParameters, TestFunctionImportComplexReturnTypeParameters, TestFunctionImportComplexReturnTypeCollectionParameters, TestFunctionImportMultipleParamsParameters, TestFunctionImportWithDifferentNameParameters } from './function-imports';
-import { testActionImportNoParameterNoReturnType, testActionImportMultipleParameterComplexReturnType, testActionImportUnsupportedEdmTypes, testActionImportNoParameterEntityReturnType, testActionImportSharedEntityReturnType, testActionImportSharedEntityReturnTypeCollection, testActionImportNullableTest, TestActionImportNoParameterNoReturnTypeParameters, TestActionImportMultipleParameterComplexReturnTypeParameters, TestActionImportUnsupportedEdmTypesParameters, TestActionImportNoParameterEntityReturnTypeParameters, TestActionImportSharedEntityReturnTypeParameters, TestActionImportSharedEntityReturnTypeCollectionParameters, TestActionImportNullableTestParameters } from './action-imports';
-import { Time } from '@sap-cloud-sdk/odata-common/internal';
-=======
 import {
   testFunctionImportEdmReturnType,
   testFunctionImportEdmReturnTypeCollection,
@@ -62,77 +57,8 @@
   TestActionImportSharedEntityReturnTypeCollectionParameters,
   TestActionImportNullableTestParameters
 } from './action-imports';
->>>>>>> e8ad5cf8
 import { BigNumber } from 'bignumber.js';
-import { batch } from './BatchRequest';
 import { Moment, Duration } from 'moment';
-<<<<<<< HEAD
-import { defaultDeSerializers, DeSerializers, DefaultDeSerializers, mergeDefaultDeSerializersWith } from '@sap-cloud-sdk/odata-v4';
-  
-  export function testService<BinaryT = string,
-BooleanT = boolean,
-ByteT = number,
-DecimalT = BigNumber,
-DoubleT = number,
-FloatT = number,
-Int16T = number,
-Int32T = number,
-Int64T = BigNumber,
-GuidT = string,
-SByteT = number,
-SingleT = number,
-StringT = string,
-AnyT = any,
-DateTimeOffsetT = Moment,
-DateT = Moment,
-DurationT = Duration,
-TimeOfDayT = Time>(
-  deSerializers: Partial<DeSerializers<BinaryT,
-BooleanT,
-ByteT,
-DecimalT,
-DoubleT,
-FloatT,
-Int16T,
-Int32T,
-Int64T,
-GuidT,
-SByteT,
-SingleT,
-StringT,
-AnyT,
-DateTimeOffsetT,
-DateT,
-DurationT,
-TimeOfDayT>> = defaultDeSerializers as any
-  ):TestService<DeSerializers<BinaryT,
-BooleanT,
-ByteT,
-DecimalT,
-DoubleT,
-FloatT,
-Int16T,
-Int32T,
-Int64T,
-GuidT,
-SByteT,
-SingleT,
-StringT,
-AnyT,
-DateTimeOffsetT,
-DateT,
-DurationT,
-TimeOfDayT>>  
-  {
-  return new TestService(mergeDefaultDeSerializersWith(deSerializers))
-  } 
-export class TestService<DeSerializersT extends DeSerializers = DefaultDeSerializers> {
-    private apis: Record<string, any> = {};
-    private deSerializers: DeSerializersT;
-
-    constructor(deSerializers: DeSerializersT) {
-      this.deSerializers = deSerializers;
-=======
 import {
   defaultDeSerializers,
   DeSerializers,
@@ -220,116 +146,232 @@
   private initApi(key: string, ctor: new (...args: any[]) => any): any {
     if (!this.apis[key]) {
       this.apis[key] = new ctor(this.deSerializers);
->>>>>>> e8ad5cf8
     }
-
-    private initApi(key: string, ctor: new (...args: any[]) => any): any {
-      if (!this.apis[key]) {
-        this.apis[key] = new ctor(this.deSerializers);
-      }
-      return this.apis[key];
-    }
-
-    get testEntityApi(): TestEntityApi<DeSerializersT> { 
-        const api = this.initApi('testEntityApi', TestEntityApi);
-          const linkedApis = [
-            this.initApi('testEntityMultiLinkApi', TestEntityMultiLinkApi),
-        this.initApi('testEntityMultiLinkApi', TestEntityMultiLinkApi),
-        this.initApi('testEntitySingleLinkApi', TestEntitySingleLinkApi)
-          ];
-          api._addNavigationProperties(linkedApis);
-          return api    
-      }
-    
-    get testEntityWithEnumKeyApi(): TestEntityWithEnumKeyApi<DeSerializersT> { 
-        return this.initApi('testEntityWithEnumKeyApi', TestEntityWithEnumKeyApi)    
-      }
-    
-    get testEntityWithSharedEntityType1Api(): TestEntityWithSharedEntityType1Api<DeSerializersT> { 
-        return this.initApi('testEntityWithSharedEntityType1Api', TestEntityWithSharedEntityType1Api)    
-      }
-    
-    get testEntityWithSharedEntityType2Api(): TestEntityWithSharedEntityType2Api<DeSerializersT> { 
-        return this.initApi('testEntityWithSharedEntityType2Api', TestEntityWithSharedEntityType2Api)    
-      }
-    
-    get testEntityMultiLinkApi(): TestEntityMultiLinkApi<DeSerializersT> { 
-        const api = this.initApi('testEntityMultiLinkApi', TestEntityMultiLinkApi);
-          const linkedApis = [
-            this.initApi('testEntityLvl2MultiLinkApi', TestEntityLvl2MultiLinkApi),
-        this.initApi('testEntityLvl2SingleLinkApi', TestEntityLvl2SingleLinkApi)
-          ];
-          api._addNavigationProperties(linkedApis);
-          return api    
-      }
-    
-    get testEntityOtherMultiLinkApi(): TestEntityOtherMultiLinkApi<DeSerializersT> { 
-        return this.initApi('testEntityOtherMultiLinkApi', TestEntityOtherMultiLinkApi)    
-      }
-    
-    get testEntityLvl2MultiLinkApi(): TestEntityLvl2MultiLinkApi<DeSerializersT> { 
-        const api = this.initApi('testEntityLvl2MultiLinkApi', TestEntityLvl2MultiLinkApi);
-          const linkedApis = [
-            this.initApi('testEntityLvl3MultiLinkApi', TestEntityLvl3MultiLinkApi)
-          ];
-          api._addNavigationProperties(linkedApis);
-          return api    
-      }
-    
-    get testEntityLvl3MultiLinkApi(): TestEntityLvl3MultiLinkApi<DeSerializersT> { 
-        return this.initApi('testEntityLvl3MultiLinkApi', TestEntityLvl3MultiLinkApi)    
-      }
-    
-    get testEntitySingleLinkApi(): TestEntitySingleLinkApi<DeSerializersT> { 
-        const api = this.initApi('testEntitySingleLinkApi', TestEntitySingleLinkApi);
-          const linkedApis = [
-            this.initApi('testEntityLvl2MultiLinkApi', TestEntityLvl2MultiLinkApi),
-        this.initApi('testEntityLvl2SingleLinkApi', TestEntityLvl2SingleLinkApi)
-          ];
-          api._addNavigationProperties(linkedApis);
-          return api    
-      }
-    
-    get testEntityLvl2SingleLinkApi(): TestEntityLvl2SingleLinkApi<DeSerializersT> { 
-        return this.initApi('testEntityLvl2SingleLinkApi', TestEntityLvl2SingleLinkApi)    
-      }
-    
-    get testEntityCircularLinkParentApi(): TestEntityCircularLinkParentApi<DeSerializersT> { 
-        const api = this.initApi('testEntityCircularLinkParentApi', TestEntityCircularLinkParentApi);
-          const linkedApis = [
-            this.initApi('testEntityCircularLinkChildApi', TestEntityCircularLinkChildApi),
-        this.initApi('testEntityCircularLinkChildApi', TestEntityCircularLinkChildApi)
-          ];
-          api._addNavigationProperties(linkedApis);
-          return api    
-      }
-    
-    get testEntityCircularLinkChildApi(): TestEntityCircularLinkChildApi<DeSerializersT> { 
-        const api = this.initApi('testEntityCircularLinkChildApi', TestEntityCircularLinkChildApi);
-          const linkedApis = [
-            this.initApi('testEntityCircularLinkParentApi', TestEntityCircularLinkParentApi)
-          ];
-          api._addNavigationProperties(linkedApis);
-          return api    
-      }
-    
-    get testEntityEndsWithApi(): TestEntityEndsWithApi<DeSerializersT> { 
-        return this.initApi('testEntityEndsWithApi', TestEntityEndsWithApi)    
-      }
-    
-    get testEntityEndsWithSomethingElseApi(): TestEntityEndsWithSomethingElseApi<DeSerializersT> { 
-        return this.initApi('testEntityEndsWithSomethingElseApi', TestEntityEndsWithSomethingElseApi)    
-      }
-    
-      get functionImports( ) {
-        return {testFunctionImportEdmReturnType:(parameter:TestFunctionImportEdmReturnTypeParameters<DeSerializersT>)=>testFunctionImportEdmReturnType(parameter,this.deSerializers),testFunctionImportEdmReturnTypeCollection:(parameter:TestFunctionImportEdmReturnTypeCollectionParameters<DeSerializersT>)=>testFunctionImportEdmReturnTypeCollection(parameter,this.deSerializers),testFunctionImportNullableTest:(parameter:TestFunctionImportNullableTestParameters<DeSerializersT>)=>testFunctionImportNullableTest(parameter,this.deSerializers),testFunctionImportEntityReturnType:(parameter:TestFunctionImportEntityReturnTypeParameters<DeSerializersT>)=>testFunctionImportEntityReturnType(parameter,this.deSerializers),testFunctionImportEntityReturnTypeCollection:(parameter:TestFunctionImportEntityReturnTypeCollectionParameters<DeSerializersT>)=>testFunctionImportEntityReturnTypeCollection(parameter,this.deSerializers),testFunctionImportSharedEntityReturnType:(parameter:TestFunctionImportSharedEntityReturnTypeParameters<DeSerializersT>)=>testFunctionImportSharedEntityReturnType(parameter,this.deSerializers),testFunctionImportSharedEntityReturnTypeCollection:(parameter:TestFunctionImportSharedEntityReturnTypeCollectionParameters<DeSerializersT>)=>testFunctionImportSharedEntityReturnTypeCollection(parameter,this.deSerializers),testFunctionImportComplexReturnType:(parameter:TestFunctionImportComplexReturnTypeParameters<DeSerializersT>)=>testFunctionImportComplexReturnType(parameter,this.deSerializers),testFunctionImportComplexReturnTypeCollection:(parameter:TestFunctionImportComplexReturnTypeCollectionParameters<DeSerializersT>)=>testFunctionImportComplexReturnTypeCollection(parameter,this.deSerializers),testFunctionImportMultipleParams:(parameter:TestFunctionImportMultipleParamsParameters<DeSerializersT>)=>testFunctionImportMultipleParams(parameter,this.deSerializers),testFunctionImportWithDifferentName:(parameter:TestFunctionImportWithDifferentNameParameters<DeSerializersT>)=>testFunctionImportWithDifferentName(parameter,this.deSerializers)}
-      }
-    
-      get actionImports( ) {
-        return {testActionImportNoParameterNoReturnType:(parameter:TestActionImportNoParameterNoReturnTypeParameters<DeSerializersT>)=>testActionImportNoParameterNoReturnType(parameter,this.deSerializers),testActionImportMultipleParameterComplexReturnType:(parameter:TestActionImportMultipleParameterComplexReturnTypeParameters<DeSerializersT>)=>testActionImportMultipleParameterComplexReturnType(parameter,this.deSerializers),testActionImportUnsupportedEdmTypes:(parameter:TestActionImportUnsupportedEdmTypesParameters<DeSerializersT>)=>testActionImportUnsupportedEdmTypes(parameter,this.deSerializers),testActionImportNoParameterEntityReturnType:(parameter:TestActionImportNoParameterEntityReturnTypeParameters<DeSerializersT>)=>testActionImportNoParameterEntityReturnType(parameter,this.deSerializers),testActionImportSharedEntityReturnType:(parameter:TestActionImportSharedEntityReturnTypeParameters<DeSerializersT>)=>testActionImportSharedEntityReturnType(parameter,this.deSerializers),testActionImportSharedEntityReturnTypeCollection:(parameter:TestActionImportSharedEntityReturnTypeCollectionParameters<DeSerializersT>)=>testActionImportSharedEntityReturnTypeCollection(parameter,this.deSerializers),testActionImportNullableTest:(parameter:TestActionImportNullableTestParameters<DeSerializersT>)=>testActionImportNullableTest(parameter,this.deSerializers)}
-      }
-    
-      get batch(): typeof batch {
-        return batch;
-      }
-  }+    return this.apis[key];
+  }
+
+  get testEntityApi(): TestEntityApi<DeSerializersT> {
+    const api = this.initApi('testEntityApi', TestEntityApi);
+    const linkedApis = [
+      this.initApi('testEntityMultiLinkApi', TestEntityMultiLinkApi),
+      this.initApi('testEntityMultiLinkApi', TestEntityMultiLinkApi),
+      this.initApi('testEntitySingleLinkApi', TestEntitySingleLinkApi)
+    ];
+    api._addNavigationProperties(linkedApis);
+    return api;
+  }
+
+  get testEntityWithEnumKeyApi(): TestEntityWithEnumKeyApi<DeSerializersT> {
+    return this.initApi('testEntityWithEnumKeyApi', TestEntityWithEnumKeyApi);
+  }
+
+  get testEntityWithSharedEntityType1Api(): TestEntityWithSharedEntityType1Api<DeSerializersT> {
+    return this.initApi(
+      'testEntityWithSharedEntityType1Api',
+      TestEntityWithSharedEntityType1Api
+    );
+  }
+
+  get testEntityWithSharedEntityType2Api(): TestEntityWithSharedEntityType2Api<DeSerializersT> {
+    return this.initApi(
+      'testEntityWithSharedEntityType2Api',
+      TestEntityWithSharedEntityType2Api
+    );
+  }
+
+  get testEntityMultiLinkApi(): TestEntityMultiLinkApi<DeSerializersT> {
+    const api = this.initApi('testEntityMultiLinkApi', TestEntityMultiLinkApi);
+    const linkedApis = [
+      this.initApi('testEntityLvl2MultiLinkApi', TestEntityLvl2MultiLinkApi),
+      this.initApi('testEntityLvl2SingleLinkApi', TestEntityLvl2SingleLinkApi)
+    ];
+    api._addNavigationProperties(linkedApis);
+    return api;
+  }
+
+  get testEntityOtherMultiLinkApi(): TestEntityOtherMultiLinkApi<DeSerializersT> {
+    return this.initApi(
+      'testEntityOtherMultiLinkApi',
+      TestEntityOtherMultiLinkApi
+    );
+  }
+
+  get testEntityLvl2MultiLinkApi(): TestEntityLvl2MultiLinkApi<DeSerializersT> {
+    const api = this.initApi(
+      'testEntityLvl2MultiLinkApi',
+      TestEntityLvl2MultiLinkApi
+    );
+    const linkedApis = [
+      this.initApi('testEntityLvl3MultiLinkApi', TestEntityLvl3MultiLinkApi)
+    ];
+    api._addNavigationProperties(linkedApis);
+    return api;
+  }
+
+  get testEntityLvl3MultiLinkApi(): TestEntityLvl3MultiLinkApi<DeSerializersT> {
+    return this.initApi(
+      'testEntityLvl3MultiLinkApi',
+      TestEntityLvl3MultiLinkApi
+    );
+  }
+
+  get testEntitySingleLinkApi(): TestEntitySingleLinkApi<DeSerializersT> {
+    const api = this.initApi(
+      'testEntitySingleLinkApi',
+      TestEntitySingleLinkApi
+    );
+    const linkedApis = [
+      this.initApi('testEntityLvl2MultiLinkApi', TestEntityLvl2MultiLinkApi),
+      this.initApi('testEntityLvl2SingleLinkApi', TestEntityLvl2SingleLinkApi)
+    ];
+    api._addNavigationProperties(linkedApis);
+    return api;
+  }
+
+  get testEntityLvl2SingleLinkApi(): TestEntityLvl2SingleLinkApi<DeSerializersT> {
+    return this.initApi(
+      'testEntityLvl2SingleLinkApi',
+      TestEntityLvl2SingleLinkApi
+    );
+  }
+
+  get testEntityCircularLinkParentApi(): TestEntityCircularLinkParentApi<DeSerializersT> {
+    const api = this.initApi(
+      'testEntityCircularLinkParentApi',
+      TestEntityCircularLinkParentApi
+    );
+    const linkedApis = [
+      this.initApi(
+        'testEntityCircularLinkChildApi',
+        TestEntityCircularLinkChildApi
+      ),
+      this.initApi(
+        'testEntityCircularLinkChildApi',
+        TestEntityCircularLinkChildApi
+      )
+    ];
+    api._addNavigationProperties(linkedApis);
+    return api;
+  }
+
+  get testEntityCircularLinkChildApi(): TestEntityCircularLinkChildApi<DeSerializersT> {
+    const api = this.initApi(
+      'testEntityCircularLinkChildApi',
+      TestEntityCircularLinkChildApi
+    );
+    const linkedApis = [
+      this.initApi(
+        'testEntityCircularLinkParentApi',
+        TestEntityCircularLinkParentApi
+      )
+    ];
+    api._addNavigationProperties(linkedApis);
+    return api;
+  }
+
+  get testEntityEndsWithApi(): TestEntityEndsWithApi<DeSerializersT> {
+    return this.initApi('testEntityEndsWithApi', TestEntityEndsWithApi);
+  }
+
+  get testEntityEndsWithSomethingElseApi(): TestEntityEndsWithSomethingElseApi<DeSerializersT> {
+    return this.initApi(
+      'testEntityEndsWithSomethingElseApi',
+      TestEntityEndsWithSomethingElseApi
+    );
+  }
+
+  get functionImports() {
+    return {
+      testFunctionImportEdmReturnType: (
+        parameter: TestFunctionImportEdmReturnTypeParameters<DeSerializersT>
+      ) => testFunctionImportEdmReturnType(parameter, this.deSerializers),
+      testFunctionImportEdmReturnTypeCollection: (
+        parameter: TestFunctionImportEdmReturnTypeCollectionParameters<DeSerializersT>
+      ) =>
+        testFunctionImportEdmReturnTypeCollection(
+          parameter,
+          this.deSerializers
+        ),
+      testFunctionImportNullableTest: (
+        parameter: TestFunctionImportNullableTestParameters<DeSerializersT>
+      ) => testFunctionImportNullableTest(parameter, this.deSerializers),
+      testFunctionImportEntityReturnType: (
+        parameter: TestFunctionImportEntityReturnTypeParameters<DeSerializersT>
+      ) => testFunctionImportEntityReturnType(parameter, this.deSerializers),
+      testFunctionImportEntityReturnTypeCollection: (
+        parameter: TestFunctionImportEntityReturnTypeCollectionParameters<DeSerializersT>
+      ) =>
+        testFunctionImportEntityReturnTypeCollection(
+          parameter,
+          this.deSerializers
+        ),
+      testFunctionImportSharedEntityReturnType: (
+        parameter: TestFunctionImportSharedEntityReturnTypeParameters<DeSerializersT>
+      ) =>
+        testFunctionImportSharedEntityReturnType(parameter, this.deSerializers),
+      testFunctionImportSharedEntityReturnTypeCollection: (
+        parameter: TestFunctionImportSharedEntityReturnTypeCollectionParameters<DeSerializersT>
+      ) =>
+        testFunctionImportSharedEntityReturnTypeCollection(
+          parameter,
+          this.deSerializers
+        ),
+      testFunctionImportComplexReturnType: (
+        parameter: TestFunctionImportComplexReturnTypeParameters<DeSerializersT>
+      ) => testFunctionImportComplexReturnType(parameter, this.deSerializers),
+      testFunctionImportComplexReturnTypeCollection: (
+        parameter: TestFunctionImportComplexReturnTypeCollectionParameters<DeSerializersT>
+      ) =>
+        testFunctionImportComplexReturnTypeCollection(
+          parameter,
+          this.deSerializers
+        ),
+      testFunctionImportMultipleParams: (
+        parameter: TestFunctionImportMultipleParamsParameters<DeSerializersT>
+      ) => testFunctionImportMultipleParams(parameter, this.deSerializers),
+      testFunctionImportWithDifferentName: (
+        parameter: TestFunctionImportWithDifferentNameParameters<DeSerializersT>
+      ) => testFunctionImportWithDifferentName(parameter, this.deSerializers)
+    };
+  }
+
+  get actionImports() {
+    return {
+      testActionImportNoParameterNoReturnType: (
+        parameter: TestActionImportNoParameterNoReturnTypeParameters<DeSerializersT>
+      ) =>
+        testActionImportNoParameterNoReturnType(parameter, this.deSerializers),
+      testActionImportMultipleParameterComplexReturnType: (
+        parameter: TestActionImportMultipleParameterComplexReturnTypeParameters<DeSerializersT>
+      ) =>
+        testActionImportMultipleParameterComplexReturnType(
+          parameter,
+          this.deSerializers
+        ),
+      testActionImportUnsupportedEdmTypes: (
+        parameter: TestActionImportUnsupportedEdmTypesParameters<DeSerializersT>
+      ) => testActionImportUnsupportedEdmTypes(parameter, this.deSerializers),
+      testActionImportNoParameterEntityReturnType: (
+        parameter: TestActionImportNoParameterEntityReturnTypeParameters<DeSerializersT>
+      ) =>
+        testActionImportNoParameterEntityReturnType(
+          parameter,
+          this.deSerializers
+        ),
+      testActionImportSharedEntityReturnType: (
+        parameter: TestActionImportSharedEntityReturnTypeParameters<DeSerializersT>
+      ) =>
+        testActionImportSharedEntityReturnType(parameter, this.deSerializers),
+      testActionImportSharedEntityReturnTypeCollection: (
+        parameter: TestActionImportSharedEntityReturnTypeCollectionParameters<DeSerializersT>
+      ) =>
+        testActionImportSharedEntityReturnTypeCollection(
+          parameter,
+          this.deSerializers
+        ),
+      testActionImportNullableTest: (
+        parameter: TestActionImportNullableTestParameters<DeSerializersT>
+      ) => testActionImportNullableTest(parameter, this.deSerializers)
+    };
+  }
+}