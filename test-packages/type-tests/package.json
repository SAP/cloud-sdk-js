--- conflicted
+++ resolved
@@ -9,12 +9,8 @@
   "repository": "github:SAP/cloud-sdk",
   "scripts": {
     "compile:core": "yarn tsc -b test",
-<<<<<<< HEAD
     "test": "yarn dtslint --expectOnly --localTs ../../node_modules/typescript/lib test"
-=======
-    "test": "yarn compile:core && yarn dtslint test --expectOnly --localTs ../../node_modules/typescript/lib",
     "check:dependencies": "echo 'Nothing to check here.'"
->>>>>>> ea5d07a7
   },
   "dependencies": {
     "@sap-cloud-sdk/core": "^1.25.0",
