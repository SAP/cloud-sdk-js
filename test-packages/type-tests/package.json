--- conflicted
+++ resolved
@@ -13,28 +13,16 @@
   },
   "devDependencies": {
     "@definitelytyped/dtslint": "^0.0.115",
-<<<<<<< HEAD
-    "@sap-cloud-sdk/connectivity": "^2.5.0",
-    "@sap-cloud-sdk/generator": "^2.5.0",
-    "@sap-cloud-sdk/http-client": "^2.5.0",
-    "@sap-cloud-sdk/mail-client": "^2.5.0",
-    "@sap-cloud-sdk/odata-common": "^2.5.0",
-    "@sap-cloud-sdk/odata-v2": "^2.5.0",
-    "@sap-cloud-sdk/odata-v4": "^2.5.0",
-    "@sap-cloud-sdk/temporal-de-serializers": "^2.5.0",
-    "@sap-cloud-sdk/test-services-odata-v2": "^2.5.0",
-    "@sap-cloud-sdk/test-services-odata-v4": "^2.5.0",
-=======
     "@sap-cloud-sdk/connectivity": "^2.6.0",
     "@sap-cloud-sdk/generator": "^2.6.0",
     "@sap-cloud-sdk/http-client": "^2.6.0",
+    "@sap-cloud-sdk/mail-client": "^2.6.0",
     "@sap-cloud-sdk/odata-common": "^2.6.0",
     "@sap-cloud-sdk/odata-v2": "^2.6.0",
     "@sap-cloud-sdk/odata-v4": "^2.6.0",
     "@sap-cloud-sdk/temporal-de-serializers": "^2.6.0",
     "@sap-cloud-sdk/test-services-odata-v2": "^2.6.0",
     "@sap-cloud-sdk/test-services-odata-v4": "^2.6.0",
->>>>>>> 2044a768
     "@types/jsonwebtoken": "^8.3.8"
   }
 }