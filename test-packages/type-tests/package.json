--- conflicted
+++ resolved
@@ -18,15 +18,9 @@
     "@sap-cloud-sdk/odata-common": "^1.50.0",
     "@sap-cloud-sdk/odata-v2": "^1.50.0",
     "@sap-cloud-sdk/odata-v4": "^1.50.0",
-<<<<<<< HEAD
     "@sap-cloud-sdk/temporal-de-serializers": "^1.50.0",
-    "@sap-cloud-sdk/test-services": "^1.50.0"
-  },
-  "devDependencies": {
-=======
     "@sap-cloud-sdk/test-services": "^1.50.0",
     "@types/jsonwebtoken": "^8.3.8",
->>>>>>> a4ed5720
     "dtslint": "^4.0.0"
   }
 }