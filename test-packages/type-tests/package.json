{
  "name": "@sap-cloud-sdk/type-tests",
  "version": "2.3.0",
  "description": "Tests to ensure correct types in the SAP Cloud SDK for JavaScript.",
  "homepage": "https://sap.github.io/cloud-sdk/docs/js/overview-cloud-sdk-for-javascript",
  "license": "Apache-2.0",
  "private": true,
  "types": "test",
  "repository": "github:SAP/cloud-sdk-js",
  "scripts": {
    "test": "yarn test:type",
    "test:type": "dtslint --expectOnly --localTs ../../node_modules/typescript/lib test"
  },
  "devDependencies": {
    "@definitelytyped/dtslint": "^0.0.112",
    "@sap-cloud-sdk/connectivity": "^2.3.0",
    "@sap-cloud-sdk/generator": "^2.3.0",
    "@sap-cloud-sdk/http-client": "^2.3.0",
    "@sap-cloud-sdk/odata-common": "^2.3.0",
    "@sap-cloud-sdk/odata-v2": "^2.3.0",
    "@sap-cloud-sdk/odata-v4": "^2.3.0",
    "@sap-cloud-sdk/temporal-de-serializers": "^2.3.0",
<<<<<<< HEAD
    "@sap-cloud-sdk/test-services": "^2.3.0",
    "@types/jsonwebtoken": "^8.3.8"
=======
    "@sap-cloud-sdk/test-services-odata-v2": "^2.3.0",
    "@sap-cloud-sdk/test-services-odata-v4": "^2.3.0",
    "@types/jsonwebtoken": "^8.3.8",
    "dtslint": "^4.0.0"
>>>>>>> 45105776
  }
}<|MERGE_RESOLUTION|>--- conflicted
+++ resolved
@@ -20,14 +20,6 @@
     "@sap-cloud-sdk/odata-v2": "^2.3.0",
     "@sap-cloud-sdk/odata-v4": "^2.3.0",
     "@sap-cloud-sdk/temporal-de-serializers": "^2.3.0",
-<<<<<<< HEAD
-    "@sap-cloud-sdk/test-services": "^2.3.0",
     "@types/jsonwebtoken": "^8.3.8"
-=======
-    "@sap-cloud-sdk/test-services-odata-v2": "^2.3.0",
-    "@sap-cloud-sdk/test-services-odata-v4": "^2.3.0",
-    "@types/jsonwebtoken": "^8.3.8",
-    "dtslint": "^4.0.0"
->>>>>>> 45105776
   }
 }