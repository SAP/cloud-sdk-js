import {
  batch,
  testService
} from '@sap-cloud-sdk/test-services/v4/test-service';
import { ReadResponse } from '@sap-cloud-sdk/odata-v4/internal';
import { customTestDeSerializers } from '../../../../test-resources/test/test-util';

const { testEntityApi } = testService();

// $ExpectType () => ReadResponse<DefaultDeSerializers>
(): ReadResponse => ({} as any);

async () => {
  // $ExpectType BatchResponse<DeSerializers<string, boolean, number, BigNumber, number, number, number, number, BigNumber, string, number, number, string, any, Moment, Moment, Duration, Time, any>>[]
  const responses = await testService()
    .batch(testEntityApi.requestBuilder().getAll())
    .execute({} as any);

  const response = responses[0];
  if (response.isSuccess()) {
    // $ExpectType ReadResponse<DeSerializers<string, boolean, number, BigNumber, number, number, number, number, BigNumber, string, number, number, string, any, Moment, Moment, Duration, Time, any>> | WriteResponses<DeSerializers<string, boolean, number, BigNumber, number, number, number, number, BigNumber, string, number, number, string, any, Moment, Moment, Duration, Time, any>>
    response;
  }

  if (response.isReadResponse()) {
    // $ExpectType ReadResponse<DeSerializers<string, boolean, number, BigNumber, number, number, number, number, BigNumber, string, number, number, string, any, Moment, Moment, Duration, Time, any>>
    response;

    // $ExpectType TestEntity<DeSerializers<string, boolean, number, BigNumber, number, number, number, number, BigNumber, string, number, number, string, any, Moment, Moment, Duration, Time, any>>[]
    response.as(testEntityApi);
  }

<<<<<<< HEAD
  // Custom deserializer - first vaule in generic from string to number
  const custom = {
    'Edm.Binary': {
      deserialize: (): number => 1,
      serialize: (): string => '1',
      serializeToUri: () => ''
    }
  };

  // $ExpectType BatchResponse<DeSerializers<number, boolean, number, BigNumber, number, number, number, number, BigNumber, string, number, number, string, any, Moment, Moment, Duration, Time, any>>[]
=======
  // $ExpectType BatchResponse<DeSerializers<string, boolean, number, BigNumber, number, number, number, number, BigNumber, string, number, number, number, any, Moment, Moment, Duration, Time, any>>[]
>>>>>>> 7202df6e
  const responsesCustomDeserializer = await batch(
    testService(customTestDeSerializers).testEntityApi.requestBuilder().getAll()
  ).execute({} as any);

  const responseCustomDeserializer = responsesCustomDeserializer[0];
  if (responseCustomDeserializer.isSuccess()) {
    // $ExpectType ReadResponse<DeSerializers<string, boolean, number, BigNumber, number, number, number, number, BigNumber, string, number, number, number, any, Moment, Moment, Duration, Time, any>> | WriteResponses<DeSerializers<string, boolean, number, BigNumber, number, number, number, number, BigNumber, string, number, number, number, any, Moment, Moment, Duration, Time, any>>
    responseCustomDeserializer;
  }
  if (responseCustomDeserializer.isReadResponse()) {
    // $ExpectType ReadResponse<DeSerializers<string, boolean, number, BigNumber, number, number, number, number, BigNumber, string, number, number, number, any, Moment, Moment, Duration, Time, any>>
    responseCustomDeserializer;

<<<<<<< HEAD
    // $ExpectType TestEntity<DeSerializers<number, boolean, number, BigNumber, number, number, number, number, BigNumber, string, number, number, string, any, Moment, Moment, Duration, Time, any>>[]
    responseCustomDeserializer.as(testService(custom).testEntityApi);
=======
    // $ExpectType TestEntity<DeSerializers<string, boolean, number, BigNumber, number, number, number, number, BigNumber, string, number, number, number, any, Moment, Moment, Duration, Time, any>>[]
    responseCustomDeserializer.as(
      testService(customTestDeSerializers).testEntityApi
    );
>>>>>>> 7202df6e
  }
};<|MERGE_RESOLUTION|>--- conflicted
+++ resolved
@@ -30,20 +30,7 @@
     response.as(testEntityApi);
   }
 
-<<<<<<< HEAD
-  // Custom deserializer - first vaule in generic from string to number
-  const custom = {
-    'Edm.Binary': {
-      deserialize: (): number => 1,
-      serialize: (): string => '1',
-      serializeToUri: () => ''
-    }
-  };
-
-  // $ExpectType BatchResponse<DeSerializers<number, boolean, number, BigNumber, number, number, number, number, BigNumber, string, number, number, string, any, Moment, Moment, Duration, Time, any>>[]
-=======
   // $ExpectType BatchResponse<DeSerializers<string, boolean, number, BigNumber, number, number, number, number, BigNumber, string, number, number, number, any, Moment, Moment, Duration, Time, any>>[]
->>>>>>> 7202df6e
   const responsesCustomDeserializer = await batch(
     testService(customTestDeSerializers).testEntityApi.requestBuilder().getAll()
   ).execute({} as any);
@@ -57,14 +44,9 @@
     // $ExpectType ReadResponse<DeSerializers<string, boolean, number, BigNumber, number, number, number, number, BigNumber, string, number, number, number, any, Moment, Moment, Duration, Time, any>>
     responseCustomDeserializer;
 
-<<<<<<< HEAD
-    // $ExpectType TestEntity<DeSerializers<number, boolean, number, BigNumber, number, number, number, number, BigNumber, string, number, number, string, any, Moment, Moment, Duration, Time, any>>[]
-    responseCustomDeserializer.as(testService(custom).testEntityApi);
-=======
     // $ExpectType TestEntity<DeSerializers<string, boolean, number, BigNumber, number, number, number, number, BigNumber, string, number, number, number, any, Moment, Moment, Duration, Time, any>>[]
     responseCustomDeserializer.as(
       testService(customTestDeSerializers).testEntityApi
     );
->>>>>>> 7202df6e
   }
 };