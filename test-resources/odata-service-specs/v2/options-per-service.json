--- conflicted
+++ resolved
@@ -1,11 +1,7 @@
 {
   "API_MULTIPLE_SCHEMAS_SRV": {
     "directoryName": "multiple-schemas-service",
-<<<<<<< HEAD
-    "basePath": "VALUE_IS_UNDEFINED",
-=======
-    "servicePath": "/",
->>>>>>> fd768be2
+    "basePath": "/",
     "npmPackageName": "multiple-schemas-service"
   },
   "API_TEST_SRV": {
