{
  "openapi": "3.0.0",
  "info": {
    "title": "Test API",
    "description": "Test API",
    "license": {
      "name": "Apache 2.0",
      "url": "http://www.apache.org/licenses/LICENSE-2.0.html"
    },
    "version": "1.0.0"
  },
  "tags": [
    {
      "name": "someTag",
      "description": "Some test tag"
    }
  ],
  "paths": {
    "/entities": {
      "get": {
        "tags": [
          "someTag"
        ],
        "summary": "Get entities",
        "description": "Get all entities",
        "operationId": "getAllEntities",
        "parameters": [
          {
            "name": "stringParameter",
            "in": "query",
            "description": "A parameter of type string",
            "required": false,
            "style": "form",
            "explode": true,
            "schema": {
              "maximum": 50,
              "minimum": 0,
              "type": "string"
            }
          },
          {
            "name": "integerParameter",
            "in": "query",
            "description": "A parameter of type integer",
            "required": false,
            "style": "form",
            "explode": true,
            "schema": {
              "maximum": 50,
              "minimum": 0,
              "type": "integer",
              "format": "int32"
            }
          },
          {
            "name": "$dollarParameter",
            "in": "query",
            "description": "A parameter that contains $",
            "required": false,
            "style": "form",
            "explode": true,
            "schema": {
              "type": "string"
            }
          },
          {
            "name": "dot.parameter",
            "in": "query",
            "description": "A parameter that contains . in the middle",
            "required": false,
            "style": "form",
            "explode": true,
            "schema": {
              "type": "string"
            }
          },
          {
<<<<<<< HEAD
            "name": "objectParameter",
            "in": "body",
            "description": "A parameter of type object",
            "required": false,
            "schema": {
              "type": "object"
            }
          },
          {
            "name": "enumParameter",
=======
            "name": "enumStringParameter",
            "in": "query",
            "description": "A parameter of type enum with string",
            "required": false,
            "schema": {
              "type": "string",
              "enum": [
                "value1",
                "value2"
              ]
            }
          },
          {
            "name": "enumInt32Parameter",
>>>>>>> 5ed566dc
            "in": "query",
            "description": "A parameter of type string with enum",
            "required": false,
            "schema": {
<<<<<<< HEAD
              "type": "string",
              "enum": [
                "value1",
                "value2"
              ]
            }
          },
          {
            "name": "stringArrayParameter",
            "in": "query",
            "description": "A parameter of type array with enum",
            "required": false,
            "schema": {
              "type": "array",
              "items": {
                "type": "string"
              }
            }
          },
          {
            "name": "refArrayParameter",
            "in": "query",
            "description": "A parameter of type array with reference",
            "required": false,
            "schema": {
              "type": "array",
              "items": {
                "$ref": "#/components/schemas/TestEntity"
              }
=======
              "type": "integer",
              "format": "int32",
              "enum": [
                1,
                2
              ]
            }
          },
          {
            "name": "enumDoubleParameter",
            "in": "query",
            "description": "A parameter of type enum with double",
            "required": false,
            "schema": {
              "type": "number",
              "format": "double",
              "enum": [
                1,
                2
              ]
            }
          },
          {
            "name": "enumBooleanParameter",
            "in": "query",
            "description": "A parameter of type enum with boolean",
            "required": false,
            "schema": {
              "type": "boolean",
              "enum": [
                "true",
                "false"
              ]
>>>>>>> 5ed566dc
            }
          }
        ],
        "responses": {
          "200": {
            "description": "entities",
            "content": {
              "application/json": {
                "schema": {
                  "type": "array",
                  "items": {
                    "$ref": "#/components/schemas/TestEntity"
                  }
                }
              }
            }
          },
          "400": {
            "description": "bad input parameter"
          }
        }
      },
      "post": {
        "tags": [
          "someTag"
        ],
        "summary": "Create entity",
        "description": "Create entity",
        "operationId": "createEntity",
        "requestBody": {
          "description": "Entity to create",
          "content": {
            "application/json": {
              "schema": {
                "$ref": "#/components/schemas/TestEntity"
              }
            }
          }
        },
        "responses": {
          "201": {
            "description": "entity created"
          },
          "400": {
            "description": "bad input"
          },
          "409": {
            "description": "entity already exists"
          }
        }
      }
    },
    "/entities/{entityId}": {
      "get": {
        "tags": [
          "someTag"
        ],
        "summary": "Get entity by id",
        "description": "Get entity by id",
        "operationId": "getEntityByKey",
        "parameters": [
          {
            "name": "entityId",
            "in": "path",
            "description": "Key property of the entity",
            "required": true,
            "style": "simple",
            "explode": false,
            "schema": {
              "type": "string",
              "format": "uuid"
            }
          }
        ],
        "responses": {
          "200": {
            "description": "entity",
            "content": {
              "application/json": {
                "schema": {
                  "items": {
                    "$ref": "#/components/schemas/TestEntity"
                  }
                }
              }
            }
          },
          "400": {
            "description": "bad input parameter"
          }
        }
      }
    },
    "/entities/count": {
      "get": {
        "summary": "Count entities",
        "description": "Count entities",
        "operationId": "countEntities",
        "responses": {
          "200": {
            "description": "entity",
            "content": {
              "application/json": {
                "schema": {
                  "type": "integer",
                  "format": "int32"
                }
              }
            }
          },
          "400": {
            "description": "bad input parameter"
          }
        }
      }
    },
    "/test-cases/parameters/required-parameters/{requiredPathItemPathParam}": {
      "parameters": [
        {
          "name": "optionalPathItemQueryParam",
          "in": "query",
          "required": false,
          "schema": {
            "type": "string"
          }
        },
        {
          "name": "requiredPathItemQueryParam",
          "in": "query",
          "required": true,
          "schema": {
            "type": "string"
          }
        },
        {
          "name": "requiredPathItemPathParam",
          "in": "path",
          "required": true,
          "schema": {
            "type": "string"
          }
        }
      ],
      "get": {
        "operationId": "testCaseGetRequiredParameters",
        "parameters": [
          {
            "name": "optionalQueryParam",
            "in": "query",
            "required": false,
            "schema": {
              "type": "string"
            }
          },
          {
            "name": "requiredQueryParam",
            "in": "query",
            "required": true,
            "schema": {
              "type": "string"
            }
          },
          {
            "name": "optionalPathItemQueryParam",
            "description": "Overrides original path item query parameter.",
            "in": "query",
            "required": false,
            "schema": {
              "type": "string"
            }
          }
        ],
        "requestBody": {
          "content": {
            "application/json": {
              "schema": {
                "$ref": "#/components/schemas/SimpleTestEntity"
              }
            }
          }
        },
        "responses": {
          "201": {
            "description": "no content"
          }
        }
      },
      "post": {
        "operationId": "testCasePostRequiredParameters",
        "requestBody": {
          "required": true,
          "content": {
            "application/json": {
              "schema": {
                "$ref": "#/components/schemas/SimpleTestEntity"
              }
            }
          }
        },
        "parameters": [
          {
            "name": "optionalQueryParam",
            "in": "query",
            "required": false,
            "schema": {
              "type": "string"
            }
          },
          {
            "name": "requiredQueryParam",
            "in": "query",
            "required": true,
            "schema": {
              "type": "string"
            }
          }
        ],
        "responses": {
          "201": {
            "description": "no content"
          }
        }
      }
    },
    "/test-cases/parameters/{duplicateParam}": {
      "get": {
        "operationId": "testCaseGetDuplicateParameters",
        "parameters": [
          {
            "name": "duplicateParam",
            "in": "query",
            "required": true,
            "schema": {
              "type": "string"
            }
          },
          {
            "name": "duplicateParam",
            "in": "path",
            "required": true,
            "schema": {
              "type": "string"
            }
          }
        ],
        "responses": {
          "201": {
            "description": "no content"
          }
        }
      }
    }
  },
  "components": {
    "schemas": {
      "TestEntity": {
        "type": "object",
        "required": [
          "keyProperty"
        ],
        "properties": {
          "keyProperty": {
            "type": "string",
            "format": "uuid",
            "example": "d290f1ee-6c54-4b01-90e6-d701748f0851"
          },
          "stringProperty": {
            "type": "string",
            "example": "Example string"
          },
          "dateProperty": {
            "type": "string",
            "format": "date",
            "example": "2016-08-29"
          },
          "dateTimeProperty": {
            "type": "string",
            "format": "date-time",
            "example": "2016-08-29T09:12:33.001Z"
          },
          "int32Property": {
            "type": "integer",
            "format": "int32",
            "example": 1
          },
          "int64Property": {
            "type": "integer",
            "format": "int64",
            "example": 1
          },
          "floatProperty": {
            "type": "number",
            "format": "float",
            "example": 1
          },
          "doubleProperty": {
            "type": "number",
            "format": "double",
            "example": 1
          },
          "linkedSimpleTestEntity": {
            "$ref": "#/components/schemas/SimpleTestEntity"
          },
          "linkedSimpleTestEntityCollection": {
            "type": "array",
            "items": {
              "$ref": "#/components/schemas/SimpleTestEntity"
            }
          }
        },
        "description": "TestEntity schema"
      },
      "SimpleTestEntity": {
        "type": "object",
        "required": [
          "stringProperty"
        ],
        "properties": {
          "stringProperty": {
            "type": "string",
            "example": "Example string"
          }
        },
        "description": "SimpleTestEntity schema"
      }
    }
  }
}<|MERGE_RESOLUTION|>--- conflicted
+++ resolved
@@ -75,18 +75,6 @@
             }
           },
           {
-<<<<<<< HEAD
-            "name": "objectParameter",
-            "in": "body",
-            "description": "A parameter of type object",
-            "required": false,
-            "schema": {
-              "type": "object"
-            }
-          },
-          {
-            "name": "enumParameter",
-=======
             "name": "enumStringParameter",
             "in": "query",
             "description": "A parameter of type enum with string",
@@ -101,63 +89,21 @@
           },
           {
             "name": "enumInt32Parameter",
->>>>>>> 5ed566dc
-            "in": "query",
-            "description": "A parameter of type string with enum",
-            "required": false,
-            "schema": {
-<<<<<<< HEAD
-              "type": "string",
-              "enum": [
-                "value1",
-                "value2"
-              ]
-            }
-          },
-          {
-            "name": "stringArrayParameter",
-            "in": "query",
-            "description": "A parameter of type array with enum",
-            "required": false,
-            "schema": {
-              "type": "array",
-              "items": {
-                "type": "string"
-              }
-            }
-          },
-          {
-            "name": "refArrayParameter",
-            "in": "query",
-            "description": "A parameter of type array with reference",
-            "required": false,
-            "schema": {
-              "type": "array",
-              "items": {
-                "$ref": "#/components/schemas/TestEntity"
-              }
-=======
-              "type": "integer",
-              "format": "int32",
-              "enum": [
-                1,
-                2
-              ]
-            }
+            "type": "integer",
+            "format": "int32",
+            "enum": [
+              1,
+              2
+            ]
           },
           {
             "name": "enumDoubleParameter",
-            "in": "query",
-            "description": "A parameter of type enum with double",
-            "required": false,
-            "schema": {
-              "type": "number",
-              "format": "double",
-              "enum": [
-                1,
-                2
-              ]
-            }
+            "type": "number",
+            "format": "double",
+            "enum": [
+              1,
+              2
+            ]
           },
           {
             "name": "enumBooleanParameter",
@@ -170,7 +116,39 @@
                 "true",
                 "false"
               ]
->>>>>>> 5ed566dc
+            }
+          },
+          {
+            "name": "objectParameter",
+            "in": "body",
+            "description": "A parameter of type object",
+            "required": false,
+            "schema": {
+              "type": "object"
+            }
+          },
+          {
+            "name": "stringArrayParameter",
+            "in": "query",
+            "description": "A parameter of type array with enum",
+            "required": false,
+            "schema": {
+              "type": "array",
+              "items": {
+                "type": "string"
+              }
+            }
+          },
+          {
+            "name": "refArrayParameter",
+            "in": "query",
+            "description": "A parameter of type array with reference",
+            "required": false,
+            "schema": {
+              "type": "array",
+              "items": {
+                "$ref": "#/components/schemas/TestEntity"
+              }
             }
           }
         ],
