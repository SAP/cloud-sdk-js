--- conflicted
+++ resolved
@@ -1,16 +1,6 @@
 /* Copyright (c) 2020 SAP SE or an SAP affiliate company. All rights reserved. */
-<<<<<<< HEAD
-import { BatchChangeSet } from '@sap-cloud-sdk/odata-common/internal';
 import { TestEntity } from '@sap-cloud-sdk/test-services/v2/test-service';
 
-export function createChangeSetWithFakeId(...requests): BatchChangeSet<any> {
-  return new BatchChangeSet(requests, 'changeSet_boundary');
-}
-
-=======
-import { TestEntity } from '@sap-cloud-sdk/test-services/v2/test-service';
-
->>>>>>> 5ab8ea12
 export function buildTestEntity(): TestEntity {
   return TestEntity.builder()
     .keyPropertyGuid('guidId')
