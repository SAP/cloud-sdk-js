import nock from 'nock';
import { basicHeader } from '@sap-cloud-sdk/connectivity/internal';
import { ServiceCredentials } from '@sap-cloud-sdk/connectivity';

export function mockClientCredentialsGrantCall(
  uri: string,
  response: any,
  responseCode: number,
  serviceCredentials: ServiceCredentials
) {
  return nock(uri, {
    reqheaders: xsuaaRequestHeaders()
  })
    .post('/oauth/token', {
      grant_type: 'client_credentials',
      client_id: serviceCredentials.clientid,
      client_secret: serviceCredentials.clientsecret,
      response_type: 'token'
    })
    .reply(responseCode, response);
}

export function mockClientCredentialsGrantWithCertCall(
  uri: string,
  response: any,
  responseCode: number,
  serviceCredentials: ServiceCredentials
) {
  return nock(uri, {
    reqheaders: xsuaaRequestHeaders()
  })
    .post('/oauth/token', {
      grant_type: 'client_credentials',
      client_id: serviceCredentials.clientid,
      response_type: 'token'
    })
    .reply(responseCode, function () {
      const agentOptions = (this.req as any).options.agent.options;
      expect(agentOptions.cert).toEqual(serviceCredentials.certificate);
      expect(agentOptions.key).toEqual(serviceCredentials.key);
      return response;
    });
}

export function mockUserTokenGrantCall(
  uri: string,
  times: number,
  accessTokenResponse: string,
  accessTokenAssertion: string,
  creds: ServiceCredentials
) {
<<<<<<< HEAD
  return nock(uri, {
    // reqheaders: xsuaaRequestHeaders({ authorization: `Bearer ${accessTokenResponse}` })
  })
=======
  return nock(uri, {})
>>>>>>> 6a8ae644
    .post('/oauth/token', {
      client_id: creds.clientid,
      client_secret: creds.clientsecret,
      grant_type: 'urn:ietf:params:oauth:grant-type:jwt-bearer',
      assertion: accessTokenAssertion,
      response_type: 'token'
    })
    .times(times)
    .reply(200, accessTokenResponse);
}

export function mockRefreshTokenGrantCall(
  uri: string,
  response: any,
  responseCode: number,
  refreshToken: string,
  clientId: string,
  clientSecret: string
) {
  return nock(uri, {
    reqheaders: xsuaaRequestHeaders({
      authorization: basicHeader(clientId, clientSecret)
    })
  })
    .post('/oauth/token', {
      grant_type: 'refresh_token',
      refresh_token: refreshToken
    })
    .reply(responseCode, response);
}

function xsuaaRequestHeaders(additionalHeaders: Record<string, string> = {}) {
  return {
    'Content-Type': 'application/x-www-form-urlencoded',
    Accept: 'application/json',
    ...additionalHeaders
  };
}<|MERGE_RESOLUTION|>--- conflicted
+++ resolved
@@ -49,13 +49,7 @@
   accessTokenAssertion: string,
   creds: ServiceCredentials
 ) {
-<<<<<<< HEAD
-  return nock(uri, {
-    // reqheaders: xsuaaRequestHeaders({ authorization: `Bearer ${accessTokenResponse}` })
-  })
-=======
   return nock(uri, {})
->>>>>>> 6a8ae644
     .post('/oauth/token', {
       client_id: creds.clientid,
       client_secret: creds.clientsecret,
